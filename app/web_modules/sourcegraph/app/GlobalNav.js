--- conflicted
+++ resolved
@@ -5,11 +5,7 @@
 import type {RouterLocation} from "react-router";
 import LocationStateToggleLink from "sourcegraph/components/LocationStateToggleLink";
 import {LocationStateModal, dismissModal} from "sourcegraph/components/Modal";
-<<<<<<< HEAD
 import {Avatar, Panel, Popover, Menu, Logo, Heading} from "sourcegraph/components";
-=======
-import {Avatar, Panel, Popover, Menu, TabItem, Logo} from "sourcegraph/components";
->>>>>>> 34208eb0
 import LogoutLink from "sourcegraph/user/LogoutLink";
 import CSSModules from "react-css-modules";
 import styles from "./styles/GlobalNav.css";
@@ -91,29 +87,11 @@
 							{user.AvatarURL ? <Avatar size="small" img={user.AvatarURL} /> : <div>{user.Login}</div>}
 							<DownPointer width={10} className={base.ml2} styleName="fill-cool-mid-gray" />
 						</div>
-<<<<<<< HEAD
 						<Menu className={base.pa0} style={{width: "220px"}}>
 							<div className={`${base.pa0} ${base.mb2} ${base.mt3}`}>
 								<Heading level="7" color="cool-mid-gray">Signed in as</Heading>
 								{user.Login}
 							</div>
-=======
-						<Menu>
-							<span styleName="current-user">Signed in as <strong>{user.Login}</strong></span>
-							<hr styleName="small-only" className={base.m0} />
-							<Link styleName="small-only" to="/settings/repos" role="menu-item">Repositories</Link>
-							<hr className={base.m0} />
-							<Link to="/about" role="menu-item">About</Link>
-							<Link to="/contact" role="menu-item">Contact</Link>
-							<Link to="/pricing" role="menu-item">Pricing</Link>
-							<a href="https://text.sourcegraph.com" target="_blank" role="menu-item">Blog</a>
-							<a href="https://boards.greenhouse.io/sourcegraph" target="_blank" role="menu-item">We're hiring</a>
-							<Link to="/beta" role="menu-item">Beta program</Link>
-							<Link to="/security" role="menu-item">Security</Link>
-							<Link to="/-/privacy" role="menu-item">Privacy</Link>
-							<Link to="/-/terms" role="menu-item">Terms</Link>
-							<hr className={base.m0} />
->>>>>>> 34208eb0
 							<LogoutLink role="menu-item" />
 
 							<hr role="divider" className={base.mv3} />
@@ -129,15 +107,9 @@
 					</Popover>
 				</div>}
 
-<<<<<<< HEAD
 				{!signedIn &&
 					<div className={`${base.pv2} ${base.pr3} ${base.pl3}`}>
 						<div>
-=======
-				{!signedIn && location.pathname !== "/" &&
-					<div styleName="tr" className={`${base.pv2} ${base.ph1}`}>
-						<div styleName="action">
->>>>>>> 34208eb0
 							<LocationStateToggleLink href="/login" modalName="login" location={location}
 								onToggle={(v) => v && eventLogger.logEventForCategory(AnalyticsConstants.CATEGORY_AUTH, AnalyticsConstants.ACTION_CLICK, "ShowLoginModal", {page_name: location.pathname, location_on_page: AnalyticsConstants.PAGE_LOCATION_GLOBAL_NAV})}>
 								Sign in
@@ -324,12 +296,7 @@
 				ref={e => this._container = e}>
 				<form
 					onSubmit={this._handleSubmit}
-<<<<<<< HEAD
 					styleName="flex"
-=======
-					onReset={this._handleReset}
-					styleName="search-form"
->>>>>>> 34208eb0
 					autoComplete="off">
 					<GlobalSearchInput
 						name="q"
