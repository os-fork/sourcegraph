import { Fragment, FC } from 'react'

import { formatDistanceToNowStrict } from 'date-fns'

import { prettifySystemRole } from '../../util/settings'
import { UserAreaRouteContext } from '../area/UserArea'

export const UserProfile: FC<Pick<UserAreaRouteContext, 'user'>> = ({ user }) => {
    const primaryEmail = user.emails?.find(email => email.isPrimary)?.email
<<<<<<< HEAD
=======
    const roles = user.roles?.nodes.map(role => (role.system ? prettifySystemRole(role.name) : role.name))
>>>>>>> 53f2a963

    const userData: {
        name: string
        value: string
        visible: boolean
    }[] = [
        {
            name: 'Username',
            value: user.username,
            visible: true,
        },
        {
            name: 'Display name',
            value: user.displayName || 'Not set',
            visible: !!user.displayName,
        },
        {
            name: 'User since',
            value: formatDistanceToNowStrict(new Date(user.createdAt), { addSuffix: true }),
            visible: true,
        },
        {
            name: 'Email',
            value: primaryEmail || 'Not set',
            visible: !!primaryEmail,
<<<<<<< HEAD
=======
            isList: false,
        },
        {
            name: 'Roles',
            value: roles || ['Not set'],
            visible: !!roles,
            isList: true,
>>>>>>> 53f2a963
        },
    ]

    return (
        <dl>
            {userData.map(data =>
                data.visible ? (
                    <Fragment key={data.name}>
                        <dt>{data.name}</dt>
                        <dd>{data.value}</dd>
                    </Fragment>
                ) : null
            )}
        </dl>
    )
}<|MERGE_RESOLUTION|>--- conflicted
+++ resolved
@@ -5,39 +5,47 @@
 import { prettifySystemRole } from '../../util/settings'
 import { UserAreaRouteContext } from '../area/UserArea'
 
+type UserData =
+    | {
+          name: string
+          value: string
+          visible: boolean
+          isList: false
+      }
+    | {
+          name: string
+          value: string[]
+          visible: boolean
+          isList: true
+      }
+
 export const UserProfile: FC<Pick<UserAreaRouteContext, 'user'>> = ({ user }) => {
     const primaryEmail = user.emails?.find(email => email.isPrimary)?.email
-<<<<<<< HEAD
-=======
     const roles = user.roles?.nodes.map(role => (role.system ? prettifySystemRole(role.name) : role.name))
->>>>>>> 53f2a963
 
-    const userData: {
-        name: string
-        value: string
-        visible: boolean
-    }[] = [
+    const userData: UserData[] = [
         {
             name: 'Username',
             value: user.username,
             visible: true,
+            isList: false,
         },
         {
             name: 'Display name',
             value: user.displayName || 'Not set',
             visible: !!user.displayName,
+            isList: false,
         },
         {
             name: 'User since',
             value: formatDistanceToNowStrict(new Date(user.createdAt), { addSuffix: true }),
             visible: true,
+            isList: false,
         },
         {
             name: 'Email',
             value: primaryEmail || 'Not set',
             visible: !!primaryEmail,
-<<<<<<< HEAD
-=======
             isList: false,
         },
         {
@@ -45,7 +53,6 @@
             value: roles || ['Not set'],
             visible: !!roles,
             isList: true,
->>>>>>> 53f2a963
         },
     ]
 
@@ -55,7 +62,17 @@
                 data.visible ? (
                     <Fragment key={data.name}>
                         <dt>{data.name}</dt>
-                        <dd>{data.value}</dd>
+                        <dd>
+                            {data.isList ? (
+                                <ul>
+                                    {data.value.map(value => (
+                                        <li key={value}>{value}</li>
+                                    ))}
+                                </ul>
+                            ) : (
+                                <>{data.value}</>
+                            )}
+                        </dd>
                     </Fragment>
                 ) : null
             )}
