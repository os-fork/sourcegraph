import { Navigate, type RouteObject } from 'react-router-dom'

import { logger } from '@sourcegraph/common'
import { lazyComponent } from '@sourcegraph/shared/src/util/lazyComponent'

import { type LegacyLayoutRouteContext, LegacyRoute } from '../LegacyRouteContext'

<<<<<<< HEAD
import { useUserCodySubscription } from './subscription/useUserCodySubscription'
=======
import { QueryClientProvider } from './management/api/react-query/QueryClientProvider'
>>>>>>> b47c376c
import { isEmbeddedCodyProUIEnabled } from './util'

export enum CodyProRoutes {
    // The checkout form for a new Cody Pro subscription.
    NewProSubscription = '/cody/manage/subscription/new',
    // The Manage page is labeled as the "Dashboard" page.
    Manage = '/cody/manage',
    // The Subscriptions page is a comparison of different Cody product tiers.
    Subscription = '/cody/subscription',
    SubscriptionManage = '/cody/subscription/manage',

    ManageTeam = '/cody/team/manage',
}

/**
 * Generally available Cody Pro routes.
 */
const stableRoutes = new Set([CodyProRoutes.Manage, CodyProRoutes.Subscription])

/**
 * Determines if a given Cody Pro route should be rendered.
 * If the embedded Cody Pro UI is enabled, all routes including experimental are rendered.
 * Otherwise, only the generally available routes are rendered.
 */
const isRouteEnabled = (path: CodyProRoutes): boolean => (isEmbeddedCodyProUIEnabled() ? true : stableRoutes.has(path))

export const codyProRoutes: RouteObject[] = Object.values(CodyProRoutes).map(path => ({
    path,
    element: (
        <LegacyRoute
            render={props => (
                <CodyProPage
                    path={path}
                    authenticatedUser={props.authenticatedUser}
                    telemetryRecorder={props.platformContext.telemetryRecorder}
                />
            )}
            condition={({ isSourcegraphDotCom, licenseFeatures }) =>
                isSourcegraphDotCom && licenseFeatures.isCodyEnabled && isRouteEnabled(path)
            }
        />
    ),
}))

const routeComponents = {
    [CodyProRoutes.NewProSubscription]: lazyComponent(
        () => import('./management/subscription/new/NewCodyProSubscriptionPage'),
        'NewCodyProSubscriptionPage'
    ),
    [CodyProRoutes.Manage]: lazyComponent(() => import('./management/CodyManagementPage'), 'CodyManagementPage'),
    [CodyProRoutes.Subscription]: lazyComponent(
        () => import('./subscription/CodySubscriptionPage'),
        'CodySubscriptionPage'
    ),
    [CodyProRoutes.SubscriptionManage]: lazyComponent(
        () => import('./management/subscription/manage/CodySubscriptionManagePage'),
        'CodySubscriptionManagePage'
    ),
    [CodyProRoutes.ManageTeam]: lazyComponent(() => import('./team/CodyManageTeamPage'), 'CodyManageTeamPage'),
}

interface CodyProPageProps extends Pick<LegacyLayoutRouteContext, 'authenticatedUser' | 'telemetryRecorder'> {
    path: CodyProRoutes
}

/**
 * Renders the appropriate Cody Pro page component for the given route path.
 *
 * This is to more easily isolate the Cody Pro-specific functionality (which
 * only applies to non-Enterprise users) from the rest of the Sourcegraph UI.
 */
const CodyProPage: React.FC<CodyProPageProps> = props => {
    const { data } = useUserCodySubscription()
    if (!data) {
        return null
    }

    if (!data.currentUser) {
        // Cody plan is not available if the user is not authenticated. Redirecting to the sign-in page.
        return <Navigate to={`/sign-in?returnTo=${CodyProRoutes.Manage}`} replace={true} />
    }

    if (!data.currentUser.codySubscription) {
        logger.error('Cody subscription data is not available.')
        return null
    }

    const Component = routeComponents[props.path]
    return (
<<<<<<< HEAD
        <Component
            authenticatedUser={props.authenticatedUser}
            telemetryRecorder={props.telemetryRecorder}
            codySubscription={data.currentUser.codySubscription}
        />
=======
        <QueryClientProvider>
            <Component authenticatedUser={props.authenticatedUser} telemetryRecorder={props.telemetryRecorder} />
        </QueryClientProvider>
>>>>>>> b47c376c
    )
}<|MERGE_RESOLUTION|>--- conflicted
+++ resolved
@@ -5,11 +5,8 @@
 
 import { type LegacyLayoutRouteContext, LegacyRoute } from '../LegacyRouteContext'
 
-<<<<<<< HEAD
+import { QueryClientProvider } from './management/api/react-query/QueryClientProvider'
 import { useUserCodySubscription } from './subscription/useUserCodySubscription'
-=======
-import { QueryClientProvider } from './management/api/react-query/QueryClientProvider'
->>>>>>> b47c376c
 import { isEmbeddedCodyProUIEnabled } from './util'
 
 export enum CodyProRoutes {
@@ -99,16 +96,12 @@
 
     const Component = routeComponents[props.path]
     return (
-<<<<<<< HEAD
-        <Component
-            authenticatedUser={props.authenticatedUser}
-            telemetryRecorder={props.telemetryRecorder}
-            codySubscription={data.currentUser.codySubscription}
-        />
-=======
         <QueryClientProvider>
-            <Component authenticatedUser={props.authenticatedUser} telemetryRecorder={props.telemetryRecorder} />
+            <Component
+                authenticatedUser={props.authenticatedUser}
+                telemetryRecorder={props.telemetryRecorder}
+                codySubscription={data.currentUser.codySubscription}
+            />
         </QueryClientProvider>
->>>>>>> b47c376c
     )
 }