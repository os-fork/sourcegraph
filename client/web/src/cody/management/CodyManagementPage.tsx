--- conflicted
+++ resolved
@@ -107,21 +107,6 @@
             return {}
         }
 
-<<<<<<< HEAD
-    return (
-        <>
-            <Page className={classNames('d-flex flex-column')}>
-                <PageTitle title="Dashboard" />
-                <AcceptInviteBanner onSuccess={refetch} />
-                {welcomeToPro && (
-                    <CodyAlert title="Welcome to Cody Pro" variant="green" badge="CodyPro">
-                        <Text>You now have Cody Pro with access to unlimited autocomplete, chats, and commands.</Text>
-                    </CodyAlert>
-                )}
-                <PageHeader
-                    className="my-4 d-inline-flex align-items-center"
-                    actions={isAdmin && <div className="d-flex">{getTeamInviteButton()}</div>}
-=======
         const banner = <AcceptInviteBanner onSuccess={refetch} />
 
         const subscriptionSummary = subscriptionSummaryQueryResult.data
@@ -162,7 +147,6 @@
                     onClick={() => {
                         telemetryRecorder.recordEvent('cody.manageSubscription', 'click')
                     }}
->>>>>>> babce718
                 >
                     <Icon svgPath={mdiCreditCardOutline} className="mr-1" aria-hidden={true} />
                     Manage subscription
@@ -185,11 +169,8 @@
             {inviteWidgets.banner}
 
             {welcomeToPro && (
-                <CodyAlert variant="greenCodyPro">
-                    <H2 className="mt-4">Welcome to Cody Pro</H2>
-                    <Text size="small" className="mb-0">
-                        You now have Cody Pro with access to unlimited autocomplete, chats, and commands.
-                    </Text>
+                <CodyAlert title="Welcome to Cody Pro" variant="green" badge="CodyPro">
+                    <Text>You now have Cody Pro with access to unlimited autocomplete, chats, and commands.</Text>
                 </CodyAlert>
             )}
             <PageHeader
@@ -223,51 +204,11 @@
                     usageData={usageData}
                     onClickUpgradeToProCTA={onClickUpgradeToProCTA}
                 />
-<<<<<<< HEAD
-            </Page>
-            <CodyOnboarding authenticatedUser={authenticatedUser} telemetryRecorder={telemetryRecorder} />
-        </>
-    )
-}
-
-const UpgradeToProBanner: React.FunctionComponent<{
-    onClick: () => void
-}> = ({ onClick }) => (
-    <CodyAlert variant="purple" badge="CodyPro">
-        <div className="d-flex justify-content-between align-items-center">
-            <div>
-                <H2>
-                    Get unlimited help with <span className={styles.codyProGradientText}>Cody Pro</span>
-                </H2>
-                <div>
-                    <div>
-                        <ul className="pl-4 mb-0">
-                            <li>Unlimited autocompletions</li>
-                            <li>Unlimited chat messages</li>
-                        </ul>
-                    </div>
-                </div>
-            </div>
-            <div>
-                <ButtonLink
-                    to={CodyProRoutes.Subscription}
-                    variant="primary"
-                    className="text-nowrap"
-                    size="sm"
-                    onClick={onClick}
-                >
-                    <div className="textNowrap">
-                        <ProIcon className="mr-1" />
-                        Upgrade now
-                    </div>
-                </ButtonLink>
-=======
             </div>
 
             <H3 className="mt-3 text-muted">Use Cody...</H3>
             <div className={classNames('border bg-1 mb-2', styles.container)}>
                 <CodyEditorsAndClients telemetryRecorder={telemetryRecorder} />
->>>>>>> babce718
             </div>
 
             <div className="pb-3" />
