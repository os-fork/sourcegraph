import React, { useCallback, useState } from 'react'

import { mdiChevronDown, mdiChevronUp, mdiEmail } from '@mdi/js'
import { AccordionButton, AccordionItem, AccordionPanel } from '@reach/accordion'

import { UserAvatar } from '@sourcegraph/shared/src/components/UserAvatar'
import { Badge, Button, ButtonLink, Icon } from '@sourcegraph/wildcard'

import { CodeownersFileEntryFields, OwnerFields } from '../../../graphql-operations'
import { PersonLink } from '../../../person/PersonLink'

import styles from './FileOwnershipEntry.module.scss'

interface Props {
    person: OwnerFields
    reasons: CodeownersFileEntryFields[]
}

export const FileOwnershipEntry: React.FunctionComponent<Props> = ({ person, reasons }) => {
    const [isExpanded, setIsExpanded] = useState<boolean>(false)
    const toggleIsExpanded = useCallback<React.MouseEventHandler<HTMLButtonElement>>(() => {
        setIsExpanded(!isExpanded)
    }, [isExpanded])
<<<<<<< HEAD
=======

    const findEmail = (): string | undefined => {
        if (owner.__typename !== 'Person') {
            return undefined
        }
        if (owner.user?.primaryEmail) {
            return owner.user?.primaryEmail.email
        }
        return owner.email
    }

    const email = findEmail()

>>>>>>> 53f2a963
    return (
        <AccordionItem as="tbody">
            <tr>
                <td>
                    <AccordionButton
                        as={Button}
                        variant="icon"
                        className="d-none d-sm-block mr-2"
                        aria-label={isExpanded ? 'Collapse section' : 'Expand section'}
                        onClick={toggleIsExpanded}
                    >
                        <Icon aria-hidden={true} svgPath={isExpanded ? mdiChevronUp : mdiChevronDown} />
                    </AccordionButton>
                </td>
                <td>
                    <div className="d-flex">
                        <ButtonLink
                            variant="icon"
                            disabled={!person.email}
                            to={person.email ? `mailto:${person.email}` : undefined}
                        >
                            <Icon svgPath={mdiEmail} aria-label="email" />
                        </ButtonLink>
                    </div>
                </td>
                <td>
                    <div className="d-flex align-items-center mr-2">
                        <UserAvatar user={person} className="mx-2" inline={true} />
                        <PersonLink person={person} />
                    </div>
                </td>
                <td>
                    {reasons.map(reason => (
                        <Badge key={reason.title} tooltip={reason.description} className={styles.badge}>
                            {reason.title}
                        </Badge>
                    ))}
                </td>
            </tr>
            <AccordionPanel as="tr">
                <td colSpan={4}>
                    <ul className={styles.reasons}>
                        {reasons.map(reason => (
                            <li key={reason.title}>
                                <Badge className={styles.badge}>{reason.title}</Badge> {reason.description}
                            </li>
                        ))}
                    </ul>
                </td>
            </AccordionPanel>
        </AccordionItem>
    )
}<|MERGE_RESOLUTION|>--- conflicted
+++ resolved
@@ -3,8 +3,9 @@
 import { mdiChevronDown, mdiChevronUp, mdiEmail } from '@mdi/js'
 import { AccordionButton, AccordionItem, AccordionPanel } from '@reach/accordion'
 
+import { TeamAvatar } from '@sourcegraph/shared/src/components/TeamAvatar'
 import { UserAvatar } from '@sourcegraph/shared/src/components/UserAvatar'
-import { Badge, Button, ButtonLink, Icon } from '@sourcegraph/wildcard'
+import { Badge, Button, ButtonLink, Icon, Link, Tooltip } from '@sourcegraph/wildcard'
 
 import { CodeownersFileEntryFields, OwnerFields } from '../../../graphql-operations'
 import { PersonLink } from '../../../person/PersonLink'
@@ -12,17 +13,15 @@
 import styles from './FileOwnershipEntry.module.scss'
 
 interface Props {
-    person: OwnerFields
+    owner: OwnerFields
     reasons: CodeownersFileEntryFields[]
 }
 
-export const FileOwnershipEntry: React.FunctionComponent<Props> = ({ person, reasons }) => {
+export const FileOwnershipEntry: React.FunctionComponent<Props> = ({ owner, reasons }) => {
     const [isExpanded, setIsExpanded] = useState<boolean>(false)
     const toggleIsExpanded = useCallback<React.MouseEventHandler<HTMLButtonElement>>(() => {
         setIsExpanded(!isExpanded)
     }, [isExpanded])
-<<<<<<< HEAD
-=======
 
     const findEmail = (): string | undefined => {
         if (owner.__typename !== 'Person') {
@@ -36,7 +35,6 @@
 
     const email = findEmail()
 
->>>>>>> 53f2a963
     return (
         <AccordionItem as="tbody">
             <tr>
@@ -53,19 +51,37 @@
                 </td>
                 <td>
                     <div className="d-flex">
-                        <ButtonLink
-                            variant="icon"
-                            disabled={!person.email}
-                            to={person.email ? `mailto:${person.email}` : undefined}
-                        >
-                            <Icon svgPath={mdiEmail} aria-label="email" />
-                        </ButtonLink>
+                        <Tooltip content={email ? `Email ${email}` : 'No email address'} placement="top">
+                            {email ? (
+                                <ButtonLink variant="icon" to={`mailto:${email}`}>
+                                    <Icon svgPath={mdiEmail} aria-label="email" />
+                                </ButtonLink>
+                            ) : (
+                                <Button variant="icon" disabled={true}>
+                                    <Icon svgPath={mdiEmail} aria-label="email" />
+                                </Button>
+                            )}
+                        </Tooltip>
                     </div>
                 </td>
                 <td>
                     <div className="d-flex align-items-center mr-2">
-                        <UserAvatar user={person} className="mx-2" inline={true} />
-                        <PersonLink person={person} />
+                        {owner.__typename === 'Person' && (
+                            <>
+                                <UserAvatar user={owner} className="mx-2" inline={true} />
+                                <PersonLink person={owner} />
+                            </>
+                        )}
+                        {owner.__typename === 'Team' && (
+                            <>
+                                <TeamAvatar
+                                    team={{ ...owner, displayName: owner.teamDisplayName }}
+                                    className="mx-2"
+                                    inline={true}
+                                />
+                                <Link to={`/teams/${owner.name}`}>{owner.teamDisplayName || owner.name}</Link>
+                            </>
+                        )}
                     </div>
                 </td>
                 <td>
@@ -80,9 +96,16 @@
                 <td colSpan={4}>
                     <ul className={styles.reasons}>
                         {reasons.map(reason => (
-                            <li key={reason.title}>
-                                <Badge className={styles.badge}>{reason.title}</Badge> {reason.description}
-                            </li>
+                            <>
+                                {reason.__typename === 'CodeownersFileEntry' && (
+                                    <li key={reason.title}>
+                                        <Badge className={styles.badge}>{reason.title}</Badge>{' '}
+                                        <Link to={`${reason.codeownersFile.url}?L${reason.ruleLineMatch}`}>
+                                            {reason.description}
+                                        </Link>
+                                    </li>
+                                )}
+                            </>
                         ))}
                     </ul>
                 </td>
