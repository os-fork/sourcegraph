import { FC, ReactNode } from 'react'

import { useNavigate, useParams } from 'react-router-dom'

import { useMutation } from '@sourcegraph/http-client'
import { ExternalServiceKind } from '@sourcegraph/shared/src/graphql-operations'
import { Alert, H4, Link, Button } from '@sourcegraph/wildcard'

import { defaultExternalServices } from '../../../../../components/externalServices/externalServices'
import { LoaderButton } from '../../../../../components/LoaderButton'
<<<<<<< HEAD
import {
    AddExternalServiceInput,
    AddRemoteCodeHostResult,
    AddRemoteCodeHostVariables,
    GetCodeHostsResult,
} from '../../../../../graphql-operations'
=======
import { AddRemoteCodeHostResult, AddRemoteCodeHostVariables } from '../../../../../graphql-operations'
import { ADD_CODE_HOST, CODE_HOST_FRAGMENT } from '../../../../queries'
>>>>>>> 53f2a963
import { getCodeHostKindFromURLParam } from '../../helpers'

import { CodeHostJSONForm, CodeHostJSONFormState } from './common'
import { GithubConnectView } from './github/GithubConnectView'

import styles from './CodeHostCreation.module.scss'

/**
 * Renders creation UI for any supported code hosts (Github, Gitlab) based on
 * "codeHostType" URL param see root component routing logic.
 */
export const CodeHostCreation: FC = () => {
    const { codeHostType } = useParams()
    const codeHostKind = getCodeHostKindFromURLParam(codeHostType!)

    if (codeHostKind === null) {
        return (
            <Alert variant="warning">
                <H4>We either couldn't find "{codeHostType}" code host option or we do not support this</H4>
                Pick one of supported code host option <Link to="/setup/remote-repositories">here</Link>
            </Alert>
        )
    }

    // We render content inside react fragment because this view is rendered
    // within Container UI (avoid unnecessary DOM nesting)
    return (
        <CodeHostCreationView codeHostKind={codeHostKind}>
            {state => (
                <footer className={styles.footer}>
                    <LoaderButton
                        type="submit"
                        variant="primary"
                        size="sm"
                        label={state.submitting ? 'Connecting' : 'Connect'}
                        alwaysShowLabel={true}
                        loading={state.submitting}
                        disabled={state.submitting}
                    />
                    <Button as={Link} size="sm" to="/setup/remote-repositories" variant="secondary">
                        Cancel
                    </Button>
                </footer>
            )}
        </CodeHostCreationView>
    )
}

interface CodeHostCreationFormProps {
    codeHostKind: ExternalServiceKind
    children: (state: CodeHostJSONFormState) => ReactNode
}

/**
 * Renders specific creation UI form for particular code host type. Most of
 * the code hosts have similar UI but some of them (like GitHub) have special enhanced
 * UI with pickers and other form UI.
 */
const CodeHostCreationView: FC<CodeHostCreationFormProps> = props => {
    const { codeHostKind, children } = props

    const navigate = useNavigate()
    const [addRemoteCodeHost] = useMutation<AddRemoteCodeHostResult, AddRemoteCodeHostVariables>(ADD_CODE_HOST)

    const handleSubmit = async (input: AddExternalServiceInput): Promise<void> => {
        await addRemoteCodeHost({
            variables: { input },
            refetchQueries: ['RepositoryStats', 'StatusMessages'],
            update: (cache, result) => {
                const { data } = result

                if (!data) {
                    return
                }

                cache.modify({
                    fields: {
                        externalServices(codeHosts: GetCodeHostsResult['externalServices']) {
                            const newCodeHost = cache.writeFragment({
                                data: data.addExternalService,
                                fragment: CODE_HOST_FRAGMENT,
                            })

                            // Update local cache and put newly created/connected code host
                            // to the beginning of code hosts list
                            return { nodes: [newCodeHost, ...(codeHosts?.nodes ?? [])] }
                        },
                    },
                })
            },
        })

        navigate('/setup/remote-repositories')
        // TODO show notification UI that code host has been added successfully
    }

    if (codeHostKind === ExternalServiceKind.GITHUB) {
        return <GithubConnectView onSubmit={handleSubmit}>{children}</GithubConnectView>
    }

    return (
        <CodeHostJSONForm externalServiceOptions={defaultExternalServices[codeHostKind]} onSubmit={handleSubmit}>
            {children}
        </CodeHostJSONForm>
    )
}<|MERGE_RESOLUTION|>--- conflicted
+++ resolved
@@ -1,38 +1,44 @@
-import { FC, ReactNode } from 'react'
-
+import { FC, ReactNode, useMemo, useEffect } from 'react'
+
+import { Reference } from '@apollo/client'
 import { useNavigate, useParams } from 'react-router-dom'
 
 import { useMutation } from '@sourcegraph/http-client'
 import { ExternalServiceKind } from '@sourcegraph/shared/src/graphql-operations'
-import { Alert, H4, Link, Button } from '@sourcegraph/wildcard'
+import { TelemetryProps } from '@sourcegraph/shared/src/telemetry/telemetryService'
+import { Alert, Button, FormChangeEvent, H4, Link, useLocalStorage } from '@sourcegraph/wildcard'
 
 import { defaultExternalServices } from '../../../../../components/externalServices/externalServices'
 import { LoaderButton } from '../../../../../components/LoaderButton'
-<<<<<<< HEAD
-import {
-    AddExternalServiceInput,
-    AddRemoteCodeHostResult,
-    AddRemoteCodeHostVariables,
-    GetCodeHostsResult,
-} from '../../../../../graphql-operations'
-=======
 import { AddRemoteCodeHostResult, AddRemoteCodeHostVariables } from '../../../../../graphql-operations'
 import { ADD_CODE_HOST, CODE_HOST_FRAGMENT } from '../../../../queries'
->>>>>>> 53f2a963
 import { getCodeHostKindFromURLParam } from '../../helpers'
 
-import { CodeHostJSONForm, CodeHostJSONFormState } from './common'
+import { CodeHostConnectFormFields, CodeHostJSONForm, CodeHostJSONFormState } from './common'
 import { GithubConnectView } from './github/GithubConnectView'
+import { getRepositoriesSettings } from './github/helpers'
 
 import styles from './CodeHostCreation.module.scss'
 
+interface CodeHostCreationProps extends TelemetryProps {}
+
 /**
- * Renders creation UI for any supported code hosts (Github, Gitlab) based on
+ * Renders creation UI for any supported code hosts (GitHub, Gitlab) based on
  * "codeHostType" URL param see root component routing logic.
  */
-export const CodeHostCreation: FC = () => {
+export const CodeHostCreation: FC<CodeHostCreationProps> = props => {
+    const { telemetryService } = props
+
     const { codeHostType } = useParams()
     const codeHostKind = getCodeHostKindFromURLParam(codeHostType!)
+
+    useEffect(() => {
+        if (codeHostKind === null) {
+            return
+        }
+
+        telemetryService.log('SetupWizardCodeHostCreation', { kind: codeHostKind }, { kind: codeHostKind })
+    }, [telemetryService, codeHostKind])
 
     if (codeHostKind === null) {
         return (
@@ -46,7 +52,7 @@
     // We render content inside react fragment because this view is rendered
     // within Container UI (avoid unnecessary DOM nesting)
     return (
-        <CodeHostCreationView codeHostKind={codeHostKind}>
+        <CodeHostCreationView codeHostKind={codeHostKind} telemetryService={telemetryService}>
             {state => (
                 <footer className={styles.footer}>
                     <LoaderButton
@@ -67,7 +73,7 @@
     )
 }
 
-interface CodeHostCreationFormProps {
+interface CodeHostCreationFormProps extends TelemetryProps {
     codeHostKind: ExternalServiceKind
     children: (state: CodeHostJSONFormState) => ReactNode
 }
@@ -78,14 +84,35 @@
  * UI with pickers and other form UI.
  */
 const CodeHostCreationView: FC<CodeHostCreationFormProps> = props => {
-    const { codeHostKind, children } = props
+    const { codeHostKind, children, telemetryService } = props
 
     const navigate = useNavigate()
+    const externalServiceOptions = defaultExternalServices[codeHostKind]
+
+    const defaultConnectionValues = useMemo(
+        () => ({
+            displayName: externalServiceOptions.defaultDisplayName,
+            config: getDefaultConfiguration(externalServiceOptions.defaultConfig, externalServiceOptions.kind),
+        }),
+        [externalServiceOptions.defaultConfig, externalServiceOptions.defaultDisplayName, externalServiceOptions.kind]
+    )
+
+    const [localValues, setLocalValues] = useLocalStorage<CodeHostConnectFormFields>(
+        `${codeHostKind}-connect-form`,
+        defaultConnectionValues
+    )
+
     const [addRemoteCodeHost] = useMutation<AddRemoteCodeHostResult, AddRemoteCodeHostVariables>(ADD_CODE_HOST)
 
-    const handleSubmit = async (input: AddExternalServiceInput): Promise<void> => {
+    const handleFormChange = (event: FormChangeEvent<CodeHostConnectFormFields>): void => {
+        if (event.valid) {
+            setLocalValues(event.values)
+        }
+    }
+
+    const handleFormSubmit = async (values: CodeHostConnectFormFields): Promise<void> => {
         await addRemoteCodeHost({
-            variables: { input },
+            variables: { input: { ...values, kind: codeHostKind } },
             refetchQueries: ['RepositoryStats', 'StatusMessages'],
             update: (cache, result) => {
                 const { data } = result
@@ -96,32 +123,98 @@
 
                 cache.modify({
                     fields: {
-                        externalServices(codeHosts: GetCodeHostsResult['externalServices']) {
+                        externalServices(codeHosts: { nodes: Reference[] }) {
                             const newCodeHost = cache.writeFragment({
                                 data: data.addExternalService,
                                 fragment: CODE_HOST_FRAGMENT,
                             })
 
+                            const existingNodesRefs = codeHosts?.nodes ?? []
+                            const nodes = [
+                                newCodeHost,
+                                // There was a problem that update function could be run twice and
+                                // cache will have duplicate ref, so filter out newly created ref
+                                // in case if we already have it in the cache
+                                ...existingNodesRefs.filter(node => node.__ref !== newCodeHost?.__ref),
+                            ]
+
                             // Update local cache and put newly created/connected code host
                             // to the beginning of code hosts list
-                            return { nodes: [newCodeHost, ...(codeHosts?.nodes ?? [])] }
+                            return { nodes }
                         },
                     },
                 })
             },
         })
 
+        // GitHub supports Form UI and particular configuration schema where we can track
+        // what modes user used to configure their GITHUB code host, so in case of GITHUB
+        // we send these modes with SetupWizardConnectRemoteCodeHost event
+        if (codeHostKind === ExternalServiceKind.GITHUB) {
+            const { isAffiliatedRepositories, isOrgsRepositories, isSetRepositories } = getRepositoriesSettings(
+                values.config
+            )
+            const eventProperties = {
+                code_host: codeHostKind,
+                isAffiliatedRepositories,
+                isOrgsRepositories,
+                isSetRepositories,
+            }
+
+            telemetryService.log('SetupWizardConnectRemoteCodeHost', eventProperties, eventProperties)
+        } else {
+            telemetryService.log(
+                'SetupWizardConnectRemoteCodeHost',
+                { code_host: codeHostKind },
+                { code_host: codeHostKind }
+            )
+        }
+
+        // Reset local storage values
+        setLocalValues(defaultConnectionValues)
         navigate('/setup/remote-repositories')
         // TODO show notification UI that code host has been added successfully
     }
 
     if (codeHostKind === ExternalServiceKind.GITHUB) {
-        return <GithubConnectView onSubmit={handleSubmit}>{children}</GithubConnectView>
+        return (
+            <GithubConnectView
+                initialValues={localValues}
+                telemetryService={telemetryService}
+                onChange={handleFormChange}
+                onSubmit={handleFormSubmit}
+            >
+                {children}
+            </GithubConnectView>
+        )
     }
 
     return (
-        <CodeHostJSONForm externalServiceOptions={defaultExternalServices[codeHostKind]} onSubmit={handleSubmit}>
+        <CodeHostJSONForm
+            initialValues={localValues}
+            externalServiceOptions={defaultExternalServices[codeHostKind]}
+            onChange={handleFormChange}
+            onSubmit={handleFormSubmit}
+        >
             {children}
         </CodeHostJSONForm>
     )
+}
+
+const DEFAULT_GITHUB_CONNECTION_CONFIG = `
+{
+    "url": "https://github.com",
+    "token": ""
+}
+`.trim()
+
+function getDefaultConfiguration(defaultConfig: string, kind: ExternalServiceKind): string {
+    // GitHub's connection form should have no orgs field by default
+    // because it opens orgs option by default which should be hided in
+    // setup wizard until user clicks the checkbox for organizations.
+    if (kind === ExternalServiceKind.GITHUB) {
+        return DEFAULT_GITHUB_CONNECTION_CONFIG
+    }
+
+    return defaultConfig
 }