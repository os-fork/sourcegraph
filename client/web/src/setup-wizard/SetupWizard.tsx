import { FC, useCallback, useMemo } from 'react'

import { useTemporarySetting } from '@sourcegraph/shared/src/settings/temporary'
import { H1, H2, Text } from '@sourcegraph/wildcard'

import { BrandLogo } from '../components/branding/BrandLogo'
import { PageTitle } from '../components/PageTitle'
import { SiteAdminRepositoriesContainer } from '../site-admin/SiteAdminRepositoriesContainer'

import { LocalRepositoriesStep } from './components/local-repositories-step'
import { RemoteRepositoriesStep } from './components/remote-repositories-step'
import { SetupStepsRoot, SetupStepsContent, SetupStepsFooter, StepConfiguration } from './components/setup-steps'

import styles from './Setup.module.scss'

const CORE_STEPS: StepConfiguration[] = [
    {
        id: 'remote-repositoires',
        name: 'Add remote repositories',
        path: '/setup/remote-repositories',
        component: RemoteRepositoriesStep,
    },
    {
        id: 'sync-repositories',
        name: 'Sync repositories',
        path: '/setup/sync-repositories',
        nextURL: '/search',
        component: SyncRepositoriesStep,
    },
]

const SOURCEGRAPH_APP_STEPS = [
    {
        id: 'local-repositories',
        name: 'Add local repositories',
        path: '/setup/local-repositories',
        component: LocalRepositoriesStep,
    },
    ...CORE_STEPS,
]

interface SetupWizardProps {
    isSourcegraphApp: boolean
}

export const SetupWizard: FC<SetupWizardProps> = props => {
    const { isSourcegraphApp } = props

    const [activeStepId, setStepId, status] = useTemporarySetting('setup.activeStepId')
    const steps = useMemo(() => (isSourcegraphApp ? SOURCEGRAPH_APP_STEPS : CORE_STEPS), [isSourcegraphApp])

    const handleStepChange = useCallback(
        (step: StepConfiguration): void => {
            setStepId(step.id)
        },
        [setStepId]
    )

    if (status !== 'loaded') {
        return null
    }

    return (
        <div className={styles.root}>
            <PageTitle title="Setup" />
            <SetupStepsRoot initialStepId={activeStepId} steps={steps} onStepChange={handleStepChange}>
                <div className={styles.content}>
                    <header className={styles.header}>
                        <BrandLogo variant="logo" isLightTheme={false} className={styles.logo} />

                        <H2 as={H1} className="font-weight-normal text-white mt-3 mb-4">
                            Welcome to Sourcegraph! Let's get started.
                        </H2>
                    </header>

                    <SetupStepsContent />
                </div>

                <SetupStepsFooter className={styles.footer} />
            </SetupStepsRoot>
        </div>
    )
<<<<<<< HEAD
}

function LocalRepositoriesStep(props: any): ReactElement {
    return <H2 {...props}>Hello local repositories step</H2>
}

function SyncRepositoriesStep(props: any): ReactElement {
    return (
        <section {...props}>
            <Text className="mb-2">
                It may take a few moments to clone and index each repository. Repository statuses are displayed below.
            </Text>
            <SiteAdminRepositoriesContainer />
        </section>
    )
=======
>>>>>>> 53f2a963
}<|MERGE_RESOLUTION|>--- conflicted
+++ resolved
@@ -1,15 +1,20 @@
 import { FC, useCallback, useMemo } from 'react'
 
+import { ApolloClient } from '@apollo/client'
+import { useNavigate } from 'react-router-dom'
+
 import { useTemporarySetting } from '@sourcegraph/shared/src/settings/temporary'
-import { H1, H2, Text } from '@sourcegraph/wildcard'
+import { TelemetryProps } from '@sourcegraph/shared/src/telemetry/telemetryService'
+import { H1, H2, useLocalStorage } from '@sourcegraph/wildcard'
 
 import { BrandLogo } from '../components/branding/BrandLogo'
 import { PageTitle } from '../components/PageTitle'
-import { SiteAdminRepositoriesContainer } from '../site-admin/SiteAdminRepositoriesContainer'
+import { refreshSiteFlags } from '../site/backend'
 
 import { LocalRepositoriesStep } from './components/local-repositories-step'
 import { RemoteRepositoriesStep } from './components/remote-repositories-step'
 import { SetupStepsRoot, SetupStepsContent, SetupStepsFooter, StepConfiguration } from './components/setup-steps'
+import { SyncRepositoriesStep } from './components/SyncRepositoriesStep'
 
 import styles from './Setup.module.scss'
 
@@ -26,6 +31,19 @@
         path: '/setup/sync-repositories',
         nextURL: '/search',
         component: SyncRepositoriesStep,
+        onNext: (client: ApolloClient<{}>) => {
+            // Mutate initial needsRepositoryConfiguration value
+            // in order to avoid loop in redirection logic
+            // TODO Remove this as soon as we have a proper Sourcegraph context store
+            window.context.needsRepositoryConfiguration = false
+
+            // Update global site flags in order to fix global navigation items about
+            // setup instance state
+            refreshSiteFlags(client).then(
+                () => {},
+                () => {}
+            )
+        },
     },
 ]
 
@@ -39,14 +57,21 @@
     ...CORE_STEPS,
 ]
 
-interface SetupWizardProps {
+interface SetupWizardProps extends TelemetryProps {
     isSourcegraphApp: boolean
 }
 
 export const SetupWizard: FC<SetupWizardProps> = props => {
-    const { isSourcegraphApp } = props
+    const { isSourcegraphApp, telemetryService } = props
 
+    const navigate = useNavigate()
     const [activeStepId, setStepId, status] = useTemporarySetting('setup.activeStepId')
+
+    // We use local storage since async nature of temporal settings doesn't allow us to
+    // use it for wizard redirection logic (see layout component there we read this state
+    // about the setup wizard availability and redirect to the wizard if it wasn't skipped already.
+    // eslint-disable-next-line no-restricted-syntax
+    const [, setSkipWizardState] = useLocalStorage('setup.skipped', false)
     const steps = useMemo(() => (isSourcegraphApp ? SOURCEGRAPH_APP_STEPS : CORE_STEPS), [isSourcegraphApp])
 
     const handleStepChange = useCallback(
@@ -56,6 +81,12 @@
         [setStepId]
     )
 
+    const handleSkip = useCallback(() => {
+        setSkipWizardState(true)
+        telemetryService.log('SetupWizardQuits')
+        navigate('/search')
+    }, [navigate, telemetryService, setSkipWizardState])
+
     if (status !== 'loaded') {
         return null
     }
@@ -63,7 +94,12 @@
     return (
         <div className={styles.root}>
             <PageTitle title="Setup" />
-            <SetupStepsRoot initialStepId={activeStepId} steps={steps} onStepChange={handleStepChange}>
+            <SetupStepsRoot
+                initialStepId={activeStepId}
+                steps={steps}
+                onSkip={handleSkip}
+                onStepChange={handleStepChange}
+            >
                 <div className={styles.content}>
                     <header className={styles.header}>
                         <BrandLogo variant="logo" isLightTheme={false} className={styles.logo} />
@@ -73,29 +109,11 @@
                         </H2>
                     </header>
 
-                    <SetupStepsContent />
+                    <SetupStepsContent telemetryService={telemetryService} />
                 </div>
 
                 <SetupStepsFooter className={styles.footer} />
             </SetupStepsRoot>
         </div>
     )
-<<<<<<< HEAD
-}
-
-function LocalRepositoriesStep(props: any): ReactElement {
-    return <H2 {...props}>Hello local repositories step</H2>
-}
-
-function SyncRepositoriesStep(props: any): ReactElement {
-    return (
-        <section {...props}>
-            <Text className="mb-2">
-                It may take a few moments to clone and index each repository. Repository statuses are displayed below.
-            </Text>
-            <SiteAdminRepositoriesContainer />
-        </section>
-    )
-=======
->>>>>>> 53f2a963
 }