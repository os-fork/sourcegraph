import { useCallback, useMemo, type ChangeEventHandler, type FC } from 'react'

import { mdiChevronDown, mdiChevronUp, mdiOpenInNew } from '@mdi/js'
import classNames from 'classnames'

import { Toggle } from '@sourcegraph/branded/src/components/Toggle'
import { UserAvatar } from '@sourcegraph/shared/src/components/UserAvatar'
import { useKeyboardShortcut } from '@sourcegraph/shared/src/keyboardShortcuts/useKeyboardShortcut'
import { Shortcut } from '@sourcegraph/shared/src/react-shortcuts'
import { useExperimentalFeatures } from '@sourcegraph/shared/src/settings/settings'
import type { TelemetryProps } from '@sourcegraph/shared/src/telemetry/telemetryService'
import { ThemeSetting, useTheme } from '@sourcegraph/shared/src/theme'
import {
    AnchorLink,
    Icon,
    Link,
    Menu,
    MenuButton,
    MenuDivider,
    MenuHeader,
    MenuItem,
    MenuLink,
    MenuList,
    Position,
    Select,
} from '@sourcegraph/wildcard'

import type { AuthenticatedUser } from '../auth'
<<<<<<< HEAD
import { useCodyProNavLinks } from '../cody/useCodyProNavLinks'
=======
import { CodyProRoutes } from '../cody/codyProRoutes'
import { PageRoutes } from '../routes.constants'
>>>>>>> c6bc1b51
import { enableDevSettings, isSourcegraphDev, useDeveloperSettings } from '../stores'

import { useNewSearchNavigation } from './new-global-navigation'

import styles from './UserNavItem.module.scss'

const MAX_VISIBLE_ORGS = 5

type MinimalAuthenticatedUser = Pick<
    AuthenticatedUser,
    'username' | 'avatarURL' | 'settingsURL' | 'organizations' | 'siteAdmin' | 'session' | 'displayName' | 'emails'
>

export interface UserNavItemProps extends TelemetryProps {
    authenticatedUser: MinimalAuthenticatedUser
    isSourcegraphDotCom: boolean
    menuButtonRef?: React.Ref<HTMLButtonElement>
    showFeedbackModal: () => void
    showKeyboardShortcutsHelp: () => void
    className?: string
}

/**
 * Displays the user's avatar and/or username in the navbar and exposes a dropdown menu with more options for
 * authenticated viewers.
 */
export const UserNavItem: FC<UserNavItemProps> = props => {
    const {
        authenticatedUser,
        isSourcegraphDotCom,
        menuButtonRef,
        showFeedbackModal,
        showKeyboardShortcutsHelp,
        className,
    } = props

    const { themeSetting, setThemeSetting } = useTheme()
    const keyboardShortcutSwitchTheme = useKeyboardShortcut('switchTheme')

    const supportsSystemTheme = useMemo(
        () => Boolean(window.matchMedia?.('not all and (prefers-color-scheme), (prefers-color-scheme)').matches),
        []
    )

    const onThemeChange: ChangeEventHandler<HTMLSelectElement> = useCallback(
        event => {
            setThemeSetting(event.target.value as ThemeSetting)
        },
        [setThemeSetting]
    )

    const onThemeCycle = useCallback((): void => {
        setThemeSetting(themeSetting === ThemeSetting.Dark ? ThemeSetting.Light : ThemeSetting.Dark)
    }, [setThemeSetting, themeSetting])

    const organizations = authenticatedUser.organizations.nodes
    const newSearchNavigationUI = useExperimentalFeatures(features => features.newSearchNavigationUI)
    const [newNavigationEnabled, setNewNavigationEnabled] = useNewSearchNavigation()
    const developerMode = useDeveloperSettings(settings => settings.enabled)

    const onNewSearchNavigationChange = useCallback(
        (enabled: boolean) => {
            setNewNavigationEnabled(enabled)
        },
        [setNewNavigationEnabled]
    )

    return (
        <>
            {keyboardShortcutSwitchTheme?.keybindings.map((keybinding, index) => (
                // `Shortcut` doesn't update its states when `onMatch` changes
                // so we put `themePreference` in `key` binding to make it
                <Shortcut key={`${themeSetting}-${index}`} {...keybinding} onMatch={onThemeCycle} />
            ))}
            <Menu>
                {({ isExpanded }) => (
                    <>
                        <MenuButton
                            ref={menuButtonRef}
                            variant="link"
                            data-testid="user-nav-item-toggle"
                            className={classNames(
                                'd-flex align-items-center text-decoration-none',
                                styles.menuButton,
                                className
                            )}
                            aria-label={`${isExpanded ? 'Close' : 'Open'} user profile menu`}
                        >
                            <div className="position-relative">
                                <div className="align-items-center d-flex">
                                    <UserAvatar user={authenticatedUser} className={styles.avatar} />
                                    <Icon svgPath={isExpanded ? mdiChevronUp : mdiChevronDown} aria-hidden={true} />
                                </div>
                            </div>
                        </MenuButton>

                        <MenuList
                            position={Position.bottomEnd}
                            className={styles.dropdownMenu}
                            aria-label="User. Open menu"
                        >
                            <MenuHeader className={styles.dropdownHeader}>
                                Signed in as <strong>@{authenticatedUser.username}</strong>
                            </MenuHeader>
                            {isSourcegraphDotCom && <CodyProSection />}
                            <MenuDivider className={styles.dropdownDivider} />
                            <MenuLink as={Link} to={authenticatedUser.settingsURL!}>
                                Settings
                            </MenuLink>
                            {window.context.codyEnabledForCurrentUser && (
                                <MenuLink
                                    as={Link}
                                    to={isSourcegraphDotCom ? CodyProRoutes.Manage : PageRoutes.CodyDashboard}
                                >
                                    Cody dashboard
                                </MenuLink>
                            )}
                            <MenuLink as={Link} to={`/users/${props.authenticatedUser.username}/searches`}>
                                Saved searches
                            </MenuLink>
                            {!isSourcegraphDotCom && window.context.ownEnabled && (
                                <MenuLink as={Link} to="/teams">
                                    Teams
                                </MenuLink>
                            )}
                            <MenuDivider />
                            <div className="px-2 py-1">
                                <div className="d-flex align-items-center">
                                    <div className="mr-2">Theme</div>
                                    <Select
                                        aria-label=""
                                        isCustomStyle={true}
                                        selectSize="sm"
                                        data-testid="theme-toggle"
                                        onChange={onThemeChange}
                                        value={themeSetting}
                                        className="mb-0 flex-1"
                                    >
                                        <option value={ThemeSetting.Light}>Light</option>
                                        <option value={ThemeSetting.Dark}>Dark</option>
                                        <option value={ThemeSetting.System}>System</option>
                                    </Select>
                                </div>
                                {themeSetting === ThemeSetting.System && !supportsSystemTheme && (
                                    <div className="text-wrap">
                                        <small>
                                            <AnchorLink
                                                to="https://caniuse.com/#feat=prefers-color-scheme"
                                                className="text-warning"
                                                target="_blank"
                                                rel="noopener noreferrer"
                                            >
                                                Your browser does not support the system theme.
                                            </AnchorLink>
                                        </small>
                                    </div>
                                )}
                            </div>

                            {!newSearchNavigationUI && (
                                <div className="px-2 py-1">
                                    <div className="d-flex align-items-center justify-content-between">
                                        <div className="mr-2">Minimize navigation</div>
                                        <Toggle value={newNavigationEnabled} onToggle={onNewSearchNavigationChange} />
                                    </div>
                                </div>
                            )}

                            {process.env.NODE_ENV !== 'development' && isSourcegraphDev(authenticatedUser) && (
                                <div className="px-2 py-1">
                                    <div className="d-flex align-items-center justify-content-between">
                                        <div className="mr-2">Developer mode</div>
                                        <Toggle value={developerMode} onToggle={enableDevSettings} />
                                    </div>
                                </div>
                            )}

                            {organizations.length > 0 && (
                                <>
                                    <MenuDivider className={styles.dropdownDivider} />
                                    <MenuHeader className={styles.dropdownHeader}>Your organizations</MenuHeader>
                                    {organizations.slice(0, MAX_VISIBLE_ORGS).map(org => (
                                        <MenuLink as={Link} key={org.id} to={org.settingsURL || org.url}>
                                            {org.displayName || org.name}
                                        </MenuLink>
                                    ))}
                                    {organizations.length > MAX_VISIBLE_ORGS && (
                                        <MenuLink as={Link} to={authenticatedUser.settingsURL!}>
                                            Show all organizations
                                        </MenuLink>
                                    )}
                                </>
                            )}

                            <MenuDivider className={styles.dropdownDivider} />
                            {authenticatedUser.siteAdmin && (
                                <MenuLink as={Link} to="/site-admin">
                                    Site admin
                                </MenuLink>
                            )}
                            <MenuLink as={Link} to="/help" target="_blank" rel="noopener">
                                Help <Icon aria-hidden={true} svgPath={mdiOpenInNew} />
                            </MenuLink>
                            <MenuItem onSelect={showFeedbackModal}>Feedback</MenuItem>
                            <MenuItem onSelect={showKeyboardShortcutsHelp}>Keyboard shortcuts</MenuItem>
                            {authenticatedUser.session?.canSignOut && (
                                <MenuLink as={AnchorLink} to="/-/sign-out">
                                    Sign out
                                </MenuLink>
                            )}

                            {isSourcegraphDotCom && <MenuDivider className={styles.dropdownDivider} />}
                            {isSourcegraphDotCom && (
                                <MenuLink as={AnchorLink} to="https://sourcegraph.com" target="_blank" rel="noopener">
                                    About Sourcegraph <Icon aria-hidden={true} svgPath={mdiOpenInNew} />
                                </MenuLink>
                            )}
                        </MenuList>
                    </>
                )}
            </Menu>
        </>
    )
}

const CodyProSection: React.FC = () => {
    const links = useCodyProNavLinks()

    if (!links.length) {
        return null
    }

    return (
        <>
            <MenuDivider className={styles.dropdownDivider} />
            <MenuHeader className={styles.dropdownHeader}>Cody PRO</MenuHeader>

            {links.map(({ to, label }) => (
                <MenuLink as={Link} key={to} to={to}>
                    {label}
                </MenuLink>
            ))}
        </>
    )
}<|MERGE_RESOLUTION|>--- conflicted
+++ resolved
@@ -26,12 +26,9 @@
 } from '@sourcegraph/wildcard'
 
 import type { AuthenticatedUser } from '../auth'
-<<<<<<< HEAD
+import { CodyProRoutes } from '../cody/codyProRoutes'
 import { useCodyProNavLinks } from '../cody/useCodyProNavLinks'
-=======
-import { CodyProRoutes } from '../cody/codyProRoutes'
 import { PageRoutes } from '../routes.constants'
->>>>>>> c6bc1b51
 import { enableDevSettings, isSourcegraphDev, useDeveloperSettings } from '../stores'
 
 import { useNewSearchNavigation } from './new-global-navigation'
