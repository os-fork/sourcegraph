# Changelog

All notable changes to Sourcegraph Cody will be documented in this file.

## [Unreleased]

### Added

<<<<<<< HEAD
- Display embeddings search, and connection error to the webview panel. [pull/52491](https://github.com/sourcegraph/sourcegraph/pull/52491)
=======
- New recipe: `Optimize Code`. Optimize the time and space consumption of code. [pull/51974](https://github.com/sourcegraph/sourcegraph/pull/51974)
>>>>>>> cf26cdcb

### Fixed

- Fixes an issue where new conversations did not bring the chat into the foreground. [pull/52363](https://github.com/sourcegraph/sourcegraph/pull/52363)

### Changed

## [0.1.5]

### Added

### Fixed

- Inline Assist broken decorations for Inline-Fixup tasks [pull/52322](https://github.com/sourcegraph/sourcegraph/pull/52322)

### Changed

- Various Cody completions related improvements [pull/52365](https://github.com/sourcegraph/sourcegraph/pull/52365)

## [0.1.4]

### Added

- Added support for local keyword search on Windows. [pull/52251](https://github.com/sourcegraph/sourcegraph/pull/52251)

### Fixed

- Setting `cody.useContext` to `none` will now limit Cody to using only the currently open file. [pull/52126](https://github.com/sourcegraph/sourcegraph/pull/52126)
- Fixes race condition in telemetry. [pull/52279](https://github.com/sourcegraph/sourcegraph/pull/52279)
- Don't search for file paths if no file paths to validate. [pull/52267](https://github.com/sourcegraph/sourcegraph/pull/52267)
- Fix handling of embeddings search backward compatibility. [pull/52286](https://github.com/sourcegraph/sourcegraph/pull/52286)

### Changed

- Cleanup the design of the VSCode history view. [pull/51246](https://github.com/sourcegraph/sourcegraph/pull/51246)
- Changed menu icons and order. [pull/52263](https://github.com/sourcegraph/sourcegraph/pull/52263)
- Deprecate `cody.debug` for three new settings: `cody.debug.enable`, `cody.debug.verbose`, and `cody.debug.filter`. [pull/52236](https://github.com/sourcegraph/sourcegraph/pull/52236)

## [0.1.3]

### Added

- Add support for connecting to Sourcegraph App when a supported version is installed. [pull/52075](https://github.com/sourcegraph/sourcegraph/pull/52075)

### Fixed

- Displays error banners on all view instead of chat view only. [pull/51883](https://github.com/sourcegraph/sourcegraph/pull/51883)
- Surfaces errors for corrupted token from secret storage. [pull/51883](https://github.com/sourcegraph/sourcegraph/pull/51883)
- Inline Assist add code lenses to all open files [pull/52014](https://github.com/sourcegraph/sourcegraph/pull/52014)

### Changed

- Removes unused configuration option: `cody.enabled`. [pull/51883](https://github.com/sourcegraph/sourcegraph/pull/51883)
- Arrow key behavior: you can now navigate forwards through messages with the down arrow; additionally the up and down arrows will navigate backwards and forwards only if you're at the start or end of the drafted text, respectively. [pull/51586](https://github.com/sourcegraph/sourcegraph/pull/51586)
- Display a more user-friendly error message when the user is connected to sourcegraph.com and doesn't have a verified email. [pull/51870](https://github.com/sourcegraph/sourcegraph/pull/51870)
- Keyword context: Excludes files larger than 1M and adds a 30sec timeout period [pull/52038](https://github.com/sourcegraph/sourcegraph/pull/52038)

## [0.1.2]

### Added

- `Inline Assist`: a new way to interact with Cody inside your files. To enable this feature, please set the `cody.experimental.inline` option to true. [pull/51679](https://github.com/sourcegraph/sourcegraph/pull/51679)

### Fixed

- UI bug that capped buttons at 300px max-width with visible border [pull/51726](https://github.com/sourcegraph/sourcegraph/pull/51726)
- Fixes anonymous user id resetting after logout [pull/51532](https://github.com/sourcegraph/sourcegraph/pull/51532)
- Add error message on top of Cody's response instead of overriding it [pull/51762](https://github.com/sourcegraph/sourcegraph/pull/51762)
- Fixes an issue where chat input messages where not rendered in the UI immediately [pull/51783](https://github.com/sourcegraph/sourcegraph/pull/51783)
- Fixes an issue where file where the hallucination detection was not working properly [pull/51785](https://github.com/sourcegraph/sourcegraph/pull/51785)
- Aligns Edit button style with feedback buttons [pull/51767](https://github.com/sourcegraph/sourcegraph/pull/51767)

### Changed

- Pressing the icon to reset the clear history now makes sure that the chat tab is shown [pull/51786](https://github.com/sourcegraph/sourcegraph/pull/51786)
- Rename the extension from "Sourcegraph Cody" to "Cody AI by Sourcegraph" [pull/51702](https://github.com/sourcegraph/sourcegraph/pull/51702)
- Remove HTML escaping artifacts [pull/51797](https://github.com/sourcegraph/sourcegraph/pull/51797)

## [0.1.1]

### Fixed

- Remove system alerts from non-actionable items [pull/51714](https://github.com/sourcegraph/sourcegraph/pull/51714)

## [0.1.0]

### Added

- New recipe: `Codebase Context Search`. Run an approximate search across the codebase. It searches within the embeddings when available to provide relevant code context. [pull/51077](https://github.com/sourcegraph/sourcegraph/pull/51077)
- Add support to slash commands `/` in chat. [pull/51077](https://github.com/sourcegraph/sourcegraph/pull/51077)
  - `/r` or `/reset` to reset chat
  - `/s` or `/search` to perform codebase context search
- Adds usage metrics to the experimental chat predictions feature [pull/51474](https://github.com/sourcegraph/sourcegraph/pull/51474)
- Add highlighted code to context message automatically [pull/51585](https://github.com/sourcegraph/sourcegraph/pull/51585)
- New recipe: `Generate Release Notes` --generate release notes based on the available tags or the selected commits for the time period. It summarises the git commits into standard release notes format of new features, bugs fixed, docs improvements. [pull/51481](https://github.com/sourcegraph/sourcegraph/pull/51481)
- New recipe: `Generate Release Notes`. Generate release notes based on the available tags or the selected commits for the time period. It summarizes the git commits into standard release notes format of new features, bugs fixed, docs improvements. [pull/51481](https://github.com/sourcegraph/sourcegraph/pull/51481)

### Fixed

- Error notification display pattern for rate limit [pull/51521](https://github.com/sourcegraph/sourcegraph/pull/51521)
- Fixes issues with branch switching and file deletions when using the experimental completions feature [pull/51565](https://github.com/sourcegraph/sourcegraph/pull/51565)
- Improves performance of hallucination detection for file paths and supports paths relative to the project root [pull/51558](https://github.com/sourcegraph/sourcegraph/pull/51558), [pull/51625](https://github.com/sourcegraph/sourcegraph/pull/51625)
- Fixes an issue where inline code blocks were unexpectedly escaped [pull/51576](https://github.com/sourcegraph/sourcegraph/pull/51576)

### Changed

- Promote Cody from experimental to beta [pull/](https://github.com/sourcegraph/sourcegraph/pull/)
- Various improvements to the experimental completions feature

## [0.0.10]

### Added

- Adds usage metrics to the experimental completions feature [pull/51350](https://github.com/sourcegraph/sourcegraph/pull/51350)
- Updating `cody.codebase` does not require reloading VS Code [pull/51274](https://github.com/sourcegraph/sourcegraph/pull/51274)

### Fixed

- Fixes an issue where code blocks were unexpectedly escaped [pull/51247](https://github.com/sourcegraph/sourcegraph/pull/51247)

### Changed

- Improved Cody header and layout details [pull/51348](https://github.com/sourcegraph/sourcegraph/pull/51348)
- Replace `Cody: Set Access Token` command with `Cody: Sign in` [pull/51274](https://github.com/sourcegraph/sourcegraph/pull/51274)
- Various improvements to the experimental completions feature

## [0.0.9]

### Added

- Adds new experimental chat predictions feature to suggest follow-up conversations. Enable it with the new `cody.experimental.chatPredictions` feature flag. [pull/51201](https://github.com/sourcegraph/sourcegraph/pull/51201)
- Auto update `cody.codebase` setting from current open file [pull/51045](https://github.com/sourcegraph/sourcegraph/pull/51045)
- Properly render rate-limiting on requests [pull/51200](https://github.com/sourcegraph/sourcegraph/pull/51200)
- Error display in UI [pull/51005](https://github.com/sourcegraph/sourcegraph/pull/51005)
- Edit buttons for editing last submitted message [pull/51009](https://github.com/sourcegraph/sourcegraph/pull/51009)
- [Security] Content security policy to webview [pull/51152](https://github.com/sourcegraph/sourcegraph/pull/51152)

### Fixed

- Escaped HTML issue [pull/51144](https://github.com/sourcegraph/sourcegraph/pull/51151)
- Unauthorized sessions [pull/51005](https://github.com/sourcegraph/sourcegraph/pull/51005)

### Changed

- Various improvements to the experimental completions feature [pull/51161](https://github.com/sourcegraph/sourcegraph/pull/51161) [51046](https://github.com/sourcegraph/sourcegraph/pull/51046)
- Visual improvements to the history page, ability to resume past conversations [pull/51159](https://github.com/sourcegraph/sourcegraph/pull/51159)<|MERGE_RESOLUTION|>--- conflicted
+++ resolved
@@ -6,11 +6,8 @@
 
 ### Added
 
-<<<<<<< HEAD
 - Display embeddings search, and connection error to the webview panel. [pull/52491](https://github.com/sourcegraph/sourcegraph/pull/52491)
-=======
 - New recipe: `Optimize Code`. Optimize the time and space consumption of code. [pull/51974](https://github.com/sourcegraph/sourcegraph/pull/51974)
->>>>>>> cf26cdcb
 
 ### Fixed
 
