import { spawnSync } from 'child_process'

import * as vscode from 'vscode'

import { isErrorLike } from '@sourcegraph/common'

import { CodebaseContext } from '../../codebase-context'
import { ContextMessage, getContextMessageWithResponse } from '../../codebase-context/messages'
import { ActiveTextEditorSelection, Editor } from '../../editor'
import { IntentDetector } from '../../intent-detector'
import { MAX_CURRENT_FILE_TOKENS, MAX_HUMAN_INPUT_TOKENS } from '../../prompt/constants'
import {
    populateCurrentEditorContextTemplate,
    populateCurrentEditorSelectedContextTemplate,
} from '../../prompt/templates'
import { truncateText } from '../../prompt/truncation'
import { PreciseContextResult, SourcegraphGraphQLAPIClient } from '../../sourcegraph-api/graphql/client'
import { Interaction } from '../transcript/interaction'

import { convertGitCloneURLToCodebaseName } from './helpers'
import { Recipe, RecipeContext, RecipeID } from './recipe'

export class ChatQuestion implements Recipe {
    public id: RecipeID = 'chat-question'

    constructor(private debug: (filterLabel: string, text: string, ...args: unknown[]) => void) {}

    public async getInteraction(humanChatInput: string, context: RecipeContext): Promise<Interaction | null> {
        const truncatedText = truncateText(humanChatInput, MAX_HUMAN_INPUT_TOKENS)

        return Promise.resolve(
            new Interaction(
                { speaker: 'human', text: truncatedText, displayText: humanChatInput },
                { speaker: 'assistant' },
                this.getContextMessages(
                    truncatedText,
                    context.editor,
                    context.firstInteraction,
                    context.intentDetector,
                    context.codebaseContext,
                    context.editor.getActiveTextEditorSelection() || null
                ),
                []
            )
        )
    }

    private async getContextMessages(
        text: string,
        editor: Editor,
        firstInteraction: boolean,
        intentDetector: IntentDetector,
        codebaseContext: CodebaseContext,
        selection: ActiveTextEditorSelection | null
    ): Promise<ContextMessage[]> {
        const contextMessages: ContextMessage[] = []

<<<<<<< HEAD
        const fullConfig = {
            serverEndpoint: 'https://sourcegraph.test:3443',
            accessToken: '<CHANGE_THIS_TOKEN>',
            debug: false,
            customHeaders: {},
        }
        const graphqlClient = new SourcegraphGraphQLAPIClient(fullConfig)

        const activeFileContent = vscode.window.visibleTextEditors[0].document.getText()
        const filePath = vscode.window.visibleTextEditors[0].document.uri.fsPath

        let preciseContext: PreciseContextResult[] = []
        const workspaceRoot = editor.getWorkspaceRootPath()
        if (workspaceRoot) {
            // Get codebase from config or fallback to getting repository name from git clone URL
            const gitCommand = spawnSync('git', ['remote', 'get-url', 'origin'], { cwd: workspaceRoot })
            const gitOutput = gitCommand.stdout.toString().trim()
            const repository = convertGitCloneURLToCodebaseName(gitOutput) || ''
            const codebaseNameSplit = repository.split('/')
            const repoName = codebaseNameSplit.length ? codebaseNameSplit[codebaseNameSplit.length - 1] : ''
            const activeFile = trimPath(filePath, repoName)

            const gitOIDCommand = spawnSync('git', ['rev-parse', 'HEAD'], { cwd: workspaceRoot })
            const commitID = gitOIDCommand.stdout.toString().trim()

            const response = await graphqlClient.getPreciseContext(repository, commitID, activeFile, activeFileContent)
            if (!isErrorLike(response)) {
                preciseContext = response
            }
        }

        // Add selected text as context when available
        if (selection?.selectedText) {
            contextMessages.push(...ChatQuestion.getEditorSelectionContext(selection))
        }

=======
>>>>>>> c855c7a9
        const isCodebaseContextRequired = firstInteraction || (await intentDetector.isCodebaseContextRequired(text))

        this.debug('ChatQuestion:getContextMessages', 'isCodebaseContextRequired', isCodebaseContextRequired)
        if (isCodebaseContextRequired) {
            const codebaseContextMessages = await codebaseContext.getContextMessages(text, {
                numCodeResults: 12,
                numTextResults: 3,
            })
            contextMessages.push(...codebaseContextMessages)

            for (const context of preciseContext) {
                contextMessages.push({
                    speaker: 'human',
                    file: {
                        fileName: '',
                        repoName: context.repository,
                    },
                    text: `Here is the code snippet: ${context.text}`,
                })
                contextMessages.push({ speaker: 'assistant', text: 'okay' })
            }

            // contextMessages.push({
            //     speaker: 'human',
            //     file: {
            //         fileName: 'filename',
            //         repoName: 'repoName',
            //         revision: 'revision',
            //     },
            //     text: `
            //         Here is the path to the file ${test.data.search.results.results[0].file.path}.
            //         The kind of the symbol is a ${test.data.search.results.results[0].symbols.kind}.
            //         The name of the symbol is a ${test.data.search.results.results[0].symbols.name}.
            //         It is located in ${test.data.search.results.results[0].symbols.url}
            //         This is the content of the file ${test.data.search.results.results[0].file.content}.
            //     `,
            // })
            // contextMessages.push({
            //     speaker: 'assistant',
            //     text: 'okay',
            // })
        }

        const isEditorContextRequired = intentDetector.isEditorContextRequired(text)
        this.debug('ChatQuestion:getContextMessages', 'isEditorContextRequired', isEditorContextRequired)
        if (isCodebaseContextRequired || isEditorContextRequired) {
            contextMessages.push(...ChatQuestion.getEditorContext(editor))
        }

        // Add selected text as context when available
        if (selection?.selectedText) {
            contextMessages.push(...ChatQuestion.getEditorSelectionContext(selection))
        }

        return contextMessages
    }

    public static getEditorContext(editor: Editor): ContextMessage[] {
        const visibleContent = editor.getActiveTextEditorVisibleContent()
        if (!visibleContent) {
            return []
        }
        const truncatedContent = truncateText(visibleContent.content, MAX_CURRENT_FILE_TOKENS)
        return getContextMessageWithResponse(
            populateCurrentEditorContextTemplate(truncatedContent, visibleContent.fileName, visibleContent.repoName),
            visibleContent
        )
    }

    public static getEditorSelectionContext(selection: ActiveTextEditorSelection): ContextMessage[] {
        const truncatedContent = truncateText(selection.selectedText, MAX_CURRENT_FILE_TOKENS)
        return getContextMessageWithResponse(
            populateCurrentEditorSelectedContextTemplate(truncatedContent, selection.fileName, selection.repoName),
            selection
        )
    }
}

function trimPath(path: string, folderName: string) {
    const folderIndex = path.indexOf(folderName)

    if (folderIndex === -1) {
        return path
    }

    // Add folderName.length for length of folder name and +1 for the slash
    return path.slice(Math.max(0, folderIndex + folderName.length + 1))
}<|MERGE_RESOLUTION|>--- conflicted
+++ resolved
@@ -55,7 +55,6 @@
     ): Promise<ContextMessage[]> {
         const contextMessages: ContextMessage[] = []
 
-<<<<<<< HEAD
         const fullConfig = {
             serverEndpoint: 'https://sourcegraph.test:3443',
             accessToken: '<CHANGE_THIS_TOKEN>',
@@ -92,8 +91,6 @@
             contextMessages.push(...ChatQuestion.getEditorSelectionContext(selection))
         }
 
-=======
->>>>>>> c855c7a9
         const isCodebaseContextRequired = firstInteraction || (await intentDetector.isCodebaseContextRequired(text))
 
         this.debug('ChatQuestion:getContextMessages', 'isCodebaseContextRequired', isCodebaseContextRequired)
