--- conflicted
+++ resolved
@@ -3,11 +3,7 @@
 
 import { memoizeObservable } from '@sourcegraph/common'
 
-<<<<<<< HEAD
-import { PlatformContext } from '../../platform/context'
-=======
 import type { PlatformContext } from '../../platform/context'
->>>>>>> c5cb3dac
 import {
     fetchSearchContexts,
     getUserSearchContextNamespaces,
