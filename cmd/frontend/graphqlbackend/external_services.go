package graphqlbackend

import (
	"context"
	"encoding/json"
	"fmt"
	"strconv"
	"strings"
	"sync"
	"time"

	"github.com/graph-gophers/graphql-go"
	"github.com/prometheus/client_golang/prometheus"
	"github.com/prometheus/client_golang/prometheus/promauto"
	"github.com/sourcegraph/log"

	"github.com/sourcegraph/sourcegraph/cmd/frontend/envvar"

	"github.com/sourcegraph/sourcegraph/cmd/frontend/backend"
	"github.com/sourcegraph/sourcegraph/cmd/frontend/graphqlbackend/graphqlutil"
	"github.com/sourcegraph/sourcegraph/internal/actor"
	"github.com/sourcegraph/sourcegraph/internal/auth"
	"github.com/sourcegraph/sourcegraph/internal/conf"
	"github.com/sourcegraph/sourcegraph/internal/database"
	"github.com/sourcegraph/sourcegraph/internal/extsvc"
	"github.com/sourcegraph/sourcegraph/internal/repos"
	"github.com/sourcegraph/sourcegraph/internal/repoupdater"
	"github.com/sourcegraph/sourcegraph/internal/trace"
	"github.com/sourcegraph/sourcegraph/internal/types"
	"github.com/sourcegraph/sourcegraph/lib/errors"
	"github.com/sourcegraph/sourcegraph/lib/pointers"
	"github.com/sourcegraph/sourcegraph/schema"
)

func externalServicesWritable() error {
	if envvar.ExtsvcConfigFile() != "" && !envvar.ExtsvcConfigAllowEdits() {
		return errors.New("adding external service not allowed when using EXTSVC_CONFIG_FILE")
	}
	return nil
}

type addExternalServiceArgs struct {
	Input addExternalServiceInput
}

type addExternalServiceInput struct {
	Kind        string
	DisplayName string
	Config      string
	Namespace   *graphql.ID
}

func (r *schemaResolver) AddExternalService(ctx context.Context, args *addExternalServiceArgs) (*externalServiceResolver, error) {
	start := time.Now()
	// 🚨 SECURITY: Only site admins may add external services. User's external services are not supported anymore.
	var err error
	defer reportExternalServiceDuration(start, Add, &err)

	if err := externalServicesWritable(); err != nil {
		return nil, err
	}

	if auth.CheckCurrentUserIsSiteAdmin(ctx, r.db) != nil {
		err = auth.ErrMustBeSiteAdmin
		return nil, err
	}

	userID := actor.FromContext(ctx).UID

	externalService := &types.ExternalService{
		Kind:          args.Input.Kind,
		DisplayName:   args.Input.DisplayName,
		Config:        extsvc.NewUnencryptedConfig(args.Input.Config),
<<<<<<< HEAD
		CreatorID:     userID,
		LastUpdaterID: userID,
=======
		CreatorID:     &userID,
		LastUpdaterID: &userID,
>>>>>>> 52669a7c
	}

	// Create the external service in the database.
	if err = r.db.ExternalServices().Create(ctx, conf.Get, externalService); err != nil {
		return nil, err
	}

	// Now, schedule the external service for syncing immediately.
	s := repos.NewStore(r.logger, r.db)
	err = s.EnqueueSingleSyncJob(ctx, externalService.ID)
	if err != nil {
		// Not a fatal issue, it will be picked up by the scheduler again.
		r.logger.Warn("Failed to trigger external service sync")
	}

	// Verify if the connection is functional, to render a warning message in the
	// editor if not.
	res := &externalServiceResolver{logger: r.logger.Scoped("externalServiceResolver"), db: r.db, externalService: externalService}
	if err = newExternalServices(r.logger, r.db).ValidateConnection(ctx, externalService); err != nil {
		res.warning = fmt.Sprintf("External service created, but we encountered a problem while validating the external service: %s", err)
	}

	return res, nil
}

type updateExternalServiceArgs struct {
	Input updateExternalServiceInput
}

type updateExternalServiceInput struct {
	ID          graphql.ID
	DisplayName *string
	Config      *string
}

func (r *schemaResolver) UpdateExternalService(ctx context.Context, args *updateExternalServiceArgs) (*externalServiceResolver, error) {
	start := time.Now()
	var err error
	defer reportExternalServiceDuration(start, Update, &err)

	if err := externalServicesWritable(); err != nil {
		return nil, err
	}

	// 🚨 SECURITY: check whether user is site-admin
	if err := auth.CheckCurrentUserIsSiteAdmin(ctx, r.db); err != nil {
		return nil, err
	}

	id, err := UnmarshalExternalServiceID(args.Input.ID)
	if err != nil {
		return nil, err
	}

	es, err := r.db.ExternalServices().GetByID(ctx, id)
	if err != nil {
		return nil, err
	}

	oldConfig, err := es.Config.Decrypt(ctx)
	if err != nil {
		return nil, err
	}

	if args.Input.Config != nil && strings.TrimSpace(*args.Input.Config) == "" {
		err = errors.New("blank external service configuration is invalid (must be valid JSONC)")
		return nil, err
	}

	userID := actor.FromContext(ctx).UID

	ps := conf.Get().AuthProviders
	update := &database.ExternalServiceUpdate{
		DisplayName:   args.Input.DisplayName,
		Config:        args.Input.Config,
<<<<<<< HEAD
		LastUpdaterID: pointers.Ptr(userID),
=======
		LastUpdaterID: &userID,
>>>>>>> 52669a7c
	}

	// Update the external service in the database.
	if err = r.db.ExternalServices().Update(ctx, ps, id, update); err != nil {
		return nil, err
	}

	// Fetch from database again to get all fields with updated values.
	es, err = r.db.ExternalServices().GetByID(ctx, id)
	if err != nil {
		return nil, err
	}
	newConfig, err := es.Config.Decrypt(ctx)
	if err != nil {
		return nil, err
	}

	// Now, schedule the external service for syncing immediately.
	s := repos.NewStore(r.logger, r.db)
	err = s.EnqueueSingleSyncJob(ctx, es.ID)
	if err != nil {
		// Not a fatal issue, it will be picked up by the scheduler again.
		r.logger.Warn("Failed to trigger external service sync")
	}

	res := &externalServiceResolver{logger: r.logger.Scoped("externalServiceResolver"), db: r.db, externalService: es}

	if oldConfig != newConfig {
		// Verify if the connection is functional, to render a warning message in the
		// editor if not.
		if err = newExternalServices(r.logger, r.db).ValidateConnection(ctx, es); err != nil {
			res.warning = fmt.Sprintf("External service updated, but we encountered a problem while validating the external service: %s", err)
		}
	}

	return res, nil
}

func newExternalServices(logger log.Logger, db database.DB) backend.ExternalServicesService {
	if mockExternalServicesService != nil {
		return mockExternalServicesService
	}
	return backend.NewExternalServices(logger, db)
}

var mockExternalServicesService backend.ExternalServicesService

type excludeRepoFromExternalServiceArgs struct {
	ExternalServices []graphql.ID
	Repo             graphql.ID
}

// ExcludeRepoFromExternalServices excludes the given repo from the given external service configs.
func (r *schemaResolver) ExcludeRepoFromExternalServices(ctx context.Context, args *excludeRepoFromExternalServiceArgs) (*EmptyResponse, error) {
	// 🚨 SECURITY: check whether user is site-admin
	if err := auth.CheckCurrentUserIsSiteAdmin(ctx, r.db); err != nil {
		return nil, err
	}

	extSvcIDs := make([]int64, 0, len(args.ExternalServices))
	for _, externalServiceID := range args.ExternalServices {
		extSvcID, err := UnmarshalExternalServiceID(externalServiceID)
		if err != nil {
			return nil, err
		}
		extSvcIDs = append(extSvcIDs, extSvcID)
	}

	repositoryID, err := UnmarshalRepositoryID(args.Repo)
	if err != nil {
		return nil, err
	}

	if err = newExternalServices(r.logger, r.db).ExcludeRepoFromExternalServices(ctx, extSvcIDs, repositoryID); err != nil {
		return nil, err
	}
	return &EmptyResponse{}, nil
}

type deleteExternalServiceArgs struct {
	ExternalService graphql.ID
	Async           bool
}

func (r *schemaResolver) DeleteExternalService(ctx context.Context, args *deleteExternalServiceArgs) (*EmptyResponse, error) {
	start := time.Now()
	var err error
	defer reportExternalServiceDuration(start, Delete, &err)

	if err := externalServicesWritable(); err != nil {
		return nil, err
	}

	// 🚨 SECURITY: check whether user is site-admin
	if err := auth.CheckCurrentUserIsSiteAdmin(ctx, r.db); err != nil {
		return nil, err
	}

	id, err := UnmarshalExternalServiceID(args.ExternalService)
	if err != nil {
		return nil, err
	}

	// Load external service to make sure it exists
	_, err = r.db.ExternalServices().GetByID(ctx, id)
	if err != nil {
		return nil, err
	}

	if args.Async {
		// run deletion in the background and return right away
		go func() {
			if err := r.db.ExternalServices().Delete(context.Background(), id); err != nil {
				r.logger.Error("Background external service deletion failed", log.Error(err))
			}
		}()
	} else {
		if err := r.db.ExternalServices().Delete(ctx, id); err != nil {
			return nil, err
		}
	}

	return &EmptyResponse{}, nil
}

type ExternalServicesArgs struct {
	graphqlutil.ConnectionArgs
	After     *string
	Namespace *graphql.ID
	Repo      *graphql.ID
}

func (r *schemaResolver) ExternalServices(ctx context.Context, args *ExternalServicesArgs) (*externalServiceConnectionResolver, error) {
	// 🚨 SECURITY: Check whether user is site-admin
	if err := auth.CheckCurrentUserIsSiteAdmin(ctx, r.db); err != nil {
		return nil, err
	}

	var afterID int64
	if args.After != nil {
		var err error
		afterID, err = UnmarshalExternalServiceID(graphql.ID(*args.After))
		if err != nil {
			return nil, err
		}
	}

	opt := database.ExternalServicesListOptions{
		AfterID: afterID,
	}
	args.ConnectionArgs.Set(&opt.LimitOffset)

	if args.Repo != nil {
		repoID, err := UnmarshalRepositoryID(*args.Repo)
		if err != nil {
			return nil, err
		}
		opt.RepoID = repoID
	}
	return &externalServiceConnectionResolver{db: r.db, opt: opt}, nil
}

type externalServiceConnectionResolver struct {
	opt database.ExternalServicesListOptions

	// cache results because they are used by multiple fields
	once             sync.Once
	externalServices []*types.ExternalService
	err              error
	db               database.DB
}

func (r *externalServiceConnectionResolver) compute(ctx context.Context) ([]*types.ExternalService, error) {
	r.once.Do(func() {
		r.externalServices, r.err = r.db.ExternalServices().List(ctx, r.opt)
	})
	return r.externalServices, r.err
}

func (r *externalServiceConnectionResolver) Nodes(ctx context.Context) ([]*externalServiceResolver, error) {
	externalServices, err := r.compute(ctx)
	if err != nil {
		return nil, err
	}
	resolvers := make([]*externalServiceResolver, 0, len(externalServices))
	for _, externalService := range externalServices {
		resolvers = append(resolvers, &externalServiceResolver{logger: log.Scoped("externalServiceResolver"), db: r.db, externalService: externalService})
	}
	return resolvers, nil
}

func (r *externalServiceConnectionResolver) TotalCount(ctx context.Context) (int32, error) {
	// Reset pagination cursor to get correct total count
	opt := r.opt
	opt.AfterID = 0
	count, err := r.db.ExternalServices().Count(ctx, opt)
	return int32(count), err
}

func (r *externalServiceConnectionResolver) PageInfo(ctx context.Context) (*graphqlutil.PageInfo, error) {
	externalServices, err := r.compute(ctx)
	if err != nil {
		return nil, err
	}

	// We would have had all results when no limit set
	if r.opt.LimitOffset == nil {
		return graphqlutil.HasNextPage(false), nil
	}

	// We got less results than limit, means we've had all results
	if len(externalServices) < r.opt.Limit {
		return graphqlutil.HasNextPage(false), nil
	}

	// In case the number of results happens to be the same as the limit,
	// we need another query to get accurate total count with same cursor
	// to determine if there are more results than the limit we set.
	count, err := r.db.ExternalServices().Count(ctx, r.opt)
	if err != nil {
		return nil, err
	}

	if count > len(externalServices) {
		endCursorID := externalServices[len(externalServices)-1].ID
		return graphqlutil.NextPageCursor(string(MarshalExternalServiceID(endCursorID))), nil
	}
	return graphqlutil.HasNextPage(false), nil
}

type ComputedExternalServiceConnectionResolver struct {
	args             graphqlutil.ConnectionArgs
	externalServices []*types.ExternalService
	db               database.DB
}

func NewComputedExternalServiceConnectionResolver(db database.DB, externalServices []*types.ExternalService, args graphqlutil.ConnectionArgs) *ComputedExternalServiceConnectionResolver {
	return &ComputedExternalServiceConnectionResolver{
		db:               db,
		externalServices: externalServices,
		args:             args,
	}
}

func (r *ComputedExternalServiceConnectionResolver) Nodes(_ context.Context) []*externalServiceResolver {
	svcs := r.externalServices
	if r.args.First != nil && int(*r.args.First) < len(svcs) {
		svcs = svcs[:*r.args.First]
	}
	resolvers := make([]*externalServiceResolver, 0, len(svcs))
	for _, svc := range svcs {
		resolvers = append(resolvers, &externalServiceResolver{logger: log.Scoped("externalServiceResolver"), db: r.db, externalService: svc})
	}
	return resolvers
}

func (r *ComputedExternalServiceConnectionResolver) TotalCount(_ context.Context) int32 {
	return int32(len(r.externalServices))
}

func (r *ComputedExternalServiceConnectionResolver) PageInfo(_ context.Context) *graphqlutil.PageInfo {
	return graphqlutil.HasNextPage(r.args.First != nil && len(r.externalServices) >= int(*r.args.First))
}

type ExternalServiceMutationType int

const (
	Add ExternalServiceMutationType = iota
	Update
	Delete
)

func (d ExternalServiceMutationType) String() string {
	return []string{"add", "update", "delete", "set-repos"}[d]
}

var mutationDuration = promauto.NewHistogramVec(prometheus.HistogramOpts{
	Name:    "src_extsvc_mutation_duration_seconds",
	Help:    "ExternalService mutation latencies in seconds.",
	Buckets: trace.UserLatencyBuckets,
}, []string{"success", "mutation", "namespace"})

func reportExternalServiceDuration(startTime time.Time, mutation ExternalServiceMutationType, err *error) {
	duration := time.Since(startTime)
	ns := "global"
	labels := prometheus.Labels{
		"mutation":  mutation.String(),
		"success":   strconv.FormatBool(*err == nil),
		"namespace": ns,
	}
	mutationDuration.With(labels).Observe(duration.Seconds())
}

type syncExternalServiceArgs struct {
	ID graphql.ID
}

func (r *schemaResolver) SyncExternalService(ctx context.Context, args *syncExternalServiceArgs) (*EmptyResponse, error) {
	start := time.Now()
	var err error
	defer reportExternalServiceDuration(start, Update, &err)

	// 🚨 SECURITY: check whether user is site-admin
	if err := auth.CheckCurrentUserIsSiteAdmin(ctx, r.db); err != nil {
		return nil, err
	}

	id, err := UnmarshalExternalServiceID(args.ID)
	if err != nil {
		return nil, err
	}

	es, err := r.db.ExternalServices().GetByID(ctx, id)
	if err != nil {
		return nil, err
	}

	// Enqueue a sync job for the external service, if none exists yet.
	rstore := repos.NewStore(r.logger, r.db)
	if err := rstore.EnqueueSingleSyncJob(ctx, es.ID); err != nil {
		return nil, err
	}

	return &EmptyResponse{}, nil
}

type cancelExternalServiceSyncArgs struct {
	ID graphql.ID
}

func (r *schemaResolver) CancelExternalServiceSync(ctx context.Context, args *cancelExternalServiceSyncArgs) (*EmptyResponse, error) {
	start := time.Now()
	var err error
	defer reportExternalServiceDuration(start, Update, &err)

	// 🚨 SECURITY: check whether user is site-admin
	if err := auth.CheckCurrentUserIsSiteAdmin(ctx, r.db); err != nil {
		return nil, err
	}

	id, err := unmarshalExternalServiceSyncJobID(args.ID)
	if err != nil {
		return nil, err
	}

	if err := r.db.ExternalServices().CancelSyncJob(ctx, database.ExternalServicesCancelSyncJobOptions{ID: id}); err != nil {
		return nil, err
	}

	return &EmptyResponse{}, nil
}

type externalServiceNamespacesArgs struct {
	ID    *graphql.ID
	Kind  string
	Token string
	Url   string
}

func (r *schemaResolver) ExternalServiceNamespaces(ctx context.Context, args *externalServiceNamespacesArgs) (*externalServiceNamespaceConnectionResolver, error) {
	if auth.CheckCurrentUserIsSiteAdmin(ctx, r.db) != nil {
		return nil, auth.ErrMustBeSiteAdmin
	}

	return &externalServiceNamespaceConnectionResolver{
		args: args,
		db:   r.db,
	}, nil
}

type externalServiceNamespaceConnectionResolver struct {
	args *externalServiceNamespacesArgs
	db   database.DB

	once       sync.Once
	nodes      []*types.ExternalServiceNamespace
	totalCount int32
	err        error
}

type externalServiceRepositoriesArgs struct {
	ID           *graphql.ID
	Kind         string
	Token        string
	Url          string
	Query        string
	ExcludeRepos []string
	First        *int32
}

func (r *schemaResolver) ExternalServiceRepositories(ctx context.Context, args *externalServiceRepositoriesArgs) (*externalServiceRepositoryConnectionResolver, error) {
	if auth.CheckCurrentUserIsSiteAdmin(ctx, r.db) != nil {
		return nil, auth.ErrMustBeSiteAdmin
	}

	return &externalServiceRepositoryConnectionResolver{
		db:                r.db,
		args:              args,
		repoupdaterClient: r.repoupdaterClient,
	}, nil
}

type externalServiceRepositoryConnectionResolver struct {
	args              *externalServiceRepositoriesArgs
	db                database.DB
	repoupdaterClient *repoupdater.Client

	once  sync.Once
	nodes []*types.ExternalServiceRepository
	err   error
}

// NewSourceConfiguration returns a configuration string for defining a Source for discovery.
// Only external service kinds that implement source discovery functions are returned.
func NewSourceConfiguration(kind, url, token string) (string, error) {
	switch kind {
	case extsvc.KindGitHub:
		cnxn := schema.GitHubConnection{
			Url:   url,
			Token: token,
		}

		marshalled, err := json.Marshal(cnxn)
		return string(marshalled), err
	default:
		return "", errors.New(repos.UnimplementedDiscoverySource)
	}
}<|MERGE_RESOLUTION|>--- conflicted
+++ resolved
@@ -28,7 +28,6 @@
 	"github.com/sourcegraph/sourcegraph/internal/trace"
 	"github.com/sourcegraph/sourcegraph/internal/types"
 	"github.com/sourcegraph/sourcegraph/lib/errors"
-	"github.com/sourcegraph/sourcegraph/lib/pointers"
 	"github.com/sourcegraph/sourcegraph/schema"
 )
 
@@ -71,13 +70,8 @@
 		Kind:          args.Input.Kind,
 		DisplayName:   args.Input.DisplayName,
 		Config:        extsvc.NewUnencryptedConfig(args.Input.Config),
-<<<<<<< HEAD
-		CreatorID:     userID,
-		LastUpdaterID: userID,
-=======
 		CreatorID:     &userID,
 		LastUpdaterID: &userID,
->>>>>>> 52669a7c
 	}
 
 	// Create the external service in the database.
@@ -153,11 +147,7 @@
 	update := &database.ExternalServiceUpdate{
 		DisplayName:   args.Input.DisplayName,
 		Config:        args.Input.Config,
-<<<<<<< HEAD
-		LastUpdaterID: pointers.Ptr(userID),
-=======
 		LastUpdaterID: &userID,
->>>>>>> 52669a7c
 	}
 
 	// Update the external service in the database.
