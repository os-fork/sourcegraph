--- conflicted
+++ resolved
@@ -164,16 +164,12 @@
 		return mockNewProvider(issuerURL)
 	}
 
-<<<<<<< HEAD
 	cli, err := httpcli.NewExternalClientFactory().Client()
 	if err != nil {
 		return nil, err
 	}
 
 	bp, err := oidc.NewProvider(oidc.ClientContext(context.Background(), cli), issuerURL)
-=======
-	bp, err := oidc.NewProvider(oidc.ClientContext(context.Background(), httpClient), issuerURL)
->>>>>>> 23634d95
 	if err != nil {
 		return nil, err
 	}
