--- conflicted
+++ resolved
@@ -227,11 +227,7 @@
 		},
 		latestStepResult.Value,
 		workspace.Path,
-<<<<<<< HEAD
-		true,
-=======
 		author,
->>>>>>> 24c3c06b
 	)
 	if err != nil {
 		return false, errors.Wrap(err, "failed to build changeset specs from cache")
