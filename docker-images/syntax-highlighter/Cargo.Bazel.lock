{
<<<<<<< HEAD
  "checksum": "da1e13e9eb09cf3473aa0c5453c7c8212b4b4a977703e0f6ee726bf05f50e938",
=======
  "checksum": "296b539d4c595a40878a6f2db34cde2485d34792507243386f1f540fee4ab337",
>>>>>>> 2ecc1699
  "crates": {
    "addr2line 0.20.0": {
      "name": "addr2line",
      "version": "0.20.0",
      "repository": {
        "Http": {
          "url": "https://static.crates.io/crates/addr2line/0.20.0/download",
          "sha256": "f4fa78e18c64fce05e902adecd7a5eed15a5e0a3439f7b0e169f0252214865e3"
        }
      },
      "targets": [
        {
          "Library": {
            "crate_name": "addr2line",
            "crate_root": "src/lib.rs",
            "srcs": [
              "**/*.rs"
            ]
          }
        }
      ],
      "library_target_name": "addr2line",
      "common_attrs": {
        "compile_data_glob": [
          "**"
        ],
        "deps": {
          "common": [
            {
              "id": "gimli 0.27.3",
              "target": "gimli"
            }
          ],
          "selects": {}
        },
        "edition": "2018",
        "version": "0.20.0"
      },
      "license": "Apache-2.0 OR MIT"
    },
    "adler 1.0.2": {
      "name": "adler",
      "version": "1.0.2",
      "repository": {
        "Http": {
          "url": "https://static.crates.io/crates/adler/1.0.2/download",
          "sha256": "f26201604c87b1e01bd3d98f8d5d9a8fcbb815e8cedb41ffccbeb4bf593a35fe"
        }
      },
      "targets": [
        {
          "Library": {
            "crate_name": "adler",
            "crate_root": "src/lib.rs",
            "srcs": [
              "**/*.rs"
            ]
          }
        }
      ],
      "library_target_name": "adler",
      "common_attrs": {
        "compile_data_glob": [
          "**"
        ],
        "edition": "2015",
        "version": "1.0.2"
      },
      "license": "0BSD OR MIT OR Apache-2.0"
    },
    "ahash 0.7.7": {
      "name": "ahash",
      "version": "0.7.7",
      "repository": {
        "Http": {
          "url": "https://static.crates.io/crates/ahash/0.7.7/download",
          "sha256": "5a824f2aa7e75a0c98c5a504fceb80649e9c35265d44525b5f94de4771a395cd"
        }
      },
      "targets": [
        {
          "Library": {
            "crate_name": "ahash",
            "crate_root": "src/lib.rs",
            "srcs": [
              "**/*.rs"
            ]
          }
        },
        {
          "BuildScript": {
            "crate_name": "build_script_build",
            "crate_root": "build.rs",
            "srcs": [
              "**/*.rs"
            ]
          }
        }
      ],
      "library_target_name": "ahash",
      "common_attrs": {
        "compile_data_glob": [
          "**"
        ],
        "deps": {
          "common": [
            {
              "id": "ahash 0.7.7",
              "target": "build_script_build"
            }
          ],
          "selects": {
            "cfg(any(target_os = \"linux\", target_os = \"android\", target_os = \"windows\", target_os = \"macos\", target_os = \"ios\", target_os = \"freebsd\", target_os = \"openbsd\", target_os = \"netbsd\", target_os = \"dragonfly\", target_os = \"solaris\", target_os = \"illumos\", target_os = \"fuchsia\", target_os = \"redox\", target_os = \"cloudabi\", target_os = \"haiku\", target_os = \"vxworks\", target_os = \"emscripten\", target_os = \"wasi\"))": [
              {
                "id": "getrandom 0.2.10",
                "target": "getrandom"
              }
            ],
            "cfg(not(all(target_arch = \"arm\", target_os = \"none\")))": [
              {
                "id": "once_cell 1.18.0",
                "target": "once_cell"
              }
            ]
          }
        },
        "edition": "2018",
        "version": "0.7.7"
      },
      "build_script_attrs": {
        "data_glob": [
          "**"
        ],
        "deps": {
          "common": [
            {
              "id": "version_check 0.9.4",
              "target": "version_check"
            }
          ],
          "selects": {}
        }
      },
      "license": "MIT OR Apache-2.0"
    },
    "aho-corasick 1.0.4": {
      "name": "aho-corasick",
      "version": "1.0.4",
      "repository": {
        "Http": {
          "url": "https://static.crates.io/crates/aho-corasick/1.0.4/download",
          "sha256": "6748e8def348ed4d14996fa801f4122cd763fff530258cdc03f64b25f89d3a5a"
        }
      },
      "targets": [
        {
          "Library": {
            "crate_name": "aho_corasick",
            "crate_root": "src/lib.rs",
            "srcs": [
              "**/*.rs"
            ]
          }
        }
      ],
      "library_target_name": "aho_corasick",
      "common_attrs": {
        "compile_data_glob": [
          "**"
        ],
        "crate_features": {
          "common": [
            "default",
            "perf-literal",
            "std"
          ],
          "selects": {}
        },
        "deps": {
          "common": [
            {
              "id": "memchr 2.5.0",
              "target": "memchr"
            }
          ],
          "selects": {}
        },
        "edition": "2021",
        "version": "1.0.4"
      },
      "license": "Unlicense OR MIT"
    },
    "anes 0.1.6": {
      "name": "anes",
      "version": "0.1.6",
      "repository": {
        "Http": {
          "url": "https://static.crates.io/crates/anes/0.1.6/download",
          "sha256": "4b46cbb362ab8752921c97e041f5e366ee6297bd428a31275b9fcf1e380f7299"
        }
      },
      "targets": [
        {
          "Library": {
            "crate_name": "anes",
            "crate_root": "src/lib.rs",
            "srcs": [
              "**/*.rs"
            ]
          }
        }
      ],
      "library_target_name": "anes",
      "common_attrs": {
        "compile_data_glob": [
          "**"
        ],
        "crate_features": {
          "common": [
            "default"
          ],
          "selects": {}
        },
        "edition": "2018",
        "version": "0.1.6"
      },
      "license": "MIT OR Apache-2.0"
    },
    "anstream 0.3.2": {
      "name": "anstream",
      "version": "0.3.2",
      "repository": {
        "Http": {
          "url": "https://static.crates.io/crates/anstream/0.3.2/download",
          "sha256": "0ca84f3628370c59db74ee214b3263d58f9aadd9b4fe7e711fd87dc452b7f163"
        }
      },
      "targets": [
        {
          "Library": {
            "crate_name": "anstream",
            "crate_root": "src/lib.rs",
            "srcs": [
              "**/*.rs"
            ]
          }
        }
      ],
      "library_target_name": "anstream",
      "common_attrs": {
        "compile_data_glob": [
          "**"
        ],
        "crate_features": {
          "common": [
            "auto",
            "default",
            "wincon"
          ],
          "selects": {}
        },
        "deps": {
          "common": [
            {
              "id": "anstyle 1.0.1",
              "target": "anstyle"
            },
            {
              "id": "anstyle-parse 0.2.1",
              "target": "anstyle_parse"
            },
            {
              "id": "anstyle-query 1.0.0",
              "target": "anstyle_query"
            },
            {
              "id": "colorchoice 1.0.0",
              "target": "colorchoice"
            },
            {
              "id": "is-terminal 0.4.9",
              "target": "is_terminal"
            },
            {
              "id": "utf8parse 0.2.1",
              "target": "utf8parse"
            }
          ],
          "selects": {
            "cfg(windows)": [
              {
                "id": "anstyle-wincon 1.0.2",
                "target": "anstyle_wincon"
              }
            ]
          }
        },
        "edition": "2021",
        "version": "0.3.2"
      },
      "license": "MIT OR Apache-2.0"
    },
    "anstyle 1.0.1": {
      "name": "anstyle",
      "version": "1.0.1",
      "repository": {
        "Http": {
          "url": "https://static.crates.io/crates/anstyle/1.0.1/download",
          "sha256": "3a30da5c5f2d5e72842e00bcb57657162cdabef0931f40e2deb9b4140440cecd"
        }
      },
      "targets": [
        {
          "Library": {
            "crate_name": "anstyle",
            "crate_root": "src/lib.rs",
            "srcs": [
              "**/*.rs"
            ]
          }
        }
      ],
      "library_target_name": "anstyle",
      "common_attrs": {
        "compile_data_glob": [
          "**"
        ],
        "crate_features": {
          "common": [
            "default",
            "std"
          ],
          "selects": {}
        },
        "edition": "2021",
        "version": "1.0.1"
      },
      "license": "MIT OR Apache-2.0"
    },
    "anstyle-parse 0.2.1": {
      "name": "anstyle-parse",
      "version": "0.2.1",
      "repository": {
        "Http": {
          "url": "https://static.crates.io/crates/anstyle-parse/0.2.1/download",
          "sha256": "938874ff5980b03a87c5524b3ae5b59cf99b1d6bc836848df7bc5ada9643c333"
        }
      },
      "targets": [
        {
          "Library": {
            "crate_name": "anstyle_parse",
            "crate_root": "src/lib.rs",
            "srcs": [
              "**/*.rs"
            ]
          }
        }
      ],
      "library_target_name": "anstyle_parse",
      "common_attrs": {
        "compile_data_glob": [
          "**"
        ],
        "crate_features": {
          "common": [
            "default",
            "utf8"
          ],
          "selects": {}
        },
        "deps": {
          "common": [
            {
              "id": "utf8parse 0.2.1",
              "target": "utf8parse"
            }
          ],
          "selects": {}
        },
        "edition": "2021",
        "version": "0.2.1"
      },
      "license": "MIT OR Apache-2.0"
    },
    "anstyle-query 1.0.0": {
      "name": "anstyle-query",
      "version": "1.0.0",
      "repository": {
        "Http": {
          "url": "https://static.crates.io/crates/anstyle-query/1.0.0/download",
          "sha256": "5ca11d4be1bab0c8bc8734a9aa7bf4ee8316d462a08c6ac5052f888fef5b494b"
        }
      },
      "targets": [
        {
          "Library": {
            "crate_name": "anstyle_query",
            "crate_root": "src/lib.rs",
            "srcs": [
              "**/*.rs"
            ]
          }
        }
      ],
      "library_target_name": "anstyle_query",
      "common_attrs": {
        "compile_data_glob": [
          "**"
        ],
        "deps": {
          "common": [],
          "selects": {
            "cfg(windows)": [
              {
                "id": "windows-sys 0.48.0",
                "target": "windows_sys"
              }
            ]
          }
        },
        "edition": "2021",
        "version": "1.0.0"
      },
      "license": "MIT OR Apache-2.0"
    },
    "anstyle-wincon 1.0.2": {
      "name": "anstyle-wincon",
      "version": "1.0.2",
      "repository": {
        "Http": {
          "url": "https://static.crates.io/crates/anstyle-wincon/1.0.2/download",
          "sha256": "c677ab05e09154296dd37acecd46420c17b9713e8366facafa8fc0885167cf4c"
        }
      },
      "targets": [
        {
          "Library": {
            "crate_name": "anstyle_wincon",
            "crate_root": "src/lib.rs",
            "srcs": [
              "**/*.rs"
            ]
          }
        }
      ],
      "library_target_name": "anstyle_wincon",
      "common_attrs": {
        "compile_data_glob": [
          "**"
        ],
        "deps": {
          "common": [
            {
              "id": "anstyle 1.0.1",
              "target": "anstyle"
            }
          ],
          "selects": {
            "cfg(windows)": [
              {
                "id": "windows-sys 0.48.0",
                "target": "windows_sys"
              }
            ]
          }
        },
        "edition": "2021",
        "version": "1.0.2"
      },
      "license": "MIT OR Apache-2.0"
    },
    "anyhow 1.0.75": {
      "name": "anyhow",
      "version": "1.0.75",
      "repository": {
        "Http": {
          "url": "https://static.crates.io/crates/anyhow/1.0.75/download",
          "sha256": "a4668cab20f66d8d020e1fbc0ebe47217433c1b6c8f2040faf858554e394ace6"
        }
      },
      "targets": [
        {
          "Library": {
            "crate_name": "anyhow",
            "crate_root": "src/lib.rs",
            "srcs": [
              "**/*.rs"
            ]
          }
        },
        {
          "BuildScript": {
            "crate_name": "build_script_build",
            "crate_root": "build.rs",
            "srcs": [
              "**/*.rs"
            ]
          }
        }
      ],
      "library_target_name": "anyhow",
      "common_attrs": {
        "compile_data_glob": [
          "**"
        ],
        "crate_features": {
          "common": [
            "default",
            "std"
          ],
          "selects": {}
        },
        "deps": {
          "common": [
            {
              "id": "anyhow 1.0.75",
              "target": "build_script_build"
            }
          ],
          "selects": {}
        },
        "edition": "2018",
        "version": "1.0.75"
      },
      "build_script_attrs": {
        "data_glob": [
          "**"
        ]
      },
      "license": "MIT OR Apache-2.0"
    },
    "assert_cmd 2.0.12": {
      "name": "assert_cmd",
      "version": "2.0.12",
      "repository": {
        "Http": {
          "url": "https://static.crates.io/crates/assert_cmd/2.0.12/download",
          "sha256": "88903cb14723e4d4003335bb7f8a14f27691649105346a0f0957466c096adfe6"
        }
      },
      "targets": [
        {
          "Library": {
            "crate_name": "assert_cmd",
            "crate_root": "src/lib.rs",
            "srcs": [
              "**/*.rs"
            ]
          }
        }
      ],
      "library_target_name": "assert_cmd",
      "common_attrs": {
        "compile_data_glob": [
          "**"
        ],
        "deps": {
          "common": [
            {
              "id": "anstyle 1.0.1",
              "target": "anstyle"
            },
            {
              "id": "bstr 1.6.0",
              "target": "bstr"
            },
            {
              "id": "doc-comment 0.3.3",
              "target": "doc_comment"
            },
            {
              "id": "predicates 3.0.4",
              "target": "predicates"
            },
            {
              "id": "predicates-core 1.0.6",
              "target": "predicates_core"
            },
            {
              "id": "predicates-tree 1.0.9",
              "target": "predicates_tree"
            },
            {
              "id": "wait-timeout 0.2.0",
              "target": "wait_timeout"
            }
          ],
          "selects": {}
        },
        "edition": "2021",
        "version": "2.0.12"
      },
      "license": "MIT OR Apache-2.0"
    },
    "async-stream 0.3.5": {
      "name": "async-stream",
      "version": "0.3.5",
      "repository": {
        "Http": {
          "url": "https://static.crates.io/crates/async-stream/0.3.5/download",
          "sha256": "cd56dd203fef61ac097dd65721a419ddccb106b2d2b70ba60a6b529f03961a51"
        }
      },
      "targets": [
        {
          "Library": {
            "crate_name": "async_stream",
            "crate_root": "src/lib.rs",
            "srcs": [
              "**/*.rs"
            ]
          }
        }
      ],
      "library_target_name": "async_stream",
      "common_attrs": {
        "compile_data_glob": [
          "**"
        ],
        "deps": {
          "common": [
            {
              "id": "futures-core 0.3.28",
              "target": "futures_core"
            },
            {
              "id": "pin-project-lite 0.2.12",
              "target": "pin_project_lite"
            }
          ],
          "selects": {}
        },
        "edition": "2018",
        "proc_macro_deps": {
          "common": [
            {
              "id": "async-stream-impl 0.3.5",
              "target": "async_stream_impl"
            }
          ],
          "selects": {}
        },
        "version": "0.3.5"
      },
      "license": "MIT"
    },
    "async-stream-impl 0.3.5": {
      "name": "async-stream-impl",
      "version": "0.3.5",
      "repository": {
        "Http": {
          "url": "https://static.crates.io/crates/async-stream-impl/0.3.5/download",
          "sha256": "16e62a023e7c117e27523144c5d2459f4397fcc3cab0085af8e2224f643a0193"
        }
      },
      "targets": [
        {
          "ProcMacro": {
            "crate_name": "async_stream_impl",
            "crate_root": "src/lib.rs",
            "srcs": [
              "**/*.rs"
            ]
          }
        }
      ],
      "library_target_name": "async_stream_impl",
      "common_attrs": {
        "compile_data_glob": [
          "**"
        ],
        "deps": {
          "common": [
            {
              "id": "proc-macro2 1.0.74",
              "target": "proc_macro2"
            },
            {
              "id": "quote 1.0.35",
              "target": "quote"
            },
            {
              "id": "syn 2.0.46",
              "target": "syn"
            }
          ],
          "selects": {}
        },
        "edition": "2018",
        "version": "0.3.5"
      },
      "license": "MIT"
    },
    "async-trait 0.1.73": {
      "name": "async-trait",
      "version": "0.1.73",
      "repository": {
        "Http": {
          "url": "https://static.crates.io/crates/async-trait/0.1.73/download",
          "sha256": "bc00ceb34980c03614e35a3a4e218276a0a824e911d07651cd0d858a51e8c0f0"
        }
      },
      "targets": [
        {
          "ProcMacro": {
            "crate_name": "async_trait",
            "crate_root": "src/lib.rs",
            "srcs": [
              "**/*.rs"
            ]
          }
        },
        {
          "BuildScript": {
            "crate_name": "build_script_build",
            "crate_root": "build.rs",
            "srcs": [
              "**/*.rs"
            ]
          }
        }
      ],
      "library_target_name": "async_trait",
      "common_attrs": {
        "compile_data_glob": [
          "**"
        ],
        "deps": {
          "common": [
            {
              "id": "async-trait 0.1.73",
              "target": "build_script_build"
            },
            {
              "id": "proc-macro2 1.0.74",
              "target": "proc_macro2"
            },
            {
              "id": "quote 1.0.35",
              "target": "quote"
            },
            {
              "id": "syn 2.0.46",
              "target": "syn"
            }
          ],
          "selects": {}
        },
        "edition": "2021",
        "version": "0.1.73"
      },
      "build_script_attrs": {
        "data_glob": [
          "**"
        ]
      },
      "license": "MIT OR Apache-2.0"
    },
    "atomic 0.5.3": {
      "name": "atomic",
      "version": "0.5.3",
      "repository": {
        "Http": {
          "url": "https://static.crates.io/crates/atomic/0.5.3/download",
          "sha256": "c59bdb34bc650a32731b31bd8f0829cc15d24a708ee31559e0bb34f2bc320cba"
        }
      },
      "targets": [
        {
          "Library": {
            "crate_name": "atomic",
            "crate_root": "src/lib.rs",
            "srcs": [
              "**/*.rs"
            ]
          }
        }
      ],
      "library_target_name": "atomic",
      "common_attrs": {
        "compile_data_glob": [
          "**"
        ],
        "crate_features": {
          "common": [
            "default",
            "fallback"
          ],
          "selects": {}
        },
        "edition": "2018",
        "version": "0.5.3"
      },
      "license": "Apache-2.0/MIT"
    },
    "atty 0.2.14": {
      "name": "atty",
      "version": "0.2.14",
      "repository": {
        "Http": {
          "url": "https://static.crates.io/crates/atty/0.2.14/download",
          "sha256": "d9b39be18770d11421cdb1b9947a45dd3f37e93092cbf377614828a319d5fee8"
        }
      },
      "targets": [
        {
          "Library": {
            "crate_name": "atty",
            "crate_root": "src/lib.rs",
            "srcs": [
              "**/*.rs"
            ]
          }
        }
      ],
      "library_target_name": "atty",
      "common_attrs": {
        "compile_data_glob": [
          "**"
        ],
        "deps": {
          "common": [],
          "selects": {
            "cfg(target_os = \"hermit\")": [
              {
                "id": "hermit-abi 0.1.19",
                "target": "hermit_abi"
              }
            ],
            "cfg(unix)": [
              {
                "id": "libc 0.2.147",
                "target": "libc"
              }
            ],
            "cfg(windows)": [
              {
                "id": "winapi 0.3.9",
                "target": "winapi"
              }
            ]
          }
        },
        "edition": "2015",
        "version": "0.2.14"
      },
      "license": "MIT"
    },
    "autocfg 1.1.0": {
      "name": "autocfg",
      "version": "1.1.0",
      "repository": {
        "Http": {
          "url": "https://static.crates.io/crates/autocfg/1.1.0/download",
          "sha256": "d468802bab17cbc0cc575e9b053f41e72aa36bfa6b7f55e3529ffa43161b97fa"
        }
      },
      "targets": [
        {
          "Library": {
            "crate_name": "autocfg",
            "crate_root": "src/lib.rs",
            "srcs": [
              "**/*.rs"
            ]
          }
        }
      ],
      "library_target_name": "autocfg",
      "common_attrs": {
        "compile_data_glob": [
          "**"
        ],
        "edition": "2015",
        "version": "1.1.0"
      },
      "license": "Apache-2.0 OR MIT"
    },
    "backtrace 0.3.68": {
      "name": "backtrace",
      "version": "0.3.68",
      "repository": {
        "Http": {
          "url": "https://static.crates.io/crates/backtrace/0.3.68/download",
          "sha256": "4319208da049c43661739c5fade2ba182f09d1dc2299b32298d3a31692b17e12"
        }
      },
      "targets": [
        {
          "Library": {
            "crate_name": "backtrace",
            "crate_root": "src/lib.rs",
            "srcs": [
              "**/*.rs"
            ]
          }
        },
        {
          "BuildScript": {
            "crate_name": "build_script_build",
            "crate_root": "build.rs",
            "srcs": [
              "**/*.rs"
            ]
          }
        }
      ],
      "library_target_name": "backtrace",
      "common_attrs": {
        "compile_data_glob": [
          "**"
        ],
        "deps": {
          "common": [
            {
              "id": "addr2line 0.20.0",
              "target": "addr2line"
            },
            {
              "id": "backtrace 0.3.68",
              "target": "build_script_build"
            },
            {
              "id": "cfg-if 1.0.0",
              "target": "cfg_if"
            },
            {
              "id": "libc 0.2.147",
              "target": "libc"
            },
            {
              "id": "miniz_oxide 0.7.1",
              "target": "miniz_oxide"
            },
            {
              "id": "object 0.31.1",
              "target": "object"
            },
            {
              "id": "rustc-demangle 0.1.23",
              "target": "rustc_demangle"
            }
          ],
          "selects": {}
        },
        "edition": "2018",
        "version": "0.3.68"
      },
      "build_script_attrs": {
        "data_glob": [
          "**"
        ],
        "deps": {
          "common": [
            {
              "id": "cc 1.0.83",
              "target": "cc"
            }
          ],
          "selects": {}
        }
      },
      "license": "MIT OR Apache-2.0"
    },
    "base64 0.13.1": {
      "name": "base64",
      "version": "0.13.1",
      "repository": {
        "Http": {
          "url": "https://static.crates.io/crates/base64/0.13.1/download",
          "sha256": "9e1b586273c5702936fe7b7d6896644d8be71e6314cfe09d3167c95f712589e8"
        }
      },
      "targets": [
        {
          "Library": {
            "crate_name": "base64",
            "crate_root": "src/lib.rs",
            "srcs": [
              "**/*.rs"
            ]
          }
        }
      ],
      "library_target_name": "base64",
      "common_attrs": {
        "compile_data_glob": [
          "**"
        ],
        "crate_features": {
          "common": [
            "default",
            "std"
          ],
          "selects": {}
        },
        "edition": "2018",
        "version": "0.13.1"
      },
      "license": "MIT/Apache-2.0"
    },
    "base64 0.21.2": {
      "name": "base64",
      "version": "0.21.2",
      "repository": {
        "Http": {
          "url": "https://static.crates.io/crates/base64/0.21.2/download",
          "sha256": "604178f6c5c21f02dc555784810edfb88d34ac2c73b2eae109655649ee73ce3d"
        }
      },
      "targets": [
        {
          "Library": {
            "crate_name": "base64",
            "crate_root": "src/lib.rs",
            "srcs": [
              "**/*.rs"
            ]
          }
        }
      ],
      "library_target_name": "base64",
      "common_attrs": {
        "compile_data_glob": [
          "**"
        ],
        "crate_features": {
          "common": [
            "default",
            "std"
          ],
          "selects": {}
        },
        "edition": "2021",
        "version": "0.21.2"
      },
      "license": "MIT OR Apache-2.0"
    },
    "binascii 0.1.4": {
      "name": "binascii",
      "version": "0.1.4",
      "repository": {
        "Http": {
          "url": "https://static.crates.io/crates/binascii/0.1.4/download",
          "sha256": "383d29d513d8764dcdc42ea295d979eb99c3c9f00607b3692cf68a431f7dca72"
        }
      },
      "targets": [
        {
          "Library": {
            "crate_name": "binascii",
            "crate_root": "src/lib.rs",
            "srcs": [
              "**/*.rs"
            ]
          }
        }
      ],
      "library_target_name": "binascii",
      "common_attrs": {
        "compile_data_glob": [
          "**"
        ],
        "crate_features": {
          "common": [
            "decode",
            "default",
            "encode"
          ],
          "selects": {}
        },
        "edition": "2015",
        "version": "0.1.4"
      },
      "license": "MIT"
    },
    "bincode 1.3.3": {
      "name": "bincode",
      "version": "1.3.3",
      "repository": {
        "Http": {
          "url": "https://static.crates.io/crates/bincode/1.3.3/download",
          "sha256": "b1f45e9417d87227c7a56d22e471c6206462cba514c7590c09aff4cf6d1ddcad"
        }
      },
      "targets": [
        {
          "Library": {
            "crate_name": "bincode",
            "crate_root": "src/lib.rs",
            "srcs": [
              "**/*.rs"
            ]
          }
        }
      ],
      "library_target_name": "bincode",
      "common_attrs": {
        "compile_data_glob": [
          "**"
        ],
        "deps": {
          "common": [
            {
              "id": "serde 1.0.194",
              "target": "serde"
            }
          ],
          "selects": {}
        },
        "edition": "2015",
        "version": "1.3.3"
      },
      "license": "MIT"
    },
    "bitflags 1.3.2": {
      "name": "bitflags",
      "version": "1.3.2",
      "repository": {
        "Http": {
          "url": "https://static.crates.io/crates/bitflags/1.3.2/download",
          "sha256": "bef38d45163c2f1dde094a7dfd33ccf595c92905c8f8f4fdc18d06fb1037718a"
        }
      },
      "targets": [
        {
          "Library": {
            "crate_name": "bitflags",
            "crate_root": "src/lib.rs",
            "srcs": [
              "**/*.rs"
            ]
          }
        }
      ],
      "library_target_name": "bitflags",
      "common_attrs": {
        "compile_data_glob": [
          "**"
        ],
        "crate_features": {
          "common": [
            "default"
          ],
          "selects": {}
        },
        "edition": "2018",
        "version": "1.3.2"
      },
      "license": "MIT/Apache-2.0"
    },
    "bitflags 2.4.0": {
      "name": "bitflags",
      "version": "2.4.0",
      "repository": {
        "Http": {
          "url": "https://static.crates.io/crates/bitflags/2.4.0/download",
          "sha256": "b4682ae6287fcf752ecaabbfcc7b6f9b72aa33933dc23a554d853aea8eea8635"
        }
      },
      "targets": [
        {
          "Library": {
            "crate_name": "bitflags",
            "crate_root": "src/lib.rs",
            "srcs": [
              "**/*.rs"
            ]
          }
        }
      ],
      "library_target_name": "bitflags",
      "common_attrs": {
        "compile_data_glob": [
          "**"
        ],
        "crate_features": {
          "common": [
            "std"
          ],
          "selects": {}
        },
        "edition": "2021",
        "version": "2.4.0"
      },
      "license": "MIT OR Apache-2.0"
    },
    "bitvec 1.0.1": {
      "name": "bitvec",
      "version": "1.0.1",
      "repository": {
        "Http": {
          "url": "https://static.crates.io/crates/bitvec/1.0.1/download",
          "sha256": "1bc2832c24239b0141d5674bb9174f9d68a8b5b3f2753311927c172ca46f7e9c"
        }
      },
      "targets": [
        {
          "Library": {
            "crate_name": "bitvec",
            "crate_root": "src/lib.rs",
            "srcs": [
              "**/*.rs"
            ]
          }
        }
      ],
      "library_target_name": "bitvec",
      "common_attrs": {
        "compile_data_glob": [
          "**"
        ],
        "crate_features": {
          "common": [
            "alloc",
            "atomic",
            "default",
            "std"
          ],
          "selects": {}
        },
        "deps": {
          "common": [
            {
              "id": "funty 2.0.0",
              "target": "funty"
            },
            {
              "id": "radium 0.7.0",
              "target": "radium"
            },
            {
              "id": "tap 1.0.1",
              "target": "tap"
            },
            {
              "id": "wyz 0.5.1",
              "target": "wyz"
            }
          ],
          "selects": {}
        },
        "edition": "2021",
        "version": "1.0.1"
      },
      "license": "MIT"
    },
    "bstr 1.6.0": {
      "name": "bstr",
      "version": "1.6.0",
      "repository": {
        "Http": {
          "url": "https://static.crates.io/crates/bstr/1.6.0/download",
          "sha256": "6798148dccfbff0fae41c7574d2fa8f1ef3492fba0face179de5d8d447d67b05"
        }
      },
      "targets": [
        {
          "Library": {
            "crate_name": "bstr",
            "crate_root": "src/lib.rs",
            "srcs": [
              "**/*.rs"
            ]
          }
        }
      ],
      "library_target_name": "bstr",
      "common_attrs": {
        "compile_data_glob": [
          "**"
        ],
        "crate_features": {
          "common": [
            "alloc",
            "default",
            "std",
            "unicode"
          ],
          "selects": {}
        },
        "deps": {
          "common": [
            {
              "id": "memchr 2.5.0",
              "target": "memchr"
            },
            {
              "id": "regex-automata 0.3.6",
              "target": "regex_automata"
            }
          ],
          "selects": {}
        },
        "edition": "2021",
        "version": "1.6.0"
      },
      "license": "MIT OR Apache-2.0"
    },
    "bumpalo 3.13.0": {
      "name": "bumpalo",
      "version": "3.13.0",
      "repository": {
        "Http": {
          "url": "https://static.crates.io/crates/bumpalo/3.13.0/download",
          "sha256": "a3e2c3daef883ecc1b5d58c15adae93470a91d425f3532ba1695849656af3fc1"
        }
      },
      "targets": [
        {
          "Library": {
            "crate_name": "bumpalo",
            "crate_root": "src/lib.rs",
            "srcs": [
              "**/*.rs"
            ]
          }
        }
      ],
      "library_target_name": "bumpalo",
      "common_attrs": {
        "compile_data_glob": [
          "**"
        ],
        "crate_features": {
          "common": [
            "default"
          ],
          "selects": {}
        },
        "edition": "2021",
        "version": "3.13.0"
      },
      "license": "MIT/Apache-2.0"
    },
    "bytes 1.4.0": {
      "name": "bytes",
      "version": "1.4.0",
      "repository": {
        "Http": {
          "url": "https://static.crates.io/crates/bytes/1.4.0/download",
          "sha256": "89b2fd2a0dcf38d7971e2194b6b6eebab45ae01067456a7fd93d5547a61b70be"
        }
      },
      "targets": [
        {
          "Library": {
            "crate_name": "bytes",
            "crate_root": "src/lib.rs",
            "srcs": [
              "**/*.rs"
            ]
          }
        }
      ],
      "library_target_name": "bytes",
      "common_attrs": {
        "compile_data_glob": [
          "**"
        ],
        "crate_features": {
          "common": [
            "default",
            "std"
          ],
          "selects": {}
        },
        "edition": "2018",
        "version": "1.4.0"
      },
      "license": "MIT"
    },
    "cast 0.3.0": {
      "name": "cast",
      "version": "0.3.0",
      "repository": {
        "Http": {
          "url": "https://static.crates.io/crates/cast/0.3.0/download",
          "sha256": "37b2a672a2cb129a2e41c10b1224bb368f9f37a2b16b612598138befd7b37eb5"
        }
      },
      "targets": [
        {
          "Library": {
            "crate_name": "cast",
            "crate_root": "src/lib.rs",
            "srcs": [
              "**/*.rs"
            ]
          }
        }
      ],
      "library_target_name": "cast",
      "common_attrs": {
        "compile_data_glob": [
          "**"
        ],
        "edition": "2018",
        "version": "0.3.0"
      },
      "license": "MIT OR Apache-2.0"
    },
    "cc 1.0.83": {
      "name": "cc",
      "version": "1.0.83",
      "repository": {
        "Http": {
          "url": "https://static.crates.io/crates/cc/1.0.83/download",
          "sha256": "f1174fb0b6ec23863f8b971027804a42614e347eafb0a95bf0b12cdae21fc4d0"
        }
      },
      "targets": [
        {
          "Library": {
            "crate_name": "cc",
            "crate_root": "src/lib.rs",
            "srcs": [
              "**/*.rs"
            ]
          }
        }
      ],
      "library_target_name": "cc",
      "common_attrs": {
        "compile_data_glob": [
          "**"
        ],
        "deps": {
          "common": [],
          "selects": {
            "cfg(unix)": [
              {
                "id": "libc 0.2.147",
                "target": "libc"
              }
            ]
          }
        },
        "edition": "2018",
        "version": "1.0.83"
      },
      "license": "MIT OR Apache-2.0"
    },
    "cfg-if 1.0.0": {
      "name": "cfg-if",
      "version": "1.0.0",
      "repository": {
        "Http": {
          "url": "https://static.crates.io/crates/cfg-if/1.0.0/download",
          "sha256": "baf1de4339761588bc0619e3cbc0120ee582ebb74b53b4efbf79117bd2da40fd"
        }
      },
      "targets": [
        {
          "Library": {
            "crate_name": "cfg_if",
            "crate_root": "src/lib.rs",
            "srcs": [
              "**/*.rs"
            ]
          }
        }
      ],
      "library_target_name": "cfg_if",
      "common_attrs": {
        "compile_data_glob": [
          "**"
        ],
        "edition": "2018",
        "version": "1.0.0"
      },
      "license": "MIT/Apache-2.0"
    },
    "ciborium 0.2.1": {
      "name": "ciborium",
      "version": "0.2.1",
      "repository": {
        "Http": {
          "url": "https://static.crates.io/crates/ciborium/0.2.1/download",
          "sha256": "effd91f6c78e5a4ace8a5d3c0b6bfaec9e2baaef55f3efc00e45fb2e477ee926"
        }
      },
      "targets": [
        {
          "Library": {
            "crate_name": "ciborium",
            "crate_root": "src/lib.rs",
            "srcs": [
              "**/*.rs"
            ]
          }
        }
      ],
      "library_target_name": "ciborium",
      "common_attrs": {
        "compile_data_glob": [
          "**"
        ],
        "crate_features": {
          "common": [
            "default",
            "std"
          ],
          "selects": {}
        },
        "deps": {
          "common": [
            {
              "id": "ciborium-io 0.2.1",
              "target": "ciborium_io"
            },
            {
              "id": "ciborium-ll 0.2.1",
              "target": "ciborium_ll"
            },
            {
              "id": "serde 1.0.194",
              "target": "serde"
            }
          ],
          "selects": {}
        },
        "edition": "2021",
        "version": "0.2.1"
      },
      "license": "Apache-2.0"
    },
    "ciborium-io 0.2.1": {
      "name": "ciborium-io",
      "version": "0.2.1",
      "repository": {
        "Http": {
          "url": "https://static.crates.io/crates/ciborium-io/0.2.1/download",
          "sha256": "cdf919175532b369853f5d5e20b26b43112613fd6fe7aee757e35f7a44642656"
        }
      },
      "targets": [
        {
          "Library": {
            "crate_name": "ciborium_io",
            "crate_root": "src/lib.rs",
            "srcs": [
              "**/*.rs"
            ]
          }
        }
      ],
      "library_target_name": "ciborium_io",
      "common_attrs": {
        "compile_data_glob": [
          "**"
        ],
        "crate_features": {
          "common": [
            "alloc",
            "std"
          ],
          "selects": {}
        },
        "edition": "2021",
        "version": "0.2.1"
      },
      "license": "Apache-2.0"
    },
    "ciborium-ll 0.2.1": {
      "name": "ciborium-ll",
      "version": "0.2.1",
      "repository": {
        "Http": {
          "url": "https://static.crates.io/crates/ciborium-ll/0.2.1/download",
          "sha256": "defaa24ecc093c77630e6c15e17c51f5e187bf35ee514f4e2d67baaa96dae22b"
        }
      },
      "targets": [
        {
          "Library": {
            "crate_name": "ciborium_ll",
            "crate_root": "src/lib.rs",
            "srcs": [
              "**/*.rs"
            ]
          }
        }
      ],
      "library_target_name": "ciborium_ll",
      "common_attrs": {
        "compile_data_glob": [
          "**"
        ],
        "deps": {
          "common": [
            {
              "id": "ciborium-io 0.2.1",
              "target": "ciborium_io"
            },
            {
              "id": "half 1.8.2",
              "target": "half"
            }
          ],
          "selects": {}
        },
        "edition": "2021",
        "version": "0.2.1"
      },
      "license": "Apache-2.0"
    },
    "clap 3.2.25": {
      "name": "clap",
      "version": "3.2.25",
      "repository": {
        "Http": {
          "url": "https://static.crates.io/crates/clap/3.2.25/download",
          "sha256": "4ea181bf566f71cb9a5d17a59e1871af638180a18fb0035c92ae62b705207123"
        }
      },
      "targets": [
        {
          "Library": {
            "crate_name": "clap",
            "crate_root": "src/lib.rs",
            "srcs": [
              "**/*.rs"
            ]
          }
        }
      ],
      "library_target_name": "clap",
      "common_attrs": {
        "compile_data_glob": [
          "**"
        ],
        "crate_features": {
          "common": [
            "std"
          ],
          "selects": {}
        },
        "deps": {
          "common": [
            {
              "id": "bitflags 1.3.2",
              "target": "bitflags"
            },
            {
              "id": "clap_lex 0.2.4",
              "target": "clap_lex"
            },
            {
              "id": "indexmap 1.9.3",
              "target": "indexmap"
            },
            {
              "id": "textwrap 0.16.0",
              "target": "textwrap"
            }
          ],
          "selects": {}
        },
        "edition": "2021",
        "version": "3.2.25"
      },
      "license": "MIT OR Apache-2.0"
    },
    "clap 4.3.23": {
      "name": "clap",
      "version": "4.3.23",
      "repository": {
        "Http": {
          "url": "https://static.crates.io/crates/clap/4.3.23/download",
          "sha256": "03aef18ddf7d879c15ce20f04826ef8418101c7e528014c3eeea13321047dca3"
        }
      },
      "targets": [
        {
          "Library": {
            "crate_name": "clap",
            "crate_root": "src/lib.rs",
            "srcs": [
              "**/*.rs"
            ]
          }
        }
      ],
      "library_target_name": "clap",
      "common_attrs": {
        "compile_data_glob": [
          "**"
        ],
        "crate_features": {
          "common": [
            "cargo",
            "color",
            "default",
            "derive",
            "error-context",
            "help",
            "std",
            "suggestions",
            "usage"
          ],
          "selects": {}
        },
        "deps": {
          "common": [
            {
              "id": "clap_builder 4.3.23",
              "target": "clap_builder"
            },
            {
              "id": "once_cell 1.18.0",
              "target": "once_cell"
            }
          ],
          "selects": {}
        },
        "edition": "2021",
        "proc_macro_deps": {
          "common": [
            {
              "id": "clap_derive 4.3.12",
              "target": "clap_derive"
            }
          ],
          "selects": {}
        },
        "version": "4.3.23"
      },
      "license": "MIT OR Apache-2.0"
    },
    "clap_builder 4.3.23": {
      "name": "clap_builder",
      "version": "4.3.23",
      "repository": {
        "Http": {
          "url": "https://static.crates.io/crates/clap_builder/4.3.23/download",
          "sha256": "f8ce6fffb678c9b80a70b6b6de0aad31df727623a70fd9a842c30cd573e2fa98"
        }
      },
      "targets": [
        {
          "Library": {
            "crate_name": "clap_builder",
            "crate_root": "src/lib.rs",
            "srcs": [
              "**/*.rs"
            ]
          }
        }
      ],
      "library_target_name": "clap_builder",
      "common_attrs": {
        "compile_data_glob": [
          "**"
        ],
        "crate_features": {
          "common": [
            "cargo",
            "color",
            "error-context",
            "help",
            "std",
            "suggestions",
            "usage"
          ],
          "selects": {}
        },
        "deps": {
          "common": [
            {
              "id": "anstream 0.3.2",
              "target": "anstream"
            },
            {
              "id": "anstyle 1.0.1",
              "target": "anstyle"
            },
            {
              "id": "clap_lex 0.5.0",
              "target": "clap_lex"
            },
            {
              "id": "once_cell 1.18.0",
              "target": "once_cell"
            },
            {
              "id": "strsim 0.10.0",
              "target": "strsim"
            }
          ],
          "selects": {}
        },
        "edition": "2021",
        "version": "4.3.23"
      },
      "license": "MIT OR Apache-2.0"
    },
    "clap_derive 4.3.12": {
      "name": "clap_derive",
      "version": "4.3.12",
      "repository": {
        "Http": {
          "url": "https://static.crates.io/crates/clap_derive/4.3.12/download",
          "sha256": "54a9bb5758fc5dfe728d1019941681eccaf0cf8a4189b692a0ee2f2ecf90a050"
        }
      },
      "targets": [
        {
          "ProcMacro": {
            "crate_name": "clap_derive",
            "crate_root": "src/lib.rs",
            "srcs": [
              "**/*.rs"
            ]
          }
        }
      ],
      "library_target_name": "clap_derive",
      "common_attrs": {
        "compile_data_glob": [
          "**"
        ],
        "crate_features": {
          "common": [
            "default"
          ],
          "selects": {}
        },
        "deps": {
          "common": [
            {
              "id": "heck 0.4.1",
              "target": "heck"
            },
            {
              "id": "proc-macro2 1.0.74",
              "target": "proc_macro2"
            },
            {
              "id": "quote 1.0.35",
              "target": "quote"
            },
            {
              "id": "syn 2.0.46",
              "target": "syn"
            }
          ],
          "selects": {}
        },
        "edition": "2021",
        "version": "4.3.12"
      },
      "license": "MIT OR Apache-2.0"
    },
    "clap_lex 0.2.4": {
      "name": "clap_lex",
      "version": "0.2.4",
      "repository": {
        "Http": {
          "url": "https://static.crates.io/crates/clap_lex/0.2.4/download",
          "sha256": "2850f2f5a82cbf437dd5af4d49848fbdfc27c157c3d010345776f952765261c5"
        }
      },
      "targets": [
        {
          "Library": {
            "crate_name": "clap_lex",
            "crate_root": "src/lib.rs",
            "srcs": [
              "**/*.rs"
            ]
          }
        }
      ],
      "library_target_name": "clap_lex",
      "common_attrs": {
        "compile_data_glob": [
          "**"
        ],
        "deps": {
          "common": [
            {
              "id": "os_str_bytes 6.5.1",
              "target": "os_str_bytes"
            }
          ],
          "selects": {}
        },
        "edition": "2021",
        "version": "0.2.4"
      },
      "license": "MIT OR Apache-2.0"
    },
    "clap_lex 0.5.0": {
      "name": "clap_lex",
      "version": "0.5.0",
      "repository": {
        "Http": {
          "url": "https://static.crates.io/crates/clap_lex/0.5.0/download",
          "sha256": "2da6da31387c7e4ef160ffab6d5e7f00c42626fe39aea70a7b0f1773f7dd6c1b"
        }
      },
      "targets": [
        {
          "Library": {
            "crate_name": "clap_lex",
            "crate_root": "src/lib.rs",
            "srcs": [
              "**/*.rs"
            ]
          }
        }
      ],
      "library_target_name": "clap_lex",
      "common_attrs": {
        "compile_data_glob": [
          "**"
        ],
        "edition": "2021",
        "version": "0.5.0"
      },
      "license": "MIT OR Apache-2.0"
    },
    "clipboard-win 4.5.0": {
      "name": "clipboard-win",
      "version": "4.5.0",
      "repository": {
        "Http": {
          "url": "https://static.crates.io/crates/clipboard-win/4.5.0/download",
          "sha256": "7191c27c2357d9b7ef96baac1773290d4ca63b24205b82a3fd8a0637afcf0362"
        }
      },
      "targets": [
        {
          "Library": {
            "crate_name": "clipboard_win",
            "crate_root": "src/lib.rs",
            "srcs": [
              "**/*.rs"
            ]
          }
        }
      ],
      "library_target_name": "clipboard_win",
      "common_attrs": {
        "compile_data_glob": [
          "**"
        ],
        "deps": {
          "common": [],
          "selects": {
            "cfg(windows)": [
              {
                "id": "error-code 2.3.1",
                "target": "error_code"
              },
              {
                "id": "str-buf 1.0.6",
                "target": "str_buf"
              },
              {
                "id": "winapi 0.3.9",
                "target": "winapi"
              }
            ]
          }
        },
        "edition": "2018",
        "version": "4.5.0"
      },
      "license": "BSL-1.0"
    },
    "colorchoice 1.0.0": {
      "name": "colorchoice",
      "version": "1.0.0",
      "repository": {
        "Http": {
          "url": "https://static.crates.io/crates/colorchoice/1.0.0/download",
          "sha256": "acbf1af155f9b9ef647e42cdc158db4b64a1b61f743629225fde6f3e0be2a7c7"
        }
      },
      "targets": [
        {
          "Library": {
            "crate_name": "colorchoice",
            "crate_root": "src/lib.rs",
            "srcs": [
              "**/*.rs"
            ]
          }
        }
      ],
      "library_target_name": "colorchoice",
      "common_attrs": {
        "compile_data_glob": [
          "**"
        ],
        "edition": "2021",
        "version": "1.0.0"
      },
      "license": "MIT OR Apache-2.0"
    },
    "colored 2.0.4": {
      "name": "colored",
      "version": "2.0.4",
      "repository": {
        "Http": {
          "url": "https://static.crates.io/crates/colored/2.0.4/download",
          "sha256": "2674ec482fbc38012cf31e6c42ba0177b431a0cb6f15fe40efa5aab1bda516f6"
        }
      },
      "targets": [
        {
          "Library": {
            "crate_name": "colored",
            "crate_root": "src/lib.rs",
            "srcs": [
              "**/*.rs"
            ]
          }
        }
      ],
      "library_target_name": "colored",
      "common_attrs": {
        "compile_data_glob": [
          "**"
        ],
        "deps": {
          "common": [
            {
              "id": "is-terminal 0.4.9",
              "target": "is_terminal"
            },
            {
              "id": "lazy_static 1.4.0",
              "target": "lazy_static"
            }
          ],
          "selects": {
            "cfg(windows)": [
              {
                "id": "windows-sys 0.48.0",
                "target": "windows_sys"
              }
            ]
          }
        },
        "edition": "2021",
        "version": "2.0.4"
      },
      "license": "MPL-2.0"
    },
    "console 0.15.7": {
      "name": "console",
      "version": "0.15.7",
      "repository": {
        "Http": {
          "url": "https://static.crates.io/crates/console/0.15.7/download",
          "sha256": "c926e00cc70edefdc64d3a5ff31cc65bb97a3460097762bd23afb4d8145fccf8"
        }
      },
      "targets": [
        {
          "Library": {
            "crate_name": "console",
            "crate_root": "src/lib.rs",
            "srcs": [
              "**/*.rs"
            ]
          }
        }
      ],
      "library_target_name": "console",
      "common_attrs": {
        "compile_data_glob": [
          "**"
        ],
        "crate_features": {
          "common": [
            "ansi-parsing",
            "unicode-width"
          ],
          "selects": {}
        },
        "deps": {
          "common": [
            {
              "id": "lazy_static 1.4.0",
              "target": "lazy_static"
            },
            {
              "id": "libc 0.2.147",
              "target": "libc"
            },
            {
              "id": "unicode-width 0.1.10",
              "target": "unicode_width"
            }
          ],
          "selects": {
            "cfg(windows)": [
              {
                "id": "encode_unicode 0.3.6",
                "target": "encode_unicode"
              },
              {
                "id": "windows-sys 0.45.0",
                "target": "windows_sys"
              }
            ]
          }
        },
        "edition": "2018",
        "version": "0.15.7"
      },
      "license": "MIT"
    },
    "cookie 0.17.0": {
      "name": "cookie",
      "version": "0.17.0",
      "repository": {
        "Http": {
          "url": "https://static.crates.io/crates/cookie/0.17.0/download",
          "sha256": "7efb37c3e1ccb1ff97164ad95ac1606e8ccd35b3fa0a7d99a304c7f4a428cc24"
        }
      },
      "targets": [
        {
          "Library": {
            "crate_name": "cookie",
            "crate_root": "src/lib.rs",
            "srcs": [
              "**/*.rs"
            ]
          }
        },
        {
          "BuildScript": {
            "crate_name": "build_script_build",
            "crate_root": "build.rs",
            "srcs": [
              "**/*.rs"
            ]
          }
        }
      ],
      "library_target_name": "cookie",
      "common_attrs": {
        "compile_data_glob": [
          "**"
        ],
        "crate_features": {
          "common": [
            "percent-encode",
            "percent-encoding"
          ],
          "selects": {}
        },
        "deps": {
          "common": [
            {
              "id": "cookie 0.17.0",
              "target": "build_script_build"
            },
            {
              "id": "percent-encoding 2.3.0",
              "target": "percent_encoding"
            },
            {
              "id": "time 0.3.31",
              "target": "time"
            }
          ],
          "selects": {}
        },
        "edition": "2018",
        "version": "0.17.0"
      },
      "build_script_attrs": {
        "data_glob": [
          "**"
        ],
        "deps": {
          "common": [
            {
              "id": "version_check 0.9.4",
              "target": "version_check"
            }
          ],
          "selects": {}
        }
      },
      "license": "MIT OR Apache-2.0"
    },
    "crc32fast 1.3.2": {
      "name": "crc32fast",
      "version": "1.3.2",
      "repository": {
        "Http": {
          "url": "https://static.crates.io/crates/crc32fast/1.3.2/download",
          "sha256": "b540bd8bc810d3885c6ea91e2018302f68baba2129ab3e88f32389ee9370880d"
        }
      },
      "targets": [
        {
          "Library": {
            "crate_name": "crc32fast",
            "crate_root": "src/lib.rs",
            "srcs": [
              "**/*.rs"
            ]
          }
        },
        {
          "BuildScript": {
            "crate_name": "build_script_build",
            "crate_root": "build.rs",
            "srcs": [
              "**/*.rs"
            ]
          }
        }
      ],
      "library_target_name": "crc32fast",
      "common_attrs": {
        "compile_data_glob": [
          "**"
        ],
        "crate_features": {
          "common": [
            "default",
            "std"
          ],
          "selects": {}
        },
        "deps": {
          "common": [
            {
              "id": "cfg-if 1.0.0",
              "target": "cfg_if"
            },
            {
              "id": "crc32fast 1.3.2",
              "target": "build_script_build"
            }
          ],
          "selects": {}
        },
        "edition": "2015",
        "version": "1.3.2"
      },
      "build_script_attrs": {
        "data_glob": [
          "**"
        ]
      },
      "license": "MIT OR Apache-2.0"
    },
    "criterion 0.4.0": {
      "name": "criterion",
      "version": "0.4.0",
      "repository": {
        "Http": {
          "url": "https://static.crates.io/crates/criterion/0.4.0/download",
          "sha256": "e7c76e09c1aae2bc52b3d2f29e13c6572553b30c4aa1b8a49fd70de6412654cb"
        }
      },
      "targets": [
        {
          "Library": {
            "crate_name": "criterion",
            "crate_root": "src/lib.rs",
            "srcs": [
              "**/*.rs"
            ]
          }
        }
      ],
      "library_target_name": "criterion",
      "common_attrs": {
        "compile_data_glob": [
          "**"
        ],
        "crate_features": {
          "common": [
            "cargo_bench_support",
            "default",
            "html_reports",
            "plotters",
            "rayon"
          ],
          "selects": {}
        },
        "deps": {
          "common": [
            {
              "id": "anes 0.1.6",
              "target": "anes"
            },
            {
              "id": "atty 0.2.14",
              "target": "atty"
            },
            {
              "id": "cast 0.3.0",
              "target": "cast"
            },
            {
              "id": "ciborium 0.2.1",
              "target": "ciborium"
            },
            {
              "id": "clap 3.2.25",
              "target": "clap"
            },
            {
              "id": "criterion-plot 0.5.0",
              "target": "criterion_plot"
            },
            {
              "id": "itertools 0.10.5",
              "target": "itertools"
            },
            {
              "id": "lazy_static 1.4.0",
              "target": "lazy_static"
            },
            {
              "id": "num-traits 0.2.16",
              "target": "num_traits"
            },
            {
              "id": "oorandom 11.1.3",
              "target": "oorandom"
            },
            {
              "id": "plotters 0.3.5",
              "target": "plotters"
            },
            {
              "id": "rayon 1.7.0",
              "target": "rayon"
            },
            {
              "id": "regex 1.9.3",
              "target": "regex"
            },
            {
              "id": "serde 1.0.194",
              "target": "serde"
            },
            {
              "id": "serde_json 1.0.99",
              "target": "serde_json"
            },
            {
              "id": "tinytemplate 1.2.1",
              "target": "tinytemplate"
            },
            {
              "id": "walkdir 2.3.3",
              "target": "walkdir"
            }
          ],
          "selects": {}
        },
        "edition": "2018",
        "proc_macro_deps": {
          "common": [
            {
              "id": "serde_derive 1.0.194",
              "target": "serde_derive"
            }
          ],
          "selects": {}
        },
        "version": "0.4.0"
      },
      "license": "Apache-2.0/MIT"
    },
    "criterion-plot 0.5.0": {
      "name": "criterion-plot",
      "version": "0.5.0",
      "repository": {
        "Http": {
          "url": "https://static.crates.io/crates/criterion-plot/0.5.0/download",
          "sha256": "6b50826342786a51a89e2da3a28f1c32b06e387201bc2d19791f622c673706b1"
        }
      },
      "targets": [
        {
          "Library": {
            "crate_name": "criterion_plot",
            "crate_root": "src/lib.rs",
            "srcs": [
              "**/*.rs"
            ]
          }
        }
      ],
      "library_target_name": "criterion_plot",
      "common_attrs": {
        "compile_data_glob": [
          "**"
        ],
        "deps": {
          "common": [
            {
              "id": "cast 0.3.0",
              "target": "cast"
            },
            {
              "id": "itertools 0.10.5",
              "target": "itertools"
            }
          ],
          "selects": {}
        },
        "edition": "2018",
        "version": "0.5.0"
      },
      "license": "MIT/Apache-2.0"
    },
    "crossbeam-channel 0.5.8": {
      "name": "crossbeam-channel",
      "version": "0.5.8",
      "repository": {
        "Http": {
          "url": "https://static.crates.io/crates/crossbeam-channel/0.5.8/download",
          "sha256": "a33c2bf77f2df06183c3aa30d1e96c0695a313d4f9c453cc3762a6db39f99200"
        }
      },
      "targets": [
        {
          "Library": {
            "crate_name": "crossbeam_channel",
            "crate_root": "src/lib.rs",
            "srcs": [
              "**/*.rs"
            ]
          }
        }
      ],
      "library_target_name": "crossbeam_channel",
      "common_attrs": {
        "compile_data_glob": [
          "**"
        ],
        "crate_features": {
          "common": [
            "crossbeam-utils",
            "default",
            "std"
          ],
          "selects": {}
        },
        "deps": {
          "common": [
            {
              "id": "cfg-if 1.0.0",
              "target": "cfg_if"
            },
            {
              "id": "crossbeam-utils 0.8.16",
              "target": "crossbeam_utils"
            }
          ],
          "selects": {}
        },
        "edition": "2018",
        "version": "0.5.8"
      },
      "license": "MIT OR Apache-2.0"
    },
    "crossbeam-deque 0.8.3": {
      "name": "crossbeam-deque",
      "version": "0.8.3",
      "repository": {
        "Http": {
          "url": "https://static.crates.io/crates/crossbeam-deque/0.8.3/download",
          "sha256": "ce6fd6f855243022dcecf8702fef0c297d4338e226845fe067f6341ad9fa0cef"
        }
      },
      "targets": [
        {
          "Library": {
            "crate_name": "crossbeam_deque",
            "crate_root": "src/lib.rs",
            "srcs": [
              "**/*.rs"
            ]
          }
        }
      ],
      "library_target_name": "crossbeam_deque",
      "common_attrs": {
        "compile_data_glob": [
          "**"
        ],
        "crate_features": {
          "common": [
            "crossbeam-epoch",
            "crossbeam-utils",
            "default",
            "std"
          ],
          "selects": {}
        },
        "deps": {
          "common": [
            {
              "id": "cfg-if 1.0.0",
              "target": "cfg_if"
            },
            {
              "id": "crossbeam-epoch 0.9.15",
              "target": "crossbeam_epoch"
            },
            {
              "id": "crossbeam-utils 0.8.16",
              "target": "crossbeam_utils"
            }
          ],
          "selects": {}
        },
        "edition": "2018",
        "version": "0.8.3"
      },
      "license": "MIT OR Apache-2.0"
    },
    "crossbeam-epoch 0.9.15": {
      "name": "crossbeam-epoch",
      "version": "0.9.15",
      "repository": {
        "Http": {
          "url": "https://static.crates.io/crates/crossbeam-epoch/0.9.15/download",
          "sha256": "ae211234986c545741a7dc064309f67ee1e5ad243d0e48335adc0484d960bcc7"
        }
      },
      "targets": [
        {
          "Library": {
            "crate_name": "crossbeam_epoch",
            "crate_root": "src/lib.rs",
            "srcs": [
              "**/*.rs"
            ]
          }
        },
        {
          "BuildScript": {
            "crate_name": "build_script_build",
            "crate_root": "build.rs",
            "srcs": [
              "**/*.rs"
            ]
          }
        }
      ],
      "library_target_name": "crossbeam_epoch",
      "common_attrs": {
        "compile_data_glob": [
          "**"
        ],
        "crate_features": {
          "common": [
            "alloc",
            "std"
          ],
          "selects": {}
        },
        "deps": {
          "common": [
            {
              "id": "cfg-if 1.0.0",
              "target": "cfg_if"
            },
            {
              "id": "crossbeam-epoch 0.9.15",
              "target": "build_script_build"
            },
            {
              "id": "crossbeam-utils 0.8.16",
              "target": "crossbeam_utils"
            },
            {
              "id": "memoffset 0.9.0",
              "target": "memoffset"
            },
            {
              "id": "scopeguard 1.2.0",
              "target": "scopeguard"
            }
          ],
          "selects": {}
        },
        "edition": "2018",
        "version": "0.9.15"
      },
      "build_script_attrs": {
        "data_glob": [
          "**"
        ],
        "deps": {
          "common": [
            {
              "id": "autocfg 1.1.0",
              "target": "autocfg"
            }
          ],
          "selects": {}
        }
      },
      "license": "MIT OR Apache-2.0"
    },
    "crossbeam-utils 0.8.16": {
      "name": "crossbeam-utils",
      "version": "0.8.16",
      "repository": {
        "Http": {
          "url": "https://static.crates.io/crates/crossbeam-utils/0.8.16/download",
          "sha256": "5a22b2d63d4d1dc0b7f1b6b2747dd0088008a9be28b6ddf0b1e7d335e3037294"
        }
      },
      "targets": [
        {
          "Library": {
            "crate_name": "crossbeam_utils",
            "crate_root": "src/lib.rs",
            "srcs": [
              "**/*.rs"
            ]
          }
        },
        {
          "BuildScript": {
            "crate_name": "build_script_build",
            "crate_root": "build.rs",
            "srcs": [
              "**/*.rs"
            ]
          }
        }
      ],
      "library_target_name": "crossbeam_utils",
      "common_attrs": {
        "compile_data_glob": [
          "**"
        ],
        "crate_features": {
          "common": [
            "default",
            "std"
          ],
          "selects": {}
        },
        "deps": {
          "common": [
            {
              "id": "cfg-if 1.0.0",
              "target": "cfg_if"
            },
            {
              "id": "crossbeam-utils 0.8.16",
              "target": "build_script_build"
            }
          ],
          "selects": {}
        },
        "edition": "2018",
        "version": "0.8.16"
      },
      "build_script_attrs": {
        "data_glob": [
          "**"
        ]
      },
      "license": "MIT OR Apache-2.0"
    },
    "deranged 0.3.11": {
      "name": "deranged",
      "version": "0.3.11",
      "repository": {
        "Http": {
          "url": "https://static.crates.io/crates/deranged/0.3.11/download",
          "sha256": "b42b6fa04a440b495c8b04d0e71b707c585f83cb9cb28cf8cd0d976c315e31b4"
        }
      },
      "targets": [
        {
          "Library": {
            "crate_name": "deranged",
            "crate_root": "src/lib.rs",
            "srcs": [
              "**/*.rs"
            ]
          }
        }
      ],
      "library_target_name": "deranged",
      "common_attrs": {
        "compile_data_glob": [
          "**"
        ],
        "crate_features": {
          "common": [
            "alloc",
            "powerfmt",
            "std"
          ],
          "selects": {}
        },
        "deps": {
          "common": [
            {
              "id": "powerfmt 0.2.0",
              "target": "powerfmt"
            }
          ],
          "selects": {}
        },
        "edition": "2021",
        "version": "0.3.11"
      },
      "license": "MIT OR Apache-2.0"
    },
    "devise 0.4.1": {
      "name": "devise",
      "version": "0.4.1",
      "repository": {
        "Http": {
          "url": "https://static.crates.io/crates/devise/0.4.1/download",
          "sha256": "d6eacefd3f541c66fc61433d65e54e0e46e0a029a819a7dbbc7a7b489e8a85f8"
        }
      },
      "targets": [
        {
          "Library": {
            "crate_name": "devise",
            "crate_root": "src/lib.rs",
            "srcs": [
              "**/*.rs"
            ]
          }
        }
      ],
      "library_target_name": "devise",
      "common_attrs": {
        "compile_data_glob": [
          "**"
        ],
        "deps": {
          "common": [
            {
              "id": "devise_core 0.4.1",
              "target": "devise_core"
            }
          ],
          "selects": {}
        },
        "edition": "2015",
        "proc_macro_deps": {
          "common": [
            {
              "id": "devise_codegen 0.4.1",
              "target": "devise_codegen"
            }
          ],
          "selects": {}
        },
        "version": "0.4.1"
      },
      "license": "MIT/Apache-2.0"
    },
    "devise_codegen 0.4.1": {
      "name": "devise_codegen",
      "version": "0.4.1",
      "repository": {
        "Http": {
          "url": "https://static.crates.io/crates/devise_codegen/0.4.1/download",
          "sha256": "9c8cf4b8dd484ede80fd5c547592c46c3745a617c8af278e2b72bea86b2dfed6"
        }
      },
      "targets": [
        {
          "ProcMacro": {
            "crate_name": "devise_codegen",
            "crate_root": "src/lib.rs",
            "srcs": [
              "**/*.rs"
            ]
          }
        }
      ],
      "library_target_name": "devise_codegen",
      "common_attrs": {
        "compile_data_glob": [
          "**"
        ],
        "deps": {
          "common": [
            {
              "id": "devise_core 0.4.1",
              "target": "devise_core"
            },
            {
              "id": "quote 1.0.35",
              "target": "quote"
            }
          ],
          "selects": {}
        },
        "edition": "2015",
        "version": "0.4.1"
      },
      "license": "MIT/Apache-2.0"
    },
    "devise_core 0.4.1": {
      "name": "devise_core",
      "version": "0.4.1",
      "repository": {
        "Http": {
          "url": "https://static.crates.io/crates/devise_core/0.4.1/download",
          "sha256": "35b50dba0afdca80b187392b24f2499a88c336d5a8493e4b4ccfb608708be56a"
        }
      },
      "targets": [
        {
          "Library": {
            "crate_name": "devise_core",
            "crate_root": "src/lib.rs",
            "srcs": [
              "**/*.rs"
            ]
          }
        }
      ],
      "library_target_name": "devise_core",
      "common_attrs": {
        "compile_data_glob": [
          "**"
        ],
        "deps": {
          "common": [
            {
              "id": "bitflags 2.4.0",
              "target": "bitflags"
            },
            {
              "id": "proc-macro2 1.0.74",
              "target": "proc_macro2"
            },
            {
              "id": "proc-macro2-diagnostics 0.10.1",
              "target": "proc_macro2_diagnostics"
            },
            {
              "id": "quote 1.0.35",
              "target": "quote"
            },
            {
              "id": "syn 2.0.46",
              "target": "syn"
            }
          ],
          "selects": {}
        },
        "edition": "2015",
        "version": "0.4.1"
      },
      "license": "MIT/Apache-2.0"
    },
    "diff 0.1.13": {
      "name": "diff",
      "version": "0.1.13",
      "repository": {
        "Http": {
          "url": "https://static.crates.io/crates/diff/0.1.13/download",
          "sha256": "56254986775e3233ffa9c4d7d3faaf6d36a2c09d30b20687e9f88bc8bafc16c8"
        }
      },
      "targets": [
        {
          "Library": {
            "crate_name": "diff",
            "crate_root": "src/lib.rs",
            "srcs": [
              "**/*.rs"
            ]
          }
        }
      ],
      "library_target_name": "diff",
      "common_attrs": {
        "compile_data_glob": [
          "**"
        ],
        "edition": "2015",
        "version": "0.1.13"
      },
      "license": "MIT OR Apache-2.0"
    },
    "difflib 0.4.0": {
      "name": "difflib",
      "version": "0.4.0",
      "repository": {
        "Http": {
          "url": "https://static.crates.io/crates/difflib/0.4.0/download",
          "sha256": "6184e33543162437515c2e2b48714794e37845ec9851711914eec9d308f6ebe8"
        }
      },
      "targets": [
        {
          "Library": {
            "crate_name": "difflib",
            "crate_root": "src/lib.rs",
            "srcs": [
              "**/*.rs"
            ]
          }
        }
      ],
      "library_target_name": "difflib",
      "common_attrs": {
        "compile_data_glob": [
          "**"
        ],
        "edition": "2015",
        "version": "0.4.0"
      },
      "license": "MIT"
    },
    "dirs-next 2.0.0": {
      "name": "dirs-next",
      "version": "2.0.0",
      "repository": {
        "Http": {
          "url": "https://static.crates.io/crates/dirs-next/2.0.0/download",
          "sha256": "b98cf8ebf19c3d1b223e151f99a4f9f0690dca41414773390fc824184ac833e1"
        }
      },
      "targets": [
        {
          "Library": {
            "crate_name": "dirs_next",
            "crate_root": "src/lib.rs",
            "srcs": [
              "**/*.rs"
            ]
          }
        }
      ],
      "library_target_name": "dirs_next",
      "common_attrs": {
        "compile_data_glob": [
          "**"
        ],
        "deps": {
          "common": [
            {
              "id": "cfg-if 1.0.0",
              "target": "cfg_if"
            },
            {
              "id": "dirs-sys-next 0.1.2",
              "target": "dirs_sys_next"
            }
          ],
          "selects": {}
        },
        "edition": "2018",
        "version": "2.0.0"
      },
      "license": "MIT OR Apache-2.0"
    },
    "dirs-sys-next 0.1.2": {
      "name": "dirs-sys-next",
      "version": "0.1.2",
      "repository": {
        "Http": {
          "url": "https://static.crates.io/crates/dirs-sys-next/0.1.2/download",
          "sha256": "4ebda144c4fe02d1f7ea1a7d9641b6fc6b580adcfa024ae48797ecdeb6825b4d"
        }
      },
      "targets": [
        {
          "Library": {
            "crate_name": "dirs_sys_next",
            "crate_root": "src/lib.rs",
            "srcs": [
              "**/*.rs"
            ]
          }
        }
      ],
      "library_target_name": "dirs_sys_next",
      "common_attrs": {
        "compile_data_glob": [
          "**"
        ],
        "deps": {
          "common": [],
          "selects": {
            "cfg(target_os = \"redox\")": [
              {
                "id": "redox_users 0.4.3",
                "target": "redox_users"
              }
            ],
            "cfg(unix)": [
              {
                "id": "libc 0.2.147",
                "target": "libc"
              }
            ],
            "cfg(windows)": [
              {
                "id": "winapi 0.3.9",
                "target": "winapi"
              }
            ]
          }
        },
        "edition": "2018",
        "version": "0.1.2"
      },
      "license": "MIT OR Apache-2.0"
    },
    "doc-comment 0.3.3": {
      "name": "doc-comment",
      "version": "0.3.3",
      "repository": {
        "Http": {
          "url": "https://static.crates.io/crates/doc-comment/0.3.3/download",
          "sha256": "fea41bba32d969b513997752735605054bc0dfa92b4c56bf1189f2e174be7a10"
        }
      },
      "targets": [
        {
          "Library": {
            "crate_name": "doc_comment",
            "crate_root": "src/lib.rs",
            "srcs": [
              "**/*.rs"
            ]
          }
        },
        {
          "BuildScript": {
            "crate_name": "build_script_build",
            "crate_root": "build.rs",
            "srcs": [
              "**/*.rs"
            ]
          }
        }
      ],
      "library_target_name": "doc_comment",
      "common_attrs": {
        "compile_data_glob": [
          "**"
        ],
        "deps": {
          "common": [
            {
              "id": "doc-comment 0.3.3",
              "target": "build_script_build"
            }
          ],
          "selects": {}
        },
        "edition": "2015",
        "version": "0.3.3"
      },
      "build_script_attrs": {
        "data_glob": [
          "**"
        ]
      },
      "license": "MIT"
    },
    "either 1.9.0": {
      "name": "either",
      "version": "1.9.0",
      "repository": {
        "Http": {
          "url": "https://static.crates.io/crates/either/1.9.0/download",
          "sha256": "a26ae43d7bcc3b814de94796a5e736d4029efb0ee900c12e2d54c993ad1a1e07"
        }
      },
      "targets": [
        {
          "Library": {
            "crate_name": "either",
            "crate_root": "src/lib.rs",
            "srcs": [
              "**/*.rs"
            ]
          }
        }
      ],
      "library_target_name": "either",
      "common_attrs": {
        "compile_data_glob": [
          "**"
        ],
        "crate_features": {
          "common": [
            "default",
            "use_std"
          ],
          "selects": {}
        },
        "edition": "2018",
        "version": "1.9.0"
      },
      "license": "MIT OR Apache-2.0"
    },
    "encode_unicode 0.3.6": {
      "name": "encode_unicode",
      "version": "0.3.6",
      "repository": {
        "Http": {
          "url": "https://static.crates.io/crates/encode_unicode/0.3.6/download",
          "sha256": "a357d28ed41a50f9c765dbfe56cbc04a64e53e5fc58ba79fbc34c10ef3df831f"
        }
      },
      "targets": [
        {
          "Library": {
            "crate_name": "encode_unicode",
            "crate_root": "src/lib.rs",
            "srcs": [
              "**/*.rs"
            ]
          }
        }
      ],
      "library_target_name": "encode_unicode",
      "common_attrs": {
        "compile_data_glob": [
          "**"
        ],
        "crate_features": {
          "common": [
            "default",
            "std"
          ],
          "selects": {}
        },
        "edition": "2015",
        "version": "0.3.6"
      },
      "license": "MIT/Apache-2.0"
    },
    "encoding_rs 0.8.32": {
      "name": "encoding_rs",
      "version": "0.8.32",
      "repository": {
        "Http": {
          "url": "https://static.crates.io/crates/encoding_rs/0.8.32/download",
          "sha256": "071a31f4ee85403370b58aca746f01041ede6f0da2730960ad001edc2b71b394"
        }
      },
      "targets": [
        {
          "Library": {
            "crate_name": "encoding_rs",
            "crate_root": "src/lib.rs",
            "srcs": [
              "**/*.rs"
            ]
          }
        }
      ],
      "library_target_name": "encoding_rs",
      "common_attrs": {
        "compile_data_glob": [
          "**"
        ],
        "crate_features": {
          "common": [
            "alloc",
            "default"
          ],
          "selects": {}
        },
        "deps": {
          "common": [
            {
              "id": "cfg-if 1.0.0",
              "target": "cfg_if"
            }
          ],
          "selects": {}
        },
        "edition": "2018",
        "version": "0.8.32"
      },
      "license": "(Apache-2.0 OR MIT) AND BSD-3-Clause"
    },
    "endian-type 0.1.2": {
      "name": "endian-type",
      "version": "0.1.2",
      "repository": {
        "Http": {
          "url": "https://static.crates.io/crates/endian-type/0.1.2/download",
          "sha256": "c34f04666d835ff5d62e058c3995147c06f42fe86ff053337632bca83e42702d"
        }
      },
      "targets": [
        {
          "Library": {
            "crate_name": "endian_type",
            "crate_root": "src/lib.rs",
            "srcs": [
              "**/*.rs"
            ]
          }
        }
      ],
      "library_target_name": "endian_type",
      "common_attrs": {
        "compile_data_glob": [
          "**"
        ],
        "edition": "2015",
        "version": "0.1.2"
      },
      "license": "MIT"
    },
    "equivalent 1.0.1": {
      "name": "equivalent",
      "version": "1.0.1",
      "repository": {
        "Http": {
          "url": "https://static.crates.io/crates/equivalent/1.0.1/download",
          "sha256": "5443807d6dff69373d433ab9ef5378ad8df50ca6298caf15de6e52e24aaf54d5"
        }
      },
      "targets": [
        {
          "Library": {
            "crate_name": "equivalent",
            "crate_root": "src/lib.rs",
            "srcs": [
              "**/*.rs"
            ]
          }
        }
      ],
      "library_target_name": "equivalent",
      "common_attrs": {
        "compile_data_glob": [
          "**"
        ],
        "edition": "2015",
        "version": "1.0.1"
      },
      "license": "Apache-2.0 OR MIT"
    },
    "errno 0.3.2": {
      "name": "errno",
      "version": "0.3.2",
      "repository": {
        "Http": {
          "url": "https://static.crates.io/crates/errno/0.3.2/download",
          "sha256": "6b30f669a7961ef1631673d2766cc92f52d64f7ef354d4fe0ddfd30ed52f0f4f"
        }
      },
      "targets": [
        {
          "Library": {
            "crate_name": "errno",
            "crate_root": "src/lib.rs",
            "srcs": [
              "**/*.rs"
            ]
          }
        }
      ],
      "library_target_name": "errno",
      "common_attrs": {
        "compile_data_glob": [
          "**"
        ],
        "deps": {
          "common": [],
          "selects": {
            "cfg(target_os = \"dragonfly\")": [
              {
                "id": "errno-dragonfly 0.1.2",
                "target": "errno_dragonfly"
              }
            ],
            "cfg(target_os = \"hermit\")": [
              {
                "id": "libc 0.2.147",
                "target": "libc"
              }
            ],
            "cfg(target_os = \"wasi\")": [
              {
                "id": "libc 0.2.147",
                "target": "libc"
              }
            ],
            "cfg(unix)": [
              {
                "id": "libc 0.2.147",
                "target": "libc"
              }
            ],
            "cfg(windows)": [
              {
                "id": "windows-sys 0.48.0",
                "target": "windows_sys"
              }
            ]
          }
        },
        "edition": "2018",
        "version": "0.3.2"
      },
      "license": "MIT OR Apache-2.0"
    },
    "errno-dragonfly 0.1.2": {
      "name": "errno-dragonfly",
      "version": "0.1.2",
      "repository": {
        "Http": {
          "url": "https://static.crates.io/crates/errno-dragonfly/0.1.2/download",
          "sha256": "aa68f1b12764fab894d2755d2518754e71b4fd80ecfb822714a1206c2aab39bf"
        }
      },
      "targets": [
        {
          "Library": {
            "crate_name": "errno_dragonfly",
            "crate_root": "src/lib.rs",
            "srcs": [
              "**/*.rs"
            ]
          }
        },
        {
          "BuildScript": {
            "crate_name": "build_script_build",
            "crate_root": "build.rs",
            "srcs": [
              "**/*.rs"
            ]
          }
        }
      ],
      "library_target_name": "errno_dragonfly",
      "common_attrs": {
        "compile_data_glob": [
          "**"
        ],
        "deps": {
          "common": [
            {
              "id": "errno-dragonfly 0.1.2",
              "target": "build_script_build"
            },
            {
              "id": "libc 0.2.147",
              "target": "libc"
            }
          ],
          "selects": {}
        },
        "edition": "2018",
        "version": "0.1.2"
      },
      "build_script_attrs": {
        "data_glob": [
          "**"
        ],
        "deps": {
          "common": [
            {
              "id": "cc 1.0.83",
              "target": "cc"
            }
          ],
          "selects": {}
        }
      },
      "license": "MIT"
    },
    "error-code 2.3.1": {
      "name": "error-code",
      "version": "2.3.1",
      "repository": {
        "Http": {
          "url": "https://static.crates.io/crates/error-code/2.3.1/download",
          "sha256": "64f18991e7bf11e7ffee451b5318b5c1a73c52d0d0ada6e5a3017c8c1ced6a21"
        }
      },
      "targets": [
        {
          "Library": {
            "crate_name": "error_code",
            "crate_root": "src/lib.rs",
            "srcs": [
              "**/*.rs"
            ]
          }
        }
      ],
      "library_target_name": "error_code",
      "common_attrs": {
        "compile_data_glob": [
          "**"
        ],
        "deps": {
          "common": [
            {
              "id": "libc 0.2.147",
              "target": "libc"
            },
            {
              "id": "str-buf 1.0.6",
              "target": "str_buf"
            }
          ],
          "selects": {}
        },
        "edition": "2018",
        "version": "2.3.1"
      },
      "license": "BSL-1.0"
    },
    "fastrand 2.0.0": {
      "name": "fastrand",
      "version": "2.0.0",
      "repository": {
        "Http": {
          "url": "https://static.crates.io/crates/fastrand/2.0.0/download",
          "sha256": "6999dc1837253364c2ebb0704ba97994bd874e8f195d665c50b7548f6ea92764"
        }
      },
      "targets": [
        {
          "Library": {
            "crate_name": "fastrand",
            "crate_root": "src/lib.rs",
            "srcs": [
              "**/*.rs"
            ]
          }
        }
      ],
      "library_target_name": "fastrand",
      "common_attrs": {
        "compile_data_glob": [
          "**"
        ],
        "crate_features": {
          "common": [
            "alloc",
            "default",
            "std"
          ],
          "selects": {}
        },
        "edition": "2018",
        "version": "2.0.0"
      },
      "license": "Apache-2.0 OR MIT"
    },
    "fd-lock 3.0.13": {
      "name": "fd-lock",
      "version": "3.0.13",
      "repository": {
        "Http": {
          "url": "https://static.crates.io/crates/fd-lock/3.0.13/download",
          "sha256": "ef033ed5e9bad94e55838ca0ca906db0e043f517adda0c8b79c7a8c66c93c1b5"
        }
      },
      "targets": [
        {
          "Library": {
            "crate_name": "fd_lock",
            "crate_root": "src/lib.rs",
            "srcs": [
              "**/*.rs"
            ]
          }
        }
      ],
      "library_target_name": "fd_lock",
      "common_attrs": {
        "compile_data_glob": [
          "**"
        ],
        "deps": {
          "common": [
            {
              "id": "cfg-if 1.0.0",
              "target": "cfg_if"
            }
          ],
          "selects": {
            "cfg(unix)": [
              {
                "id": "rustix 0.38.8",
                "target": "rustix"
              }
            ],
            "cfg(windows)": [
              {
                "id": "windows-sys 0.48.0",
                "target": "windows_sys"
              }
            ]
          }
        },
        "edition": "2018",
        "version": "3.0.13"
      },
      "license": "MIT OR Apache-2.0"
    },
    "figment 0.10.10": {
      "name": "figment",
      "version": "0.10.10",
      "repository": {
        "Http": {
          "url": "https://static.crates.io/crates/figment/0.10.10/download",
          "sha256": "4547e226f4c9ab860571e070a9034192b3175580ecea38da34fcdb53a018c9a5"
        }
      },
      "targets": [
        {
          "Library": {
            "crate_name": "figment",
            "crate_root": "src/lib.rs",
            "srcs": [
              "**/*.rs"
            ]
          }
        },
        {
          "BuildScript": {
            "crate_name": "build_script_build",
            "crate_root": "build.rs",
            "srcs": [
              "**/*.rs"
            ]
          }
        }
      ],
      "library_target_name": "figment",
      "common_attrs": {
        "compile_data_glob": [
          "**"
        ],
        "crate_features": {
          "common": [
            "env",
            "parse-value",
            "pear",
            "toml"
          ],
          "selects": {}
        },
        "deps": {
          "common": [
            {
              "id": "figment 0.10.10",
              "target": "build_script_build"
            },
            {
              "id": "pear 0.2.7",
              "target": "pear"
            },
            {
              "id": "serde 1.0.194",
              "target": "serde"
            },
            {
              "id": "toml 0.7.6",
              "target": "toml"
            },
            {
              "id": "uncased 0.9.9",
              "target": "uncased"
            }
          ],
          "selects": {
            "cfg(any(target_pointer_width = \"8\", target_pointer_width = \"16\", target_pointer_width = \"32\"))": [
              {
                "id": "atomic 0.5.3",
                "target": "atomic"
              }
            ]
          }
        },
        "edition": "2018",
        "version": "0.10.10"
      },
      "build_script_attrs": {
        "data_glob": [
          "**"
        ],
        "deps": {
          "common": [
            {
              "id": "version_check 0.9.4",
              "target": "version_check"
            }
          ],
          "selects": {}
        }
      },
      "license": "MIT OR Apache-2.0"
    },
    "flate2 1.0.27": {
      "name": "flate2",
      "version": "1.0.27",
      "repository": {
        "Http": {
          "url": "https://static.crates.io/crates/flate2/1.0.27/download",
          "sha256": "c6c98ee8095e9d1dcbf2fcc6d95acccb90d1c81db1e44725c6a984b1dbdfb010"
        }
      },
      "targets": [
        {
          "Library": {
            "crate_name": "flate2",
            "crate_root": "src/lib.rs",
            "srcs": [
              "**/*.rs"
            ]
          }
        }
      ],
      "library_target_name": "flate2",
      "common_attrs": {
        "compile_data_glob": [
          "**"
        ],
        "crate_features": {
          "common": [
            "any_impl",
            "default",
            "miniz_oxide",
            "rust_backend"
          ],
          "selects": {}
        },
        "deps": {
          "common": [
            {
              "id": "crc32fast 1.3.2",
              "target": "crc32fast"
            },
            {
              "id": "miniz_oxide 0.7.1",
              "target": "miniz_oxide"
            }
          ],
          "selects": {}
        },
        "edition": "2018",
        "version": "1.0.27"
      },
      "license": "MIT OR Apache-2.0"
    },
    "float-cmp 0.9.0": {
      "name": "float-cmp",
      "version": "0.9.0",
      "repository": {
        "Http": {
          "url": "https://static.crates.io/crates/float-cmp/0.9.0/download",
          "sha256": "98de4bbd547a563b716d8dfa9aad1cb19bfab00f4fa09a6a4ed21dbcf44ce9c4"
        }
      },
      "targets": [
        {
          "Library": {
            "crate_name": "float_cmp",
            "crate_root": "src/lib.rs",
            "srcs": [
              "**/*.rs"
            ]
          }
        }
      ],
      "library_target_name": "float_cmp",
      "common_attrs": {
        "compile_data_glob": [
          "**"
        ],
        "crate_features": {
          "common": [
            "default",
            "num-traits",
            "ratio"
          ],
          "selects": {}
        },
        "deps": {
          "common": [
            {
              "id": "num-traits 0.2.16",
              "target": "num_traits"
            }
          ],
          "selects": {}
        },
        "edition": "2018",
        "version": "0.9.0"
      },
      "license": "MIT"
    },
    "fnv 1.0.7": {
      "name": "fnv",
      "version": "1.0.7",
      "repository": {
        "Http": {
          "url": "https://static.crates.io/crates/fnv/1.0.7/download",
          "sha256": "3f9eec918d3f24069decb9af1554cad7c880e2da24a9afd88aca000531ab82c1"
        }
      },
      "targets": [
        {
          "Library": {
            "crate_name": "fnv",
            "crate_root": "lib.rs",
            "srcs": [
              "**/*.rs"
            ]
          }
        }
      ],
      "library_target_name": "fnv",
      "common_attrs": {
        "compile_data_glob": [
          "**"
        ],
        "crate_features": {
          "common": [
            "default",
            "std"
          ],
          "selects": {}
        },
        "edition": "2015",
        "version": "1.0.7"
      },
      "license": "Apache-2.0 / MIT"
    },
    "funty 2.0.0": {
      "name": "funty",
      "version": "2.0.0",
      "repository": {
        "Http": {
          "url": "https://static.crates.io/crates/funty/2.0.0/download",
          "sha256": "e6d5a32815ae3f33302d95fdcb2ce17862f8c65363dcfd29360480ba1001fc9c"
        }
      },
      "targets": [
        {
          "Library": {
            "crate_name": "funty",
            "crate_root": "src/lib.rs",
            "srcs": [
              "**/*.rs"
            ]
          }
        }
      ],
      "library_target_name": "funty",
      "common_attrs": {
        "compile_data_glob": [
          "**"
        ],
        "edition": "2018",
        "version": "2.0.0"
      },
      "license": "MIT"
    },
    "futures 0.3.28": {
      "name": "futures",
      "version": "0.3.28",
      "repository": {
        "Http": {
          "url": "https://static.crates.io/crates/futures/0.3.28/download",
          "sha256": "23342abe12aba583913b2e62f22225ff9c950774065e4bfb61a19cd9770fec40"
        }
      },
      "targets": [
        {
          "Library": {
            "crate_name": "futures",
            "crate_root": "src/lib.rs",
            "srcs": [
              "**/*.rs"
            ]
          }
        }
      ],
      "library_target_name": "futures",
      "common_attrs": {
        "compile_data_glob": [
          "**"
        ],
        "crate_features": {
          "common": [
            "alloc",
            "std"
          ],
          "selects": {}
        },
        "deps": {
          "common": [
            {
              "id": "futures-channel 0.3.28",
              "target": "futures_channel"
            },
            {
              "id": "futures-core 0.3.28",
              "target": "futures_core"
            },
            {
              "id": "futures-io 0.3.28",
              "target": "futures_io"
            },
            {
              "id": "futures-sink 0.3.28",
              "target": "futures_sink"
            },
            {
              "id": "futures-task 0.3.28",
              "target": "futures_task"
            },
            {
              "id": "futures-util 0.3.28",
              "target": "futures_util"
            }
          ],
          "selects": {}
        },
        "edition": "2018",
        "version": "0.3.28"
      },
      "license": "MIT OR Apache-2.0"
    },
    "futures-channel 0.3.28": {
      "name": "futures-channel",
      "version": "0.3.28",
      "repository": {
        "Http": {
          "url": "https://static.crates.io/crates/futures-channel/0.3.28/download",
          "sha256": "955518d47e09b25bbebc7a18df10b81f0c766eaf4c4f1cccef2fca5f2a4fb5f2"
        }
      },
      "targets": [
        {
          "Library": {
            "crate_name": "futures_channel",
            "crate_root": "src/lib.rs",
            "srcs": [
              "**/*.rs"
            ]
          }
        },
        {
          "BuildScript": {
            "crate_name": "build_script_build",
            "crate_root": "build.rs",
            "srcs": [
              "**/*.rs"
            ]
          }
        }
      ],
      "library_target_name": "futures_channel",
      "common_attrs": {
        "compile_data_glob": [
          "**"
        ],
        "crate_features": {
          "common": [
            "alloc",
            "default",
            "futures-sink",
            "sink",
            "std"
          ],
          "selects": {}
        },
        "deps": {
          "common": [
            {
              "id": "futures-channel 0.3.28",
              "target": "build_script_build"
            },
            {
              "id": "futures-core 0.3.28",
              "target": "futures_core"
            },
            {
              "id": "futures-sink 0.3.28",
              "target": "futures_sink"
            }
          ],
          "selects": {}
        },
        "edition": "2018",
        "version": "0.3.28"
      },
      "build_script_attrs": {
        "data_glob": [
          "**"
        ]
      },
      "license": "MIT OR Apache-2.0"
    },
    "futures-core 0.3.28": {
      "name": "futures-core",
      "version": "0.3.28",
      "repository": {
        "Http": {
          "url": "https://static.crates.io/crates/futures-core/0.3.28/download",
          "sha256": "4bca583b7e26f571124fe5b7561d49cb2868d79116cfa0eefce955557c6fee8c"
        }
      },
      "targets": [
        {
          "Library": {
            "crate_name": "futures_core",
            "crate_root": "src/lib.rs",
            "srcs": [
              "**/*.rs"
            ]
          }
        },
        {
          "BuildScript": {
            "crate_name": "build_script_build",
            "crate_root": "build.rs",
            "srcs": [
              "**/*.rs"
            ]
          }
        }
      ],
      "library_target_name": "futures_core",
      "common_attrs": {
        "compile_data_glob": [
          "**"
        ],
        "crate_features": {
          "common": [
            "alloc",
            "default",
            "std"
          ],
          "selects": {}
        },
        "deps": {
          "common": [
            {
              "id": "futures-core 0.3.28",
              "target": "build_script_build"
            }
          ],
          "selects": {}
        },
        "edition": "2018",
        "version": "0.3.28"
      },
      "build_script_attrs": {
        "data_glob": [
          "**"
        ]
      },
      "license": "MIT OR Apache-2.0"
    },
    "futures-io 0.3.28": {
      "name": "futures-io",
      "version": "0.3.28",
      "repository": {
        "Http": {
          "url": "https://static.crates.io/crates/futures-io/0.3.28/download",
          "sha256": "4fff74096e71ed47f8e023204cfd0aa1289cd54ae5430a9523be060cdb849964"
        }
      },
      "targets": [
        {
          "Library": {
            "crate_name": "futures_io",
            "crate_root": "src/lib.rs",
            "srcs": [
              "**/*.rs"
            ]
          }
        }
      ],
      "library_target_name": "futures_io",
      "common_attrs": {
        "compile_data_glob": [
          "**"
        ],
        "crate_features": {
          "common": [
            "std"
          ],
          "selects": {}
        },
        "edition": "2018",
        "version": "0.3.28"
      },
      "license": "MIT OR Apache-2.0"
    },
    "futures-sink 0.3.28": {
      "name": "futures-sink",
      "version": "0.3.28",
      "repository": {
        "Http": {
          "url": "https://static.crates.io/crates/futures-sink/0.3.28/download",
          "sha256": "f43be4fe21a13b9781a69afa4985b0f6ee0e1afab2c6f454a8cf30e2b2237b6e"
        }
      },
      "targets": [
        {
          "Library": {
            "crate_name": "futures_sink",
            "crate_root": "src/lib.rs",
            "srcs": [
              "**/*.rs"
            ]
          }
        }
      ],
      "library_target_name": "futures_sink",
      "common_attrs": {
        "compile_data_glob": [
          "**"
        ],
        "crate_features": {
          "common": [
            "alloc",
            "default",
            "std"
          ],
          "selects": {}
        },
        "edition": "2018",
        "version": "0.3.28"
      },
      "license": "MIT OR Apache-2.0"
    },
    "futures-task 0.3.28": {
      "name": "futures-task",
      "version": "0.3.28",
      "repository": {
        "Http": {
          "url": "https://static.crates.io/crates/futures-task/0.3.28/download",
          "sha256": "76d3d132be6c0e6aa1534069c705a74a5997a356c0dc2f86a47765e5617c5b65"
        }
      },
      "targets": [
        {
          "Library": {
            "crate_name": "futures_task",
            "crate_root": "src/lib.rs",
            "srcs": [
              "**/*.rs"
            ]
          }
        },
        {
          "BuildScript": {
            "crate_name": "build_script_build",
            "crate_root": "build.rs",
            "srcs": [
              "**/*.rs"
            ]
          }
        }
      ],
      "library_target_name": "futures_task",
      "common_attrs": {
        "compile_data_glob": [
          "**"
        ],
        "crate_features": {
          "common": [
            "alloc",
            "std"
          ],
          "selects": {}
        },
        "deps": {
          "common": [
            {
              "id": "futures-task 0.3.28",
              "target": "build_script_build"
            }
          ],
          "selects": {}
        },
        "edition": "2018",
        "version": "0.3.28"
      },
      "build_script_attrs": {
        "data_glob": [
          "**"
        ]
      },
      "license": "MIT OR Apache-2.0"
    },
    "futures-util 0.3.28": {
      "name": "futures-util",
      "version": "0.3.28",
      "repository": {
        "Http": {
          "url": "https://static.crates.io/crates/futures-util/0.3.28/download",
          "sha256": "26b01e40b772d54cf6c6d721c1d1abd0647a0106a12ecaa1c186273392a69533"
        }
      },
      "targets": [
        {
          "Library": {
            "crate_name": "futures_util",
            "crate_root": "src/lib.rs",
            "srcs": [
              "**/*.rs"
            ]
          }
        },
        {
          "BuildScript": {
            "crate_name": "build_script_build",
            "crate_root": "build.rs",
            "srcs": [
              "**/*.rs"
            ]
          }
        }
      ],
      "library_target_name": "futures_util",
      "common_attrs": {
        "compile_data_glob": [
          "**"
        ],
        "crate_features": {
          "common": [
            "alloc",
            "channel",
            "futures-channel",
            "futures-io",
            "futures-sink",
            "io",
            "memchr",
            "sink",
            "slab",
            "std"
          ],
          "selects": {}
        },
        "deps": {
          "common": [
            {
              "id": "futures-channel 0.3.28",
              "target": "futures_channel"
            },
            {
              "id": "futures-core 0.3.28",
              "target": "futures_core"
            },
            {
              "id": "futures-io 0.3.28",
              "target": "futures_io"
            },
            {
              "id": "futures-sink 0.3.28",
              "target": "futures_sink"
            },
            {
              "id": "futures-task 0.3.28",
              "target": "futures_task"
            },
            {
              "id": "futures-util 0.3.28",
              "target": "build_script_build"
            },
            {
              "id": "memchr 2.5.0",
              "target": "memchr"
            },
            {
              "id": "pin-project-lite 0.2.12",
              "target": "pin_project_lite"
            },
            {
              "id": "pin-utils 0.1.0",
              "target": "pin_utils"
            },
            {
              "id": "slab 0.4.8",
              "target": "slab"
            }
          ],
          "selects": {}
        },
        "edition": "2018",
        "version": "0.3.28"
      },
      "build_script_attrs": {
        "data_glob": [
          "**"
        ]
      },
      "license": "MIT OR Apache-2.0"
    },
    "generator 0.7.5": {
      "name": "generator",
      "version": "0.7.5",
      "repository": {
        "Http": {
          "url": "https://static.crates.io/crates/generator/0.7.5/download",
          "sha256": "5cc16584ff22b460a382b7feec54b23d2908d858152e5739a120b949293bd74e"
        }
      },
      "targets": [
        {
          "Library": {
            "crate_name": "generator",
            "crate_root": "src/lib.rs",
            "srcs": [
              "**/*.rs"
            ]
          }
        },
        {
          "BuildScript": {
            "crate_name": "build_script_build",
            "crate_root": "build.rs",
            "srcs": [
              "**/*.rs"
            ]
          }
        }
      ],
      "library_target_name": "generator",
      "common_attrs": {
        "compile_data_glob": [
          "**"
        ],
        "deps": {
          "common": [
            {
              "id": "generator 0.7.5",
              "target": "build_script_build"
            },
            {
              "id": "log 0.4.20",
              "target": "log"
            }
          ],
          "selects": {
            "cfg(unix)": [
              {
                "id": "libc 0.2.147",
                "target": "libc"
              }
            ],
            "cfg(windows)": [
              {
                "id": "windows 0.48.0",
                "target": "windows"
              }
            ]
          }
        },
        "edition": "2021",
        "version": "0.7.5"
      },
      "build_script_attrs": {
        "data_glob": [
          "**"
        ],
        "deps": {
          "common": [
            {
              "id": "cc 1.0.83",
              "target": "cc"
            }
          ],
          "selects": {}
        },
        "proc_macro_deps": {
          "common": [
            {
              "id": "rustversion 1.0.14",
              "target": "rustversion"
            }
          ],
          "selects": {}
        }
      },
      "license": "MIT/Apache-2.0"
    },
    "getrandom 0.2.10": {
      "name": "getrandom",
      "version": "0.2.10",
      "repository": {
        "Http": {
          "url": "https://static.crates.io/crates/getrandom/0.2.10/download",
          "sha256": "be4136b2a15dd319360be1c07d9933517ccf0be8f16bf62a3bee4f0d618df427"
        }
      },
      "targets": [
        {
          "Library": {
            "crate_name": "getrandom",
            "crate_root": "src/lib.rs",
            "srcs": [
              "**/*.rs"
            ]
          }
        }
      ],
      "library_target_name": "getrandom",
      "common_attrs": {
        "compile_data_glob": [
          "**"
        ],
        "crate_features": {
          "common": [
            "std"
          ],
          "selects": {}
        },
        "deps": {
          "common": [
            {
              "id": "cfg-if 1.0.0",
              "target": "cfg_if"
            }
          ],
          "selects": {
            "cfg(target_os = \"wasi\")": [
              {
                "id": "wasi 0.11.0+wasi-snapshot-preview1",
                "target": "wasi"
              }
            ],
            "cfg(unix)": [
              {
                "id": "libc 0.2.147",
                "target": "libc"
              }
            ]
          }
        },
        "edition": "2018",
        "version": "0.2.10"
      },
      "license": "MIT OR Apache-2.0"
    },
    "gimli 0.27.3": {
      "name": "gimli",
      "version": "0.27.3",
      "repository": {
        "Http": {
          "url": "https://static.crates.io/crates/gimli/0.27.3/download",
          "sha256": "b6c80984affa11d98d1b88b66ac8853f143217b399d3c74116778ff8fdb4ed2e"
        }
      },
      "targets": [
        {
          "Library": {
            "crate_name": "gimli",
            "crate_root": "src/lib.rs",
            "srcs": [
              "**/*.rs"
            ]
          }
        }
      ],
      "library_target_name": "gimli",
      "common_attrs": {
        "compile_data_glob": [
          "**"
        ],
        "edition": "2018",
        "version": "0.27.3"
      },
      "license": "MIT OR Apache-2.0"
    },
    "glob 0.3.1": {
      "name": "glob",
      "version": "0.3.1",
      "repository": {
        "Http": {
          "url": "https://static.crates.io/crates/glob/0.3.1/download",
          "sha256": "d2fabcfbdc87f4758337ca535fb41a6d701b65693ce38287d856d1674551ec9b"
        }
      },
      "targets": [
        {
          "Library": {
            "crate_name": "glob",
            "crate_root": "src/lib.rs",
            "srcs": [
              "**/*.rs"
            ]
          }
        }
      ],
      "library_target_name": "glob",
      "common_attrs": {
        "compile_data_glob": [
          "**"
        ],
        "edition": "2015",
        "version": "0.3.1"
      },
      "license": "MIT OR Apache-2.0"
    },
    "h2 0.3.21": {
      "name": "h2",
      "version": "0.3.21",
      "repository": {
        "Http": {
          "url": "https://static.crates.io/crates/h2/0.3.21/download",
          "sha256": "91fc23aa11be92976ef4729127f1a74adf36d8436f7816b185d18df956790833"
        }
      },
      "targets": [
        {
          "Library": {
            "crate_name": "h2",
            "crate_root": "src/lib.rs",
            "srcs": [
              "**/*.rs"
            ]
          }
        }
      ],
      "library_target_name": "h2",
      "common_attrs": {
        "compile_data_glob": [
          "**"
        ],
        "deps": {
          "common": [
            {
              "id": "bytes 1.4.0",
              "target": "bytes"
            },
            {
              "id": "fnv 1.0.7",
              "target": "fnv"
            },
            {
              "id": "futures-core 0.3.28",
              "target": "futures_core"
            },
            {
              "id": "futures-sink 0.3.28",
              "target": "futures_sink"
            },
            {
              "id": "futures-util 0.3.28",
              "target": "futures_util"
            },
            {
              "id": "http 0.2.9",
              "target": "http"
            },
            {
              "id": "indexmap 1.9.3",
              "target": "indexmap"
            },
            {
              "id": "slab 0.4.8",
              "target": "slab"
            },
            {
              "id": "tokio 1.32.0",
              "target": "tokio"
            },
            {
              "id": "tokio-util 0.7.8",
              "target": "tokio_util"
            },
            {
              "id": "tracing 0.1.37",
              "target": "tracing"
            }
          ],
          "selects": {}
        },
        "edition": "2018",
        "version": "0.3.21"
      },
      "license": "MIT"
    },
    "half 1.8.2": {
      "name": "half",
      "version": "1.8.2",
      "repository": {
        "Http": {
          "url": "https://static.crates.io/crates/half/1.8.2/download",
          "sha256": "eabb4a44450da02c90444cf74558da904edde8fb4e9035a9a6a4e15445af0bd7"
        }
      },
      "targets": [
        {
          "Library": {
            "crate_name": "half",
            "crate_root": "src/lib.rs",
            "srcs": [
              "**/*.rs"
            ]
          }
        }
      ],
      "library_target_name": "half",
      "common_attrs": {
        "compile_data_glob": [
          "**"
        ],
        "edition": "2018",
        "version": "1.8.2"
      },
      "license": "MIT OR Apache-2.0"
    },
    "hashbrown 0.11.2": {
      "name": "hashbrown",
      "version": "0.11.2",
      "repository": {
        "Http": {
          "url": "https://static.crates.io/crates/hashbrown/0.11.2/download",
          "sha256": "ab5ef0d4909ef3724cc8cce6ccc8572c5c817592e9285f5464f8e86f8bd3726e"
        }
      },
      "targets": [
        {
          "Library": {
            "crate_name": "hashbrown",
            "crate_root": "src/lib.rs",
            "srcs": [
              "**/*.rs"
            ]
          }
        }
      ],
      "library_target_name": "hashbrown",
      "common_attrs": {
        "compile_data_glob": [
          "**"
        ],
        "crate_features": {
          "common": [
            "ahash",
            "inline-more"
          ],
          "selects": {}
        },
        "deps": {
          "common": [
            {
              "id": "ahash 0.7.7",
              "target": "ahash"
            }
          ],
          "selects": {}
        },
        "edition": "2018",
        "version": "0.11.2"
      },
      "license": "Apache-2.0/MIT"
    },
    "hashbrown 0.12.3": {
      "name": "hashbrown",
      "version": "0.12.3",
      "repository": {
        "Http": {
          "url": "https://static.crates.io/crates/hashbrown/0.12.3/download",
          "sha256": "8a9ee70c43aaf417c914396645a0fa852624801b24ebb7ae78fe8272889ac888"
        }
      },
      "targets": [
        {
          "Library": {
            "crate_name": "hashbrown",
            "crate_root": "src/lib.rs",
            "srcs": [
              "**/*.rs"
            ]
          }
        }
      ],
      "library_target_name": "hashbrown",
      "common_attrs": {
        "compile_data_glob": [
          "**"
        ],
        "crate_features": {
          "common": [
            "raw"
          ],
          "selects": {}
        },
        "edition": "2021",
        "version": "0.12.3"
      },
      "license": "MIT OR Apache-2.0"
    },
    "hashbrown 0.14.0": {
      "name": "hashbrown",
      "version": "0.14.0",
      "repository": {
        "Http": {
          "url": "https://static.crates.io/crates/hashbrown/0.14.0/download",
          "sha256": "2c6201b9ff9fd90a5a3bac2e56a830d0caa509576f0e503818ee82c181b3437a"
        }
      },
      "targets": [
        {
          "Library": {
            "crate_name": "hashbrown",
            "crate_root": "src/lib.rs",
            "srcs": [
              "**/*.rs"
            ]
          }
        }
      ],
      "library_target_name": "hashbrown",
      "common_attrs": {
        "compile_data_glob": [
          "**"
        ],
        "crate_features": {
          "common": [
            "raw"
          ],
          "selects": {}
        },
        "edition": "2021",
        "version": "0.14.0"
      },
      "license": "MIT OR Apache-2.0"
    },
    "heck 0.4.1": {
      "name": "heck",
      "version": "0.4.1",
      "repository": {
        "Http": {
          "url": "https://static.crates.io/crates/heck/0.4.1/download",
          "sha256": "95505c38b4572b2d910cecb0281560f54b440a19336cbbcb27bf6ce6adc6f5a8"
        }
      },
      "targets": [
        {
          "Library": {
            "crate_name": "heck",
            "crate_root": "src/lib.rs",
            "srcs": [
              "**/*.rs"
            ]
          }
        }
      ],
      "library_target_name": "heck",
      "common_attrs": {
        "compile_data_glob": [
          "**"
        ],
        "crate_features": {
          "common": [
            "default"
          ],
          "selects": {}
        },
        "edition": "2018",
        "version": "0.4.1"
      },
      "license": "MIT OR Apache-2.0"
    },
    "hermit-abi 0.1.19": {
      "name": "hermit-abi",
      "version": "0.1.19",
      "repository": {
        "Http": {
          "url": "https://static.crates.io/crates/hermit-abi/0.1.19/download",
          "sha256": "62b467343b94ba476dcb2500d242dadbb39557df889310ac77c5d99100aaac33"
        }
      },
      "targets": [
        {
          "Library": {
            "crate_name": "hermit_abi",
            "crate_root": "src/lib.rs",
            "srcs": [
              "**/*.rs"
            ]
          }
        }
      ],
      "library_target_name": "hermit_abi",
      "common_attrs": {
        "compile_data_glob": [
          "**"
        ],
        "deps": {
          "common": [
            {
              "id": "libc 0.2.147",
              "target": "libc"
            }
          ],
          "selects": {}
        },
        "edition": "2018",
        "version": "0.1.19"
      },
      "license": "MIT/Apache-2.0"
    },
    "hermit-abi 0.3.2": {
      "name": "hermit-abi",
      "version": "0.3.2",
      "repository": {
        "Http": {
          "url": "https://static.crates.io/crates/hermit-abi/0.3.2/download",
          "sha256": "443144c8cdadd93ebf52ddb4056d257f5b52c04d3c804e657d19eb73fc33668b"
        }
      },
      "targets": [
        {
          "Library": {
            "crate_name": "hermit_abi",
            "crate_root": "src/lib.rs",
            "srcs": [
              "**/*.rs"
            ]
          }
        }
      ],
      "library_target_name": "hermit_abi",
      "common_attrs": {
        "compile_data_glob": [
          "**"
        ],
        "edition": "2021",
        "version": "0.3.2"
      },
      "license": "MIT OR Apache-2.0"
    },
    "http 0.2.9": {
      "name": "http",
      "version": "0.2.9",
      "repository": {
        "Http": {
          "url": "https://static.crates.io/crates/http/0.2.9/download",
          "sha256": "bd6effc99afb63425aff9b05836f029929e345a6148a14b7ecd5ab67af944482"
        }
      },
      "targets": [
        {
          "Library": {
            "crate_name": "http",
            "crate_root": "src/lib.rs",
            "srcs": [
              "**/*.rs"
            ]
          }
        }
      ],
      "library_target_name": "http",
      "common_attrs": {
        "compile_data_glob": [
          "**"
        ],
        "deps": {
          "common": [
            {
              "id": "bytes 1.4.0",
              "target": "bytes"
            },
            {
              "id": "fnv 1.0.7",
              "target": "fnv"
            },
            {
              "id": "itoa 1.0.9",
              "target": "itoa"
            }
          ],
          "selects": {}
        },
        "edition": "2018",
        "version": "0.2.9"
      },
      "license": "MIT OR Apache-2.0"
    },
    "http-body 0.4.5": {
      "name": "http-body",
      "version": "0.4.5",
      "repository": {
        "Http": {
          "url": "https://static.crates.io/crates/http-body/0.4.5/download",
          "sha256": "d5f38f16d184e36f2408a55281cd658ecbd3ca05cce6d6510a176eca393e26d1"
        }
      },
      "targets": [
        {
          "Library": {
            "crate_name": "http_body",
            "crate_root": "src/lib.rs",
            "srcs": [
              "**/*.rs"
            ]
          }
        }
      ],
      "library_target_name": "http_body",
      "common_attrs": {
        "compile_data_glob": [
          "**"
        ],
        "deps": {
          "common": [
            {
              "id": "bytes 1.4.0",
              "target": "bytes"
            },
            {
              "id": "http 0.2.9",
              "target": "http"
            },
            {
              "id": "pin-project-lite 0.2.12",
              "target": "pin_project_lite"
            }
          ],
          "selects": {}
        },
        "edition": "2018",
        "version": "0.4.5"
      },
      "license": "MIT"
    },
    "httparse 1.8.0": {
      "name": "httparse",
      "version": "1.8.0",
      "repository": {
        "Http": {
          "url": "https://static.crates.io/crates/httparse/1.8.0/download",
          "sha256": "d897f394bad6a705d5f4104762e116a75639e470d80901eed05a860a95cb1904"
        }
      },
      "targets": [
        {
          "Library": {
            "crate_name": "httparse",
            "crate_root": "src/lib.rs",
            "srcs": [
              "**/*.rs"
            ]
          }
        },
        {
          "BuildScript": {
            "crate_name": "build_script_build",
            "crate_root": "build.rs",
            "srcs": [
              "**/*.rs"
            ]
          }
        }
      ],
      "library_target_name": "httparse",
      "common_attrs": {
        "compile_data_glob": [
          "**"
        ],
        "crate_features": {
          "common": [
            "default",
            "std"
          ],
          "selects": {}
        },
        "deps": {
          "common": [
            {
              "id": "httparse 1.8.0",
              "target": "build_script_build"
            }
          ],
          "selects": {}
        },
        "edition": "2018",
        "version": "1.8.0"
      },
      "build_script_attrs": {
        "data_glob": [
          "**"
        ]
      },
      "license": "MIT/Apache-2.0"
    },
    "httpdate 1.0.3": {
      "name": "httpdate",
      "version": "1.0.3",
      "repository": {
        "Http": {
          "url": "https://static.crates.io/crates/httpdate/1.0.3/download",
          "sha256": "df3b46402a9d5adb4c86a0cf463f42e19994e3ee891101b1841f30a545cb49a9"
        }
      },
      "targets": [
        {
          "Library": {
            "crate_name": "httpdate",
            "crate_root": "src/lib.rs",
            "srcs": [
              "**/*.rs"
            ]
          }
        }
      ],
      "library_target_name": "httpdate",
      "common_attrs": {
        "compile_data_glob": [
          "**"
        ],
        "edition": "2021",
        "version": "1.0.3"
      },
      "license": "MIT OR Apache-2.0"
    },
    "hyper 0.14.27": {
      "name": "hyper",
      "version": "0.14.27",
      "repository": {
        "Http": {
          "url": "https://static.crates.io/crates/hyper/0.14.27/download",
          "sha256": "ffb1cfd654a8219eaef89881fdb3bb3b1cdc5fa75ded05d6933b2b382e395468"
        }
      },
      "targets": [
        {
          "Library": {
            "crate_name": "hyper",
            "crate_root": "src/lib.rs",
            "srcs": [
              "**/*.rs"
            ]
          }
        }
      ],
      "library_target_name": "hyper",
      "common_attrs": {
        "compile_data_glob": [
          "**"
        ],
        "crate_features": {
          "common": [
            "h2",
            "http1",
            "http2",
            "runtime",
            "server",
            "socket2",
            "stream",
            "tcp"
          ],
          "selects": {}
        },
        "deps": {
          "common": [
            {
              "id": "bytes 1.4.0",
              "target": "bytes"
            },
            {
              "id": "futures-channel 0.3.28",
              "target": "futures_channel"
            },
            {
              "id": "futures-core 0.3.28",
              "target": "futures_core"
            },
            {
              "id": "futures-util 0.3.28",
              "target": "futures_util"
            },
            {
              "id": "h2 0.3.21",
              "target": "h2"
            },
            {
              "id": "http 0.2.9",
              "target": "http"
            },
            {
              "id": "http-body 0.4.5",
              "target": "http_body"
            },
            {
              "id": "httparse 1.8.0",
              "target": "httparse"
            },
            {
              "id": "httpdate 1.0.3",
              "target": "httpdate"
            },
            {
              "id": "itoa 1.0.9",
              "target": "itoa"
            },
            {
              "id": "pin-project-lite 0.2.12",
              "target": "pin_project_lite"
            },
            {
              "id": "socket2 0.4.9",
              "target": "socket2"
            },
            {
              "id": "tokio 1.32.0",
              "target": "tokio"
            },
            {
              "id": "tower-service 0.3.2",
              "target": "tower_service"
            },
            {
              "id": "tracing 0.1.37",
              "target": "tracing"
            },
            {
              "id": "want 0.3.1",
              "target": "want"
            }
          ],
          "selects": {}
        },
        "edition": "2018",
        "version": "0.14.27"
      },
      "license": "MIT"
    },
    "id-arena 2.2.1": {
      "name": "id-arena",
      "version": "2.2.1",
      "repository": {
        "Http": {
          "url": "https://static.crates.io/crates/id-arena/2.2.1/download",
          "sha256": "25a2bc672d1148e28034f176e01fffebb08b35768468cc954630da77a1449005"
        }
      },
      "targets": [
        {
          "Library": {
            "crate_name": "id_arena",
            "crate_root": "src/lib.rs",
            "srcs": [
              "**/*.rs"
            ]
          }
        }
      ],
      "library_target_name": "id_arena",
      "common_attrs": {
        "compile_data_glob": [
          "**"
        ],
        "crate_features": {
          "common": [
            "default",
            "std"
          ],
          "selects": {}
        },
        "edition": "2015",
        "version": "2.2.1"
      },
      "license": "MIT/Apache-2.0"
    },
    "if_chain 1.0.2": {
      "name": "if_chain",
      "version": "1.0.2",
      "repository": {
        "Http": {
          "url": "https://static.crates.io/crates/if_chain/1.0.2/download",
          "sha256": "cb56e1aa765b4b4f3aadfab769793b7087bb03a4ea4920644a6d238e2df5b9ed"
        }
      },
      "targets": [
        {
          "Library": {
            "crate_name": "if_chain",
            "crate_root": "src/lib.rs",
            "srcs": [
              "**/*.rs"
            ]
          }
        }
      ],
      "library_target_name": "if_chain",
      "common_attrs": {
        "compile_data_glob": [
          "**"
        ],
        "edition": "2015",
        "version": "1.0.2"
      },
      "license": "MIT/Apache-2.0"
    },
    "indexmap 1.9.3": {
      "name": "indexmap",
      "version": "1.9.3",
      "repository": {
        "Http": {
          "url": "https://static.crates.io/crates/indexmap/1.9.3/download",
          "sha256": "bd070e393353796e801d209ad339e89596eb4c8d430d18ede6a1cced8fafbd99"
        }
      },
      "targets": [
        {
          "Library": {
            "crate_name": "indexmap",
            "crate_root": "src/lib.rs",
            "srcs": [
              "**/*.rs"
            ]
          }
        },
        {
          "BuildScript": {
            "crate_name": "build_script_build",
            "crate_root": "build.rs",
            "srcs": [
              "**/*.rs"
            ]
          }
        }
      ],
      "library_target_name": "indexmap",
      "common_attrs": {
        "compile_data_glob": [
          "**"
        ],
        "crate_features": {
          "common": [
            "serde",
            "serde-1",
            "std"
          ],
          "selects": {}
        },
        "deps": {
          "common": [
            {
              "id": "hashbrown 0.12.3",
              "target": "hashbrown"
            },
            {
              "id": "indexmap 1.9.3",
              "target": "build_script_build"
            },
            {
              "id": "serde 1.0.194",
              "target": "serde"
            }
          ],
          "selects": {}
        },
        "edition": "2021",
        "version": "1.9.3"
      },
      "build_script_attrs": {
        "data_glob": [
          "**"
        ],
        "deps": {
          "common": [
            {
              "id": "autocfg 1.1.0",
              "target": "autocfg"
            }
          ],
          "selects": {}
        }
      },
      "license": "Apache-2.0 OR MIT"
    },
    "indexmap 2.0.0": {
      "name": "indexmap",
      "version": "2.0.0",
      "repository": {
        "Http": {
          "url": "https://static.crates.io/crates/indexmap/2.0.0/download",
          "sha256": "d5477fe2230a79769d8dc68e0eabf5437907c0457a5614a9e8dddb67f65eb65d"
        }
      },
      "targets": [
        {
          "Library": {
            "crate_name": "indexmap",
            "crate_root": "src/lib.rs",
            "srcs": [
              "**/*.rs"
            ]
          }
        }
      ],
      "library_target_name": "indexmap",
      "common_attrs": {
        "compile_data_glob": [
          "**"
        ],
        "crate_features": {
          "common": [
            "default",
            "std"
          ],
          "selects": {}
        },
        "deps": {
          "common": [
            {
              "id": "equivalent 1.0.1",
              "target": "equivalent"
            },
            {
              "id": "hashbrown 0.14.0",
              "target": "hashbrown"
            }
          ],
          "selects": {}
        },
        "edition": "2021",
        "version": "2.0.0"
      },
      "license": "Apache-2.0 OR MIT"
    },
    "indicatif 0.17.7": {
      "name": "indicatif",
      "version": "0.17.7",
      "repository": {
        "Http": {
          "url": "https://static.crates.io/crates/indicatif/0.17.7/download",
          "sha256": "fb28741c9db9a713d93deb3bb9515c20788cef5815265bee4980e87bde7e0f25"
        }
      },
      "targets": [
        {
          "Library": {
            "crate_name": "indicatif",
            "crate_root": "src/lib.rs",
            "srcs": [
              "**/*.rs"
            ]
          }
        }
      ],
      "library_target_name": "indicatif",
      "common_attrs": {
        "compile_data_glob": [
          "**"
        ],
        "crate_features": {
          "common": [
            "default",
            "unicode-width"
          ],
          "selects": {}
        },
        "deps": {
          "common": [
            {
              "id": "console 0.15.7",
              "target": "console"
            },
            {
              "id": "number_prefix 0.4.0",
              "target": "number_prefix"
            },
            {
              "id": "portable-atomic 1.5.0",
              "target": "portable_atomic"
            },
            {
              "id": "unicode-width 0.1.10",
              "target": "unicode_width"
            }
          ],
          "selects": {
            "cfg(target_arch = \"wasm32\")": [
              {
                "id": "instant 0.1.12",
                "target": "instant"
              }
            ]
          }
        },
        "edition": "2021",
        "version": "0.17.7"
      },
      "license": "MIT"
    },
    "inlinable_string 0.1.15": {
      "name": "inlinable_string",
      "version": "0.1.15",
      "repository": {
        "Http": {
          "url": "https://static.crates.io/crates/inlinable_string/0.1.15/download",
          "sha256": "c8fae54786f62fb2918dcfae3d568594e50eb9b5c25bf04371af6fe7516452fb"
        }
      },
      "targets": [
        {
          "Library": {
            "crate_name": "inlinable_string",
            "crate_root": "src/lib.rs",
            "srcs": [
              "**/*.rs"
            ]
          }
        }
      ],
      "library_target_name": "inlinable_string",
      "common_attrs": {
        "compile_data_glob": [
          "**"
        ],
        "edition": "2018",
        "version": "0.1.15"
      },
      "license": "Apache-2.0/MIT"
    },
    "insta 1.34.0": {
      "name": "insta",
      "version": "1.34.0",
      "repository": {
        "Http": {
          "url": "https://static.crates.io/crates/insta/1.34.0/download",
          "sha256": "5d64600be34b2fcfc267740a243fa7744441bb4947a619ac4e5bb6507f35fbfc"
        }
      },
      "targets": [
        {
          "Library": {
            "crate_name": "insta",
            "crate_root": "src/lib.rs",
            "srcs": [
              "**/*.rs"
            ]
          }
        }
      ],
      "library_target_name": "insta",
      "common_attrs": {
        "compile_data_glob": [
          "**"
        ],
        "crate_features": {
          "common": [
            "colors",
            "console",
            "default"
          ],
          "selects": {}
        },
        "deps": {
          "common": [
            {
              "id": "console 0.15.7",
              "target": "console"
            },
            {
              "id": "lazy_static 1.4.0",
              "target": "lazy_static"
            },
            {
              "id": "linked-hash-map 0.5.6",
              "target": "linked_hash_map"
            },
            {
              "id": "similar 2.2.1",
              "target": "similar"
            },
            {
              "id": "yaml-rust 0.4.5",
              "target": "yaml_rust"
            }
          ],
          "selects": {}
        },
        "edition": "2018",
        "version": "1.34.0"
      },
      "license": "Apache-2.0"
    },
    "instant 0.1.12": {
      "name": "instant",
      "version": "0.1.12",
      "repository": {
        "Http": {
          "url": "https://static.crates.io/crates/instant/0.1.12/download",
          "sha256": "7a5bbe824c507c5da5956355e86a746d82e0e1464f65d862cc5e71da70e94b2c"
        }
      },
      "targets": [
        {
          "Library": {
            "crate_name": "instant",
            "crate_root": "src/lib.rs",
            "srcs": [
              "**/*.rs"
            ]
          }
        }
      ],
      "library_target_name": "instant",
      "common_attrs": {
        "compile_data_glob": [
          "**"
        ],
        "deps": {
          "common": [
            {
              "id": "cfg-if 1.0.0",
              "target": "cfg_if"
            }
          ],
          "selects": {}
        },
        "edition": "2018",
        "version": "0.1.12"
      },
      "license": "BSD-3-Clause"
    },
    "is-terminal 0.4.9": {
      "name": "is-terminal",
      "version": "0.4.9",
      "repository": {
        "Http": {
          "url": "https://static.crates.io/crates/is-terminal/0.4.9/download",
          "sha256": "cb0889898416213fab133e1d33a0e5858a48177452750691bde3666d0fdbaf8b"
        }
      },
      "targets": [
        {
          "Library": {
            "crate_name": "is_terminal",
            "crate_root": "src/lib.rs",
            "srcs": [
              "**/*.rs"
            ]
          }
        }
      ],
      "library_target_name": "is_terminal",
      "common_attrs": {
        "compile_data_glob": [
          "**"
        ],
        "deps": {
          "common": [],
          "selects": {
            "cfg(not(any(windows, target_os = \"hermit\", target_os = \"unknown\")))": [
              {
                "id": "rustix 0.38.8",
                "target": "rustix"
              }
            ],
            "cfg(target_os = \"hermit\")": [
              {
                "id": "hermit-abi 0.3.2",
                "target": "hermit_abi"
              }
            ],
            "cfg(windows)": [
              {
                "id": "windows-sys 0.48.0",
                "target": "windows_sys"
              }
            ]
          }
        },
        "edition": "2018",
        "version": "0.4.9"
      },
      "license": "MIT"
    },
    "itertools 0.10.5": {
      "name": "itertools",
      "version": "0.10.5",
      "repository": {
        "Http": {
          "url": "https://static.crates.io/crates/itertools/0.10.5/download",
          "sha256": "b0fd2260e829bddf4cb6ea802289de2f86d6a7a690192fbe91b3f46e0f2c8473"
        }
      },
      "targets": [
        {
          "Library": {
            "crate_name": "itertools",
            "crate_root": "src/lib.rs",
            "srcs": [
              "**/*.rs"
            ]
          }
        }
      ],
      "library_target_name": "itertools",
      "common_attrs": {
        "compile_data_glob": [
          "**"
        ],
        "crate_features": {
          "common": [
            "default",
            "use_alloc",
            "use_std"
          ],
          "selects": {}
        },
        "deps": {
          "common": [
            {
              "id": "either 1.9.0",
              "target": "either"
            }
          ],
          "selects": {}
        },
        "edition": "2018",
        "version": "0.10.5"
      },
      "license": "MIT/Apache-2.0"
    },
    "itertools 0.11.0": {
      "name": "itertools",
      "version": "0.11.0",
      "repository": {
        "Http": {
          "url": "https://static.crates.io/crates/itertools/0.11.0/download",
          "sha256": "b1c173a5686ce8bfa551b3563d0c2170bf24ca44da99c7ca4bfdab5418c3fe57"
        }
      },
      "targets": [
        {
          "Library": {
            "crate_name": "itertools",
            "crate_root": "src/lib.rs",
            "srcs": [
              "**/*.rs"
            ]
          }
        }
      ],
      "library_target_name": "itertools",
      "common_attrs": {
        "compile_data_glob": [
          "**"
        ],
        "crate_features": {
          "common": [
            "default",
            "use_alloc",
            "use_std"
          ],
          "selects": {}
        },
        "deps": {
          "common": [
            {
              "id": "either 1.9.0",
              "target": "either"
            }
          ],
          "selects": {}
        },
        "edition": "2018",
        "version": "0.11.0"
      },
      "license": "MIT OR Apache-2.0"
    },
    "itoa 1.0.9": {
      "name": "itoa",
      "version": "1.0.9",
      "repository": {
        "Http": {
          "url": "https://static.crates.io/crates/itoa/1.0.9/download",
          "sha256": "af150ab688ff2122fcef229be89cb50dd66af9e01a4ff320cc137eecc9bacc38"
        }
      },
      "targets": [
        {
          "Library": {
            "crate_name": "itoa",
            "crate_root": "src/lib.rs",
            "srcs": [
              "**/*.rs"
            ]
          }
        }
      ],
      "library_target_name": "itoa",
      "common_attrs": {
        "compile_data_glob": [
          "**"
        ],
        "edition": "2018",
        "version": "1.0.9"
      },
      "license": "MIT OR Apache-2.0"
    },
    "js-sys 0.3.64": {
      "name": "js-sys",
      "version": "0.3.64",
      "repository": {
        "Http": {
          "url": "https://static.crates.io/crates/js-sys/0.3.64/download",
          "sha256": "c5f195fe497f702db0f318b07fdd68edb16955aed830df8363d837542f8f935a"
        }
      },
      "targets": [
        {
          "Library": {
            "crate_name": "js_sys",
            "crate_root": "src/lib.rs",
            "srcs": [
              "**/*.rs"
            ]
          }
        }
      ],
      "library_target_name": "js_sys",
      "common_attrs": {
        "compile_data_glob": [
          "**"
        ],
        "deps": {
          "common": [
            {
              "id": "wasm-bindgen 0.2.87",
              "target": "wasm_bindgen"
            }
          ],
          "selects": {}
        },
        "edition": "2018",
        "version": "0.3.64"
      },
      "license": "MIT/Apache-2.0"
    },
    "lazy_static 1.4.0": {
      "name": "lazy_static",
      "version": "1.4.0",
      "repository": {
        "Http": {
          "url": "https://static.crates.io/crates/lazy_static/1.4.0/download",
          "sha256": "e2abad23fbc42b3700f2f279844dc832adb2b2eb069b2df918f455c4e18cc646"
        }
      },
      "targets": [
        {
          "Library": {
            "crate_name": "lazy_static",
            "crate_root": "src/lib.rs",
            "srcs": [
              "**/*.rs"
            ]
          }
        }
      ],
      "library_target_name": "lazy_static",
      "common_attrs": {
        "compile_data_glob": [
          "**"
        ],
        "edition": "2015",
        "version": "1.4.0"
      },
      "license": "MIT/Apache-2.0"
    },
    "libc 0.2.147": {
      "name": "libc",
      "version": "0.2.147",
      "repository": {
        "Http": {
          "url": "https://static.crates.io/crates/libc/0.2.147/download",
          "sha256": "b4668fb0ea861c1df094127ac5f1da3409a82116a4ba74fca2e58ef927159bb3"
        }
      },
      "targets": [
        {
          "Library": {
            "crate_name": "libc",
            "crate_root": "src/lib.rs",
            "srcs": [
              "**/*.rs"
            ]
          }
        },
        {
          "BuildScript": {
            "crate_name": "build_script_build",
            "crate_root": "build.rs",
            "srcs": [
              "**/*.rs"
            ]
          }
        }
      ],
      "library_target_name": "libc",
      "common_attrs": {
        "compile_data_glob": [
          "**"
        ],
        "crate_features": {
          "common": [
            "default",
            "std"
          ],
          "selects": {
            "aarch64-apple-darwin": [
              "extra_traits"
            ],
            "aarch64-apple-ios": [
              "extra_traits"
            ],
            "aarch64-apple-ios-sim": [
              "extra_traits"
            ],
            "aarch64-fuchsia": [
              "extra_traits"
            ],
            "aarch64-linux-android": [
              "extra_traits"
            ],
            "aarch64-unknown-linux-gnu": [
              "extra_traits"
            ],
            "aarch64-unknown-nixos-gnu": [
              "extra_traits"
            ],
            "aarch64-unknown-nto-qnx710": [
              "extra_traits"
            ],
            "arm-unknown-linux-gnueabi": [
              "extra_traits"
            ],
            "armv7-linux-androideabi": [
              "extra_traits"
            ],
            "armv7-unknown-linux-gnueabi": [
              "extra_traits"
            ],
            "i686-apple-darwin": [
              "extra_traits"
            ],
            "i686-linux-android": [
              "extra_traits"
            ],
            "i686-unknown-freebsd": [
              "extra_traits"
            ],
            "i686-unknown-linux-gnu": [
              "extra_traits"
            ],
            "powerpc-unknown-linux-gnu": [
              "extra_traits"
            ],
            "riscv32imc-unknown-none-elf": [
              "extra_traits"
            ],
            "riscv64gc-unknown-none-elf": [
              "extra_traits"
            ],
            "s390x-unknown-linux-gnu": [
              "extra_traits"
            ],
            "thumbv7em-none-eabi": [
              "extra_traits"
            ],
            "thumbv8m.main-none-eabi": [
              "extra_traits"
            ],
            "wasm32-unknown-unknown": [
              "extra_traits"
            ],
            "wasm32-wasi": [
              "extra_traits"
            ],
            "x86_64-apple-darwin": [
              "extra_traits"
            ],
            "x86_64-apple-ios": [
              "extra_traits"
            ],
            "x86_64-fuchsia": [
              "extra_traits"
            ],
            "x86_64-linux-android": [
              "extra_traits"
            ],
            "x86_64-unknown-freebsd": [
              "extra_traits"
            ],
            "x86_64-unknown-linux-gnu": [
              "extra_traits"
            ],
            "x86_64-unknown-nixos-gnu": [
              "extra_traits"
            ],
            "x86_64-unknown-none": [
              "extra_traits"
            ]
          }
        },
        "deps": {
          "common": [
            {
              "id": "libc 0.2.147",
              "target": "build_script_build"
            }
          ],
          "selects": {}
        },
        "edition": "2015",
        "version": "0.2.147"
      },
      "build_script_attrs": {
        "data_glob": [
          "**"
        ]
      },
      "license": "MIT OR Apache-2.0"
    },
    "line-wrap 0.1.1": {
      "name": "line-wrap",
      "version": "0.1.1",
      "repository": {
        "Http": {
          "url": "https://static.crates.io/crates/line-wrap/0.1.1/download",
          "sha256": "f30344350a2a51da54c1d53be93fade8a237e545dbcc4bdbe635413f2117cab9"
        }
      },
      "targets": [
        {
          "Library": {
            "crate_name": "line_wrap",
            "crate_root": "src/lib.rs",
            "srcs": [
              "**/*.rs"
            ]
          }
        }
      ],
      "library_target_name": "line_wrap",
      "common_attrs": {
        "compile_data_glob": [
          "**"
        ],
        "deps": {
          "common": [
            {
              "id": "safemem 0.3.3",
              "target": "safemem"
            }
          ],
          "selects": {}
        },
        "edition": "2015",
        "version": "0.1.1"
      },
      "license": "Apache-2.0"
    },
    "linked-hash-map 0.5.6": {
      "name": "linked-hash-map",
      "version": "0.5.6",
      "repository": {
        "Http": {
          "url": "https://static.crates.io/crates/linked-hash-map/0.5.6/download",
          "sha256": "0717cef1bc8b636c6e1c1bbdefc09e6322da8a9321966e8928ef80d20f7f770f"
        }
      },
      "targets": [
        {
          "Library": {
            "crate_name": "linked_hash_map",
            "crate_root": "src/lib.rs",
            "srcs": [
              "**/*.rs"
            ]
          }
        }
      ],
      "library_target_name": "linked_hash_map",
      "common_attrs": {
        "compile_data_glob": [
          "**"
        ],
        "edition": "2015",
        "version": "0.5.6"
      },
      "license": "MIT/Apache-2.0"
    },
    "linux-raw-sys 0.4.5": {
      "name": "linux-raw-sys",
      "version": "0.4.5",
      "repository": {
        "Http": {
          "url": "https://static.crates.io/crates/linux-raw-sys/0.4.5/download",
          "sha256": "57bcfdad1b858c2db7c38303a6d2ad4dfaf5eb53dfeb0910128b2c26d6158503"
        }
      },
      "targets": [
        {
          "Library": {
            "crate_name": "linux_raw_sys",
            "crate_root": "src/lib.rs",
            "srcs": [
              "**/*.rs"
            ]
          }
        }
      ],
      "library_target_name": "linux_raw_sys",
      "common_attrs": {
        "compile_data_glob": [
          "**"
        ],
        "crate_features": {
          "common": [
            "general",
            "ioctl",
            "no_std"
          ],
          "selects": {
            "aarch64-unknown-linux-gnu": [
              "errno"
            ],
            "aarch64-unknown-nixos-gnu": [
              "errno"
            ],
            "arm-unknown-linux-gnueabi": [
              "errno"
            ],
            "armv7-unknown-linux-gnueabi": [
              "errno"
            ],
            "i686-unknown-linux-gnu": [
              "errno"
            ],
            "x86_64-unknown-linux-gnu": [
              "errno"
            ],
            "x86_64-unknown-nixos-gnu": [
              "errno"
            ]
          }
        },
        "edition": "2021",
        "version": "0.4.5"
      },
      "license": "Apache-2.0 WITH LLVM-exception OR Apache-2.0 OR MIT"
    },
    "lock_api 0.4.10": {
      "name": "lock_api",
      "version": "0.4.10",
      "repository": {
        "Http": {
          "url": "https://static.crates.io/crates/lock_api/0.4.10/download",
          "sha256": "c1cc9717a20b1bb222f333e6a92fd32f7d8a18ddc5a3191a11af45dcbf4dcd16"
        }
      },
      "targets": [
        {
          "Library": {
            "crate_name": "lock_api",
            "crate_root": "src/lib.rs",
            "srcs": [
              "**/*.rs"
            ]
          }
        },
        {
          "BuildScript": {
            "crate_name": "build_script_build",
            "crate_root": "build.rs",
            "srcs": [
              "**/*.rs"
            ]
          }
        }
      ],
      "library_target_name": "lock_api",
      "common_attrs": {
        "compile_data_glob": [
          "**"
        ],
        "crate_features": {
          "common": [
            "atomic_usize",
            "default"
          ],
          "selects": {}
        },
        "deps": {
          "common": [
            {
              "id": "lock_api 0.4.10",
              "target": "build_script_build"
            },
            {
              "id": "scopeguard 1.2.0",
              "target": "scopeguard"
            }
          ],
          "selects": {}
        },
        "edition": "2018",
        "version": "0.4.10"
      },
      "build_script_attrs": {
        "data_glob": [
          "**"
        ],
        "deps": {
          "common": [
            {
              "id": "autocfg 1.1.0",
              "target": "autocfg"
            }
          ],
          "selects": {}
        }
      },
      "license": "MIT OR Apache-2.0"
    },
    "log 0.4.20": {
      "name": "log",
      "version": "0.4.20",
      "repository": {
        "Http": {
          "url": "https://static.crates.io/crates/log/0.4.20/download",
          "sha256": "b5e6163cb8c49088c2c36f57875e58ccd8c87c7427f7fbd50ea6710b2f3f2e8f"
        }
      },
      "targets": [
        {
          "Library": {
            "crate_name": "log",
            "crate_root": "src/lib.rs",
            "srcs": [
              "**/*.rs"
            ]
          }
        }
      ],
      "library_target_name": "log",
      "common_attrs": {
        "compile_data_glob": [
          "**"
        ],
        "crate_features": {
          "common": [
            "std"
          ],
          "selects": {}
        },
        "edition": "2015",
        "version": "0.4.20"
      },
      "license": "MIT OR Apache-2.0"
    },
    "loom 0.5.6": {
      "name": "loom",
      "version": "0.5.6",
      "repository": {
        "Http": {
          "url": "https://static.crates.io/crates/loom/0.5.6/download",
          "sha256": "ff50ecb28bb86013e935fb6683ab1f6d3a20016f123c76fd4c27470076ac30f5"
        }
      },
      "targets": [
        {
          "Library": {
            "crate_name": "loom",
            "crate_root": "src/lib.rs",
            "srcs": [
              "**/*.rs"
            ]
          }
        }
      ],
      "library_target_name": "loom",
      "common_attrs": {
        "compile_data_glob": [
          "**"
        ],
        "deps": {
          "common": [
            {
              "id": "cfg-if 1.0.0",
              "target": "cfg_if"
            },
            {
              "id": "generator 0.7.5",
              "target": "generator"
            },
            {
              "id": "scoped-tls 1.0.1",
              "target": "scoped_tls"
            },
            {
              "id": "serde 1.0.194",
              "target": "serde"
            },
            {
              "id": "serde_json 1.0.99",
              "target": "serde_json"
            },
            {
              "id": "tracing 0.1.37",
              "target": "tracing"
            },
            {
              "id": "tracing-subscriber 0.3.17",
              "target": "tracing_subscriber"
            }
          ],
          "selects": {}
        },
        "edition": "2018",
        "version": "0.5.6"
      },
      "license": "MIT"
    },
    "matchers 0.1.0": {
      "name": "matchers",
      "version": "0.1.0",
      "repository": {
        "Http": {
          "url": "https://static.crates.io/crates/matchers/0.1.0/download",
          "sha256": "8263075bb86c5a1b1427b5ae862e8889656f126e9f77c484496e8b47cf5c5558"
        }
      },
      "targets": [
        {
          "Library": {
            "crate_name": "matchers",
            "crate_root": "src/lib.rs",
            "srcs": [
              "**/*.rs"
            ]
          }
        }
      ],
      "library_target_name": "matchers",
      "common_attrs": {
        "compile_data_glob": [
          "**"
        ],
        "deps": {
          "common": [
            {
              "id": "regex-automata 0.1.10",
              "target": "regex_automata"
            }
          ],
          "selects": {}
        },
        "edition": "2018",
        "version": "0.1.0"
      },
      "license": "MIT"
    },
    "memchr 2.5.0": {
      "name": "memchr",
      "version": "2.5.0",
      "repository": {
        "Http": {
          "url": "https://static.crates.io/crates/memchr/2.5.0/download",
          "sha256": "2dffe52ecf27772e601905b7522cb4ef790d2cc203488bbd0e2fe85fcb74566d"
        }
      },
      "targets": [
        {
          "Library": {
            "crate_name": "memchr",
            "crate_root": "src/lib.rs",
            "srcs": [
              "**/*.rs"
            ]
          }
        },
        {
          "BuildScript": {
            "crate_name": "build_script_build",
            "crate_root": "build.rs",
            "srcs": [
              "**/*.rs"
            ]
          }
        }
      ],
      "library_target_name": "memchr",
      "common_attrs": {
        "compile_data_glob": [
          "**"
        ],
        "crate_features": {
          "common": [
            "default",
            "std"
          ],
          "selects": {}
        },
        "deps": {
          "common": [
            {
              "id": "memchr 2.5.0",
              "target": "build_script_build"
            }
          ],
          "selects": {}
        },
        "edition": "2018",
        "version": "2.5.0"
      },
      "build_script_attrs": {
        "data_glob": [
          "**"
        ]
      },
      "license": "Unlicense/MIT"
    },
    "memoffset 0.6.5": {
      "name": "memoffset",
      "version": "0.6.5",
      "repository": {
        "Http": {
          "url": "https://static.crates.io/crates/memoffset/0.6.5/download",
          "sha256": "5aa361d4faea93603064a027415f07bd8e1d5c88c9fbf68bf56a285428fd79ce"
        }
      },
      "targets": [
        {
          "Library": {
            "crate_name": "memoffset",
            "crate_root": "src/lib.rs",
            "srcs": [
              "**/*.rs"
            ]
          }
        },
        {
          "BuildScript": {
            "crate_name": "build_script_build",
            "crate_root": "build.rs",
            "srcs": [
              "**/*.rs"
            ]
          }
        }
      ],
      "library_target_name": "memoffset",
      "common_attrs": {
        "compile_data_glob": [
          "**"
        ],
        "crate_features": {
          "common": [
            "default"
          ],
          "selects": {}
        },
        "deps": {
          "common": [
            {
              "id": "memoffset 0.6.5",
              "target": "build_script_build"
            }
          ],
          "selects": {}
        },
        "edition": "2015",
        "version": "0.6.5"
      },
      "build_script_attrs": {
        "data_glob": [
          "**"
        ],
        "deps": {
          "common": [
            {
              "id": "autocfg 1.1.0",
              "target": "autocfg"
            }
          ],
          "selects": {}
        }
      },
      "license": "MIT"
    },
    "memoffset 0.9.0": {
      "name": "memoffset",
      "version": "0.9.0",
      "repository": {
        "Http": {
          "url": "https://static.crates.io/crates/memoffset/0.9.0/download",
          "sha256": "5a634b1c61a95585bd15607c6ab0c4e5b226e695ff2800ba0cdccddf208c406c"
        }
      },
      "targets": [
        {
          "Library": {
            "crate_name": "memoffset",
            "crate_root": "src/lib.rs",
            "srcs": [
              "**/*.rs"
            ]
          }
        },
        {
          "BuildScript": {
            "crate_name": "build_script_build",
            "crate_root": "build.rs",
            "srcs": [
              "**/*.rs"
            ]
          }
        }
      ],
      "library_target_name": "memoffset",
      "common_attrs": {
        "compile_data_glob": [
          "**"
        ],
        "crate_features": {
          "common": [
            "default"
          ],
          "selects": {}
        },
        "deps": {
          "common": [
            {
              "id": "memoffset 0.9.0",
              "target": "build_script_build"
            }
          ],
          "selects": {}
        },
        "edition": "2015",
        "version": "0.9.0"
      },
      "build_script_attrs": {
        "data_glob": [
          "**"
        ],
        "deps": {
          "common": [
            {
              "id": "autocfg 1.1.0",
              "target": "autocfg"
            }
          ],
          "selects": {}
        }
      },
      "license": "MIT"
    },
    "mime 0.3.17": {
      "name": "mime",
      "version": "0.3.17",
      "repository": {
        "Http": {
          "url": "https://static.crates.io/crates/mime/0.3.17/download",
          "sha256": "6877bb514081ee2a7ff5ef9de3281f14a4dd4bceac4c09388074a6b5df8a139a"
        }
      },
      "targets": [
        {
          "Library": {
            "crate_name": "mime",
            "crate_root": "src/lib.rs",
            "srcs": [
              "**/*.rs"
            ]
          }
        }
      ],
      "library_target_name": "mime",
      "common_attrs": {
        "compile_data_glob": [
          "**"
        ],
        "edition": "2015",
        "version": "0.3.17"
      },
      "license": "MIT OR Apache-2.0"
    },
    "miniz_oxide 0.7.1": {
      "name": "miniz_oxide",
      "version": "0.7.1",
      "repository": {
        "Http": {
          "url": "https://static.crates.io/crates/miniz_oxide/0.7.1/download",
          "sha256": "e7810e0be55b428ada41041c41f32c9f1a42817901b4ccf45fa3d4b6561e74c7"
        }
      },
      "targets": [
        {
          "Library": {
            "crate_name": "miniz_oxide",
            "crate_root": "src/lib.rs",
            "srcs": [
              "**/*.rs"
            ]
          }
        }
      ],
      "library_target_name": "miniz_oxide",
      "common_attrs": {
        "compile_data_glob": [
          "**"
        ],
        "crate_features": {
          "common": [
            "with-alloc"
          ],
          "selects": {}
        },
        "deps": {
          "common": [
            {
              "id": "adler 1.0.2",
              "target": "adler"
            }
          ],
          "selects": {}
        },
        "edition": "2018",
        "version": "0.7.1"
      },
      "license": "MIT OR Zlib OR Apache-2.0"
    },
    "mio 0.8.8": {
      "name": "mio",
      "version": "0.8.8",
      "repository": {
        "Http": {
          "url": "https://static.crates.io/crates/mio/0.8.8/download",
          "sha256": "927a765cd3fc26206e66b296465fa9d3e5ab003e651c1b3c060e7956d96b19d2"
        }
      },
      "targets": [
        {
          "Library": {
            "crate_name": "mio",
            "crate_root": "src/lib.rs",
            "srcs": [
              "**/*.rs"
            ]
          }
        }
      ],
      "library_target_name": "mio",
      "common_attrs": {
        "compile_data_glob": [
          "**"
        ],
        "crate_features": {
          "common": [
            "net",
            "os-ext",
            "os-poll"
          ],
          "selects": {}
        },
        "deps": {
          "common": [],
          "selects": {
            "cfg(target_os = \"wasi\")": [
              {
                "id": "libc 0.2.147",
                "target": "libc"
              },
              {
                "id": "wasi 0.11.0+wasi-snapshot-preview1",
                "target": "wasi"
              }
            ],
            "cfg(unix)": [
              {
                "id": "libc 0.2.147",
                "target": "libc"
              }
            ],
            "cfg(windows)": [
              {
                "id": "windows-sys 0.48.0",
                "target": "windows_sys"
              }
            ]
          }
        },
        "edition": "2018",
        "version": "0.8.8"
      },
      "license": "MIT"
    },
    "multer 2.1.0": {
      "name": "multer",
      "version": "2.1.0",
      "repository": {
        "Http": {
          "url": "https://static.crates.io/crates/multer/2.1.0/download",
          "sha256": "01acbdc23469fd8fe07ab135923371d5f5a422fbf9c522158677c8eb15bc51c2"
        }
      },
      "targets": [
        {
          "Library": {
            "crate_name": "multer",
            "crate_root": "src/lib.rs",
            "srcs": [
              "**/*.rs"
            ]
          }
        },
        {
          "BuildScript": {
            "crate_name": "build_script_build",
            "crate_root": "build.rs",
            "srcs": [
              "**/*.rs"
            ]
          }
        }
      ],
      "library_target_name": "multer",
      "common_attrs": {
        "compile_data_glob": [
          "**"
        ],
        "crate_features": {
          "common": [
            "default",
            "tokio",
            "tokio-io",
            "tokio-util"
          ],
          "selects": {}
        },
        "deps": {
          "common": [
            {
              "id": "bytes 1.4.0",
              "target": "bytes"
            },
            {
              "id": "encoding_rs 0.8.32",
              "target": "encoding_rs"
            },
            {
              "id": "futures-util 0.3.28",
              "target": "futures_util"
            },
            {
              "id": "http 0.2.9",
              "target": "http"
            },
            {
              "id": "httparse 1.8.0",
              "target": "httparse"
            },
            {
              "id": "log 0.4.20",
              "target": "log"
            },
            {
              "id": "memchr 2.5.0",
              "target": "memchr"
            },
            {
              "id": "mime 0.3.17",
              "target": "mime"
            },
            {
              "id": "multer 2.1.0",
              "target": "build_script_build"
            },
            {
              "id": "spin 0.9.8",
              "target": "spin"
            },
            {
              "id": "tokio 1.32.0",
              "target": "tokio"
            },
            {
              "id": "tokio-util 0.7.8",
              "target": "tokio_util"
            }
          ],
          "selects": {}
        },
        "edition": "2018",
        "version": "2.1.0"
      },
      "build_script_attrs": {
        "data_glob": [
          "**"
        ],
        "deps": {
          "common": [
            {
              "id": "version_check 0.9.4",
              "target": "version_check"
            }
          ],
          "selects": {}
        }
      },
      "license": "MIT"
    },
    "nibble_vec 0.1.0": {
      "name": "nibble_vec",
      "version": "0.1.0",
      "repository": {
        "Http": {
          "url": "https://static.crates.io/crates/nibble_vec/0.1.0/download",
          "sha256": "77a5d83df9f36fe23f0c3648c6bbb8b0298bb5f1939c8f2704431371f4b84d43"
        }
      },
      "targets": [
        {
          "Library": {
            "crate_name": "nibble_vec",
            "crate_root": "src/lib.rs",
            "srcs": [
              "**/*.rs"
            ]
          }
        }
      ],
      "library_target_name": "nibble_vec",
      "common_attrs": {
        "compile_data_glob": [
          "**"
        ],
        "deps": {
          "common": [
            {
              "id": "smallvec 1.11.0",
              "target": "smallvec"
            }
          ],
          "selects": {}
        },
        "edition": "2018",
        "version": "0.1.0"
      },
      "license": "MIT"
    },
    "nix 0.23.2": {
      "name": "nix",
      "version": "0.23.2",
      "repository": {
        "Http": {
          "url": "https://static.crates.io/crates/nix/0.23.2/download",
          "sha256": "8f3790c00a0150112de0f4cd161e3d7fc4b2d8a5542ffc35f099a2562aecb35c"
        }
      },
      "targets": [
        {
          "Library": {
            "crate_name": "nix",
            "crate_root": "src/lib.rs",
            "srcs": [
              "**/*.rs"
            ]
          }
        }
      ],
      "library_target_name": "nix",
      "common_attrs": {
        "compile_data_glob": [
          "**"
        ],
        "deps": {
          "common": [
            {
              "id": "bitflags 1.3.2",
              "target": "bitflags"
            },
            {
              "id": "cfg-if 1.0.0",
              "target": "cfg_if"
            },
            {
              "id": "libc 0.2.147",
              "target": "libc"
            }
          ],
          "selects": {
            "cfg(not(target_os = \"redox\"))": [
              {
                "id": "memoffset 0.6.5",
                "target": "memoffset"
              }
            ]
          }
        },
        "edition": "2018",
        "version": "0.23.2"
      },
      "license": "MIT"
    },
    "normalize-line-endings 0.3.0": {
      "name": "normalize-line-endings",
      "version": "0.3.0",
      "repository": {
        "Http": {
          "url": "https://static.crates.io/crates/normalize-line-endings/0.3.0/download",
          "sha256": "61807f77802ff30975e01f4f071c8ba10c022052f98b3294119f3e615d13e5be"
        }
      },
      "targets": [
        {
          "Library": {
            "crate_name": "normalize_line_endings",
            "crate_root": "src/lib.rs",
            "srcs": [
              "**/*.rs"
            ]
          }
        }
      ],
      "library_target_name": "normalize_line_endings",
      "common_attrs": {
        "compile_data_glob": [
          "**"
        ],
        "edition": "2015",
        "version": "0.3.0"
      },
      "license": "Apache-2.0"
    },
    "nu-ansi-term 0.46.0": {
      "name": "nu-ansi-term",
      "version": "0.46.0",
      "repository": {
        "Http": {
          "url": "https://static.crates.io/crates/nu-ansi-term/0.46.0/download",
          "sha256": "77a8165726e8236064dbb45459242600304b42a5ea24ee2948e18e023bf7ba84"
        }
      },
      "targets": [
        {
          "Library": {
            "crate_name": "nu_ansi_term",
            "crate_root": "src/lib.rs",
            "srcs": [
              "**/*.rs"
            ]
          }
        }
      ],
      "library_target_name": "nu_ansi_term",
      "common_attrs": {
        "compile_data_glob": [
          "**"
        ],
        "deps": {
          "common": [
            {
              "id": "overload 0.1.1",
              "target": "overload"
            }
          ],
          "selects": {
            "cfg(target_os = \"windows\")": [
              {
                "id": "winapi 0.3.9",
                "target": "winapi"
              }
            ]
          }
        },
        "edition": "2018",
        "version": "0.46.0"
      },
      "license": "MIT"
    },
    "num-traits 0.2.16": {
      "name": "num-traits",
      "version": "0.2.16",
      "repository": {
        "Http": {
          "url": "https://static.crates.io/crates/num-traits/0.2.16/download",
          "sha256": "f30b0abd723be7e2ffca1272140fac1a2f084c77ec3e123c192b66af1ee9e6c2"
        }
      },
      "targets": [
        {
          "Library": {
            "crate_name": "num_traits",
            "crate_root": "src/lib.rs",
            "srcs": [
              "**/*.rs"
            ]
          }
        },
        {
          "BuildScript": {
            "crate_name": "build_script_build",
            "crate_root": "build.rs",
            "srcs": [
              "**/*.rs"
            ]
          }
        }
      ],
      "library_target_name": "num_traits",
      "common_attrs": {
        "compile_data_glob": [
          "**"
        ],
        "crate_features": {
          "common": [
            "default",
            "std"
          ],
          "selects": {}
        },
        "deps": {
          "common": [
            {
              "id": "num-traits 0.2.16",
              "target": "build_script_build"
            }
          ],
          "selects": {}
        },
        "edition": "2018",
        "version": "0.2.16"
      },
      "build_script_attrs": {
        "data_glob": [
          "**"
        ],
        "deps": {
          "common": [
            {
              "id": "autocfg 1.1.0",
              "target": "autocfg"
            }
          ],
          "selects": {}
        }
      },
      "license": "MIT OR Apache-2.0"
    },
    "num_cpus 1.16.0": {
      "name": "num_cpus",
      "version": "1.16.0",
      "repository": {
        "Http": {
          "url": "https://static.crates.io/crates/num_cpus/1.16.0/download",
          "sha256": "4161fcb6d602d4d2081af7c3a45852d875a03dd337a6bfdd6e06407b61342a43"
        }
      },
      "targets": [
        {
          "Library": {
            "crate_name": "num_cpus",
            "crate_root": "src/lib.rs",
            "srcs": [
              "**/*.rs"
            ]
          }
        }
      ],
      "library_target_name": "num_cpus",
      "common_attrs": {
        "compile_data_glob": [
          "**"
        ],
        "deps": {
          "common": [],
          "selects": {
            "cfg(not(windows))": [
              {
                "id": "libc 0.2.147",
                "target": "libc"
              }
            ],
            "cfg(target_os = \"hermit\")": [
              {
                "id": "hermit-abi 0.3.2",
                "target": "hermit_abi"
              }
            ]
          }
        },
        "edition": "2015",
        "version": "1.16.0"
      },
      "license": "MIT OR Apache-2.0"
    },
    "number_prefix 0.4.0": {
      "name": "number_prefix",
      "version": "0.4.0",
      "repository": {
        "Http": {
          "url": "https://static.crates.io/crates/number_prefix/0.4.0/download",
          "sha256": "830b246a0e5f20af87141b25c173cd1b609bd7779a4617d6ec582abaf90870f3"
        }
      },
      "targets": [
        {
          "Library": {
            "crate_name": "number_prefix",
            "crate_root": "src/lib.rs",
            "srcs": [
              "**/*.rs"
            ]
          }
        }
      ],
      "library_target_name": "number_prefix",
      "common_attrs": {
        "compile_data_glob": [
          "**"
        ],
        "crate_features": {
          "common": [
            "default",
            "std"
          ],
          "selects": {}
        },
        "edition": "2015",
        "version": "0.4.0"
      },
      "license": "MIT"
    },
    "object 0.31.1": {
      "name": "object",
      "version": "0.31.1",
      "repository": {
        "Http": {
          "url": "https://static.crates.io/crates/object/0.31.1/download",
          "sha256": "8bda667d9f2b5051b8833f59f3bf748b28ef54f850f4fcb389a252aa383866d1"
        }
      },
      "targets": [
        {
          "Library": {
            "crate_name": "object",
            "crate_root": "src/lib.rs",
            "srcs": [
              "**/*.rs"
            ]
          }
        }
      ],
      "library_target_name": "object",
      "common_attrs": {
        "compile_data_glob": [
          "**"
        ],
        "deps": {
          "common": [
            {
              "id": "memchr 2.5.0",
              "target": "memchr"
            }
          ],
          "selects": {}
        },
        "edition": "2018",
        "version": "0.31.1"
      },
      "license": "Apache-2.0 OR MIT"
    },
    "once_cell 1.18.0": {
      "name": "once_cell",
      "version": "1.18.0",
      "repository": {
        "Http": {
          "url": "https://static.crates.io/crates/once_cell/1.18.0/download",
          "sha256": "dd8b5dd2ae5ed71462c540258bedcb51965123ad7e7ccf4b9a8cafaa4a63576d"
        }
      },
      "targets": [
        {
          "Library": {
            "crate_name": "once_cell",
            "crate_root": "src/lib.rs",
            "srcs": [
              "**/*.rs"
            ]
          }
        }
      ],
      "library_target_name": "once_cell",
      "common_attrs": {
        "compile_data_glob": [
          "**"
        ],
        "crate_features": {
          "common": [
            "alloc",
            "default",
            "race",
            "std"
          ],
          "selects": {}
        },
        "edition": "2021",
        "version": "1.18.0"
      },
      "license": "MIT OR Apache-2.0"
    },
    "onig 6.4.0": {
      "name": "onig",
      "version": "6.4.0",
      "repository": {
        "Http": {
          "url": "https://static.crates.io/crates/onig/6.4.0/download",
          "sha256": "8c4b31c8722ad9171c6d77d3557db078cab2bd50afcc9d09c8b315c59df8ca4f"
        }
      },
      "targets": [
        {
          "Library": {
            "crate_name": "onig",
            "crate_root": "src/lib.rs",
            "srcs": [
              "**/*.rs"
            ]
          }
        }
      ],
      "library_target_name": "onig",
      "common_attrs": {
        "compile_data_glob": [
          "**"
        ],
        "deps": {
          "common": [
            {
              "id": "bitflags 1.3.2",
              "target": "bitflags"
            },
            {
              "id": "once_cell 1.18.0",
              "target": "once_cell"
            },
            {
              "id": "onig_sys 69.8.1",
              "target": "onig_sys"
            }
          ],
          "selects": {
            "cfg(windows)": [
              {
                "id": "libc 0.2.147",
                "target": "libc"
              }
            ]
          }
        },
        "edition": "2018",
        "version": "6.4.0"
      },
      "license": "MIT"
    },
    "onig_sys 69.8.1": {
      "name": "onig_sys",
      "version": "69.8.1",
      "repository": {
        "Http": {
          "url": "https://static.crates.io/crates/onig_sys/69.8.1/download",
          "sha256": "7b829e3d7e9cc74c7e315ee8edb185bf4190da5acde74afd7fc59c35b1f086e7"
        }
      },
      "targets": [
        {
          "Library": {
            "crate_name": "onig_sys",
            "crate_root": "src/lib.rs",
            "srcs": [
              "**/*.rs"
            ]
          }
        },
        {
          "BuildScript": {
            "crate_name": "build_script_build",
            "crate_root": "build.rs",
            "srcs": [
              "**/*.rs"
            ]
          }
        }
      ],
      "library_target_name": "onig_sys",
      "common_attrs": {
        "compile_data_glob": [
          "**"
        ],
        "deps": {
          "common": [
            {
              "id": "onig_sys 69.8.1",
              "target": "build_script_build"
            }
          ],
          "selects": {}
        },
        "edition": "2018",
        "version": "69.8.1"
      },
      "build_script_attrs": {
        "data_glob": [
          "**"
        ],
        "deps": {
          "common": [
            {
              "id": "cc 1.0.83",
              "target": "cc"
            },
            {
              "id": "pkg-config 0.3.27",
              "target": "pkg_config"
            }
          ],
          "selects": {}
        },
        "links": "onig"
      },
      "license": "MIT"
    },
    "oorandom 11.1.3": {
      "name": "oorandom",
      "version": "11.1.3",
      "repository": {
        "Http": {
          "url": "https://static.crates.io/crates/oorandom/11.1.3/download",
          "sha256": "0ab1bc2a289d34bd04a330323ac98a1b4bc82c9d9fcb1e66b63caa84da26b575"
        }
      },
      "targets": [
        {
          "Library": {
            "crate_name": "oorandom",
            "crate_root": "src/lib.rs",
            "srcs": [
              "**/*.rs"
            ]
          }
        }
      ],
      "library_target_name": "oorandom",
      "common_attrs": {
        "compile_data_glob": [
          "**"
        ],
        "edition": "2018",
        "version": "11.1.3"
      },
      "license": "MIT"
    },
    "os_str_bytes 6.5.1": {
      "name": "os_str_bytes",
      "version": "6.5.1",
      "repository": {
        "Http": {
          "url": "https://static.crates.io/crates/os_str_bytes/6.5.1/download",
          "sha256": "4d5d9eb14b174ee9aa2ef96dc2b94637a2d4b6e7cb873c7e171f0c20c6cf3eac"
        }
      },
      "targets": [
        {
          "Library": {
            "crate_name": "os_str_bytes",
            "crate_root": "src/lib.rs",
            "srcs": [
              "**/*.rs"
            ]
          }
        }
      ],
      "library_target_name": "os_str_bytes",
      "common_attrs": {
        "compile_data_glob": [
          "**"
        ],
        "crate_features": {
          "common": [
            "raw_os_str"
          ],
          "selects": {}
        },
        "edition": "2021",
        "version": "6.5.1"
      },
      "license": "MIT OR Apache-2.0"
    },
    "overload 0.1.1": {
      "name": "overload",
      "version": "0.1.1",
      "repository": {
        "Http": {
          "url": "https://static.crates.io/crates/overload/0.1.1/download",
          "sha256": "b15813163c1d831bf4a13c3610c05c0d03b39feb07f7e09fa234dac9b15aaf39"
        }
      },
      "targets": [
        {
          "Library": {
            "crate_name": "overload",
            "crate_root": "src/lib.rs",
            "srcs": [
              "**/*.rs"
            ]
          }
        }
      ],
      "library_target_name": "overload",
      "common_attrs": {
        "compile_data_glob": [
          "**"
        ],
        "edition": "2018",
        "version": "0.1.1"
      },
      "license": "MIT"
    },
    "parking_lot 0.12.1": {
      "name": "parking_lot",
      "version": "0.12.1",
      "repository": {
        "Http": {
          "url": "https://static.crates.io/crates/parking_lot/0.12.1/download",
          "sha256": "3742b2c103b9f06bc9fff0a37ff4912935851bee6d36f3c02bcc755bcfec228f"
        }
      },
      "targets": [
        {
          "Library": {
            "crate_name": "parking_lot",
            "crate_root": "src/lib.rs",
            "srcs": [
              "**/*.rs"
            ]
          }
        }
      ],
      "library_target_name": "parking_lot",
      "common_attrs": {
        "compile_data_glob": [
          "**"
        ],
        "crate_features": {
          "common": [
            "default"
          ],
          "selects": {}
        },
        "deps": {
          "common": [
            {
              "id": "lock_api 0.4.10",
              "target": "lock_api"
            },
            {
              "id": "parking_lot_core 0.9.8",
              "target": "parking_lot_core"
            }
          ],
          "selects": {}
        },
        "edition": "2018",
        "version": "0.12.1"
      },
      "license": "MIT OR Apache-2.0"
    },
    "parking_lot_core 0.9.8": {
      "name": "parking_lot_core",
      "version": "0.9.8",
      "repository": {
        "Http": {
          "url": "https://static.crates.io/crates/parking_lot_core/0.9.8/download",
          "sha256": "93f00c865fe7cabf650081affecd3871070f26767e7b2070a3ffae14c654b447"
        }
      },
      "targets": [
        {
          "Library": {
            "crate_name": "parking_lot_core",
            "crate_root": "src/lib.rs",
            "srcs": [
              "**/*.rs"
            ]
          }
        },
        {
          "BuildScript": {
            "crate_name": "build_script_build",
            "crate_root": "build.rs",
            "srcs": [
              "**/*.rs"
            ]
          }
        }
      ],
      "library_target_name": "parking_lot_core",
      "common_attrs": {
        "compile_data_glob": [
          "**"
        ],
        "deps": {
          "common": [
            {
              "id": "cfg-if 1.0.0",
              "target": "cfg_if"
            },
            {
              "id": "parking_lot_core 0.9.8",
              "target": "build_script_build"
            },
            {
              "id": "smallvec 1.11.0",
              "target": "smallvec"
            }
          ],
          "selects": {
            "cfg(target_os = \"redox\")": [
              {
                "id": "redox_syscall 0.3.5",
                "target": "syscall"
              }
            ],
            "cfg(unix)": [
              {
                "id": "libc 0.2.147",
                "target": "libc"
              }
            ],
            "cfg(windows)": [
              {
                "id": "windows-targets 0.48.5",
                "target": "windows_targets"
              }
            ]
          }
        },
        "edition": "2018",
        "version": "0.9.8"
      },
      "build_script_attrs": {
        "data_glob": [
          "**"
        ]
      },
      "license": "MIT OR Apache-2.0"
    },
    "paste 1.0.14": {
      "name": "paste",
      "version": "1.0.14",
      "repository": {
        "Http": {
          "url": "https://static.crates.io/crates/paste/1.0.14/download",
          "sha256": "de3145af08024dea9fa9914f381a17b8fc6034dfb00f3a84013f7ff43f29ed4c"
        }
      },
      "targets": [
        {
          "ProcMacro": {
            "crate_name": "paste",
            "crate_root": "src/lib.rs",
            "srcs": [
              "**/*.rs"
            ]
          }
        },
        {
          "BuildScript": {
            "crate_name": "build_script_build",
            "crate_root": "build.rs",
            "srcs": [
              "**/*.rs"
            ]
          }
        }
      ],
      "library_target_name": "paste",
      "common_attrs": {
        "compile_data_glob": [
          "**"
        ],
        "deps": {
          "common": [
            {
              "id": "paste 1.0.14",
              "target": "build_script_build"
            }
          ],
          "selects": {}
        },
        "edition": "2018",
        "version": "1.0.14"
      },
      "build_script_attrs": {
        "data_glob": [
          "**"
        ]
      },
      "license": "MIT OR Apache-2.0"
    },
    "pear 0.2.7": {
      "name": "pear",
      "version": "0.2.7",
      "repository": {
        "Http": {
          "url": "https://static.crates.io/crates/pear/0.2.7/download",
          "sha256": "61a386cd715229d399604b50d1361683fe687066f42d56f54be995bc6868f71c"
        }
      },
      "targets": [
        {
          "Library": {
            "crate_name": "pear",
            "crate_root": "src/lib.rs",
            "srcs": [
              "**/*.rs"
            ]
          }
        }
      ],
      "library_target_name": "pear",
      "common_attrs": {
        "compile_data_glob": [
          "**"
        ],
        "crate_features": {
          "common": [
            "color",
            "default",
            "yansi"
          ],
          "selects": {}
        },
        "deps": {
          "common": [
            {
              "id": "inlinable_string 0.1.15",
              "target": "inlinable_string"
            },
            {
              "id": "yansi 1.0.0-rc.1",
              "target": "yansi"
            }
          ],
          "selects": {}
        },
        "edition": "2018",
        "proc_macro_deps": {
          "common": [
            {
              "id": "pear_codegen 0.2.7",
              "target": "pear_codegen"
            }
          ],
          "selects": {}
        },
        "version": "0.2.7"
      },
      "license": "MIT/Apache-2.0"
    },
    "pear_codegen 0.2.7": {
      "name": "pear_codegen",
      "version": "0.2.7",
      "repository": {
        "Http": {
          "url": "https://static.crates.io/crates/pear_codegen/0.2.7/download",
          "sha256": "da9f0f13dac8069c139e8300a6510e3f4143ecf5259c60b116a9b271b4ca0d54"
        }
      },
      "targets": [
        {
          "ProcMacro": {
            "crate_name": "pear_codegen",
            "crate_root": "src/lib.rs",
            "srcs": [
              "**/*.rs"
            ]
          }
        }
      ],
      "library_target_name": "pear_codegen",
      "common_attrs": {
        "compile_data_glob": [
          "**"
        ],
        "deps": {
          "common": [
            {
              "id": "proc-macro2 1.0.74",
              "target": "proc_macro2"
            },
            {
              "id": "proc-macro2-diagnostics 0.10.1",
              "target": "proc_macro2_diagnostics"
            },
            {
              "id": "quote 1.0.35",
              "target": "quote"
            },
            {
              "id": "syn 2.0.46",
              "target": "syn"
            }
          ],
          "selects": {}
        },
        "edition": "2018",
        "version": "0.2.7"
      },
      "license": "MIT/Apache-2.0"
    },
    "percent-encoding 2.3.0": {
      "name": "percent-encoding",
      "version": "2.3.0",
      "repository": {
        "Http": {
          "url": "https://static.crates.io/crates/percent-encoding/2.3.0/download",
          "sha256": "9b2a4787296e9989611394c33f193f676704af1686e70b8f8033ab5ba9a35a94"
        }
      },
      "targets": [
        {
          "Library": {
            "crate_name": "percent_encoding",
            "crate_root": "src/lib.rs",
            "srcs": [
              "**/*.rs"
            ]
          }
        }
      ],
      "library_target_name": "percent_encoding",
      "common_attrs": {
        "compile_data_glob": [
          "**"
        ],
        "crate_features": {
          "common": [
            "alloc",
            "default",
            "std"
          ],
          "selects": {}
        },
        "edition": "2018",
        "version": "2.3.0"
      },
      "license": "MIT OR Apache-2.0"
    },
    "pin-project-lite 0.2.12": {
      "name": "pin-project-lite",
      "version": "0.2.12",
      "repository": {
        "Http": {
          "url": "https://static.crates.io/crates/pin-project-lite/0.2.12/download",
          "sha256": "12cc1b0bf1727a77a54b6654e7b5f1af8604923edc8b81885f8ec92f9e3f0a05"
        }
      },
      "targets": [
        {
          "Library": {
            "crate_name": "pin_project_lite",
            "crate_root": "src/lib.rs",
            "srcs": [
              "**/*.rs"
            ]
          }
        }
      ],
      "library_target_name": "pin_project_lite",
      "common_attrs": {
        "compile_data_glob": [
          "**"
        ],
        "edition": "2018",
        "version": "0.2.12"
      },
      "license": "Apache-2.0 OR MIT"
    },
    "pin-utils 0.1.0": {
      "name": "pin-utils",
      "version": "0.1.0",
      "repository": {
        "Http": {
          "url": "https://static.crates.io/crates/pin-utils/0.1.0/download",
          "sha256": "8b870d8c151b6f2fb93e84a13146138f05d02ed11c7e7c54f8826aaaf7c9f184"
        }
      },
      "targets": [
        {
          "Library": {
            "crate_name": "pin_utils",
            "crate_root": "src/lib.rs",
            "srcs": [
              "**/*.rs"
            ]
          }
        }
      ],
      "library_target_name": "pin_utils",
      "common_attrs": {
        "compile_data_glob": [
          "**"
        ],
        "edition": "2018",
        "version": "0.1.0"
      },
      "license": "MIT OR Apache-2.0"
    },
    "pkg-config 0.3.27": {
      "name": "pkg-config",
      "version": "0.3.27",
      "repository": {
        "Http": {
          "url": "https://static.crates.io/crates/pkg-config/0.3.27/download",
          "sha256": "26072860ba924cbfa98ea39c8c19b4dd6a4a25423dbdf219c1eca91aa0cf6964"
        }
      },
      "targets": [
        {
          "Library": {
            "crate_name": "pkg_config",
            "crate_root": "src/lib.rs",
            "srcs": [
              "**/*.rs"
            ]
          }
        }
      ],
      "library_target_name": "pkg_config",
      "common_attrs": {
        "compile_data_glob": [
          "**"
        ],
        "edition": "2015",
        "version": "0.3.27"
      },
      "license": "MIT OR Apache-2.0"
    },
    "plist 1.5.0": {
      "name": "plist",
      "version": "1.5.0",
      "repository": {
        "Http": {
          "url": "https://static.crates.io/crates/plist/1.5.0/download",
          "sha256": "bdc0001cfea3db57a2e24bc0d818e9e20e554b5f97fabb9bc231dc240269ae06"
        }
      },
      "targets": [
        {
          "Library": {
            "crate_name": "plist",
            "crate_root": "src/lib.rs",
            "srcs": [
              "**/*.rs"
            ]
          }
        }
      ],
      "library_target_name": "plist",
      "common_attrs": {
        "compile_data_glob": [
          "**"
        ],
        "crate_features": {
          "common": [
            "default",
            "serde"
          ],
          "selects": {}
        },
        "deps": {
          "common": [
            {
              "id": "base64 0.21.2",
              "target": "base64"
            },
            {
              "id": "indexmap 1.9.3",
              "target": "indexmap"
            },
            {
              "id": "line-wrap 0.1.1",
              "target": "line_wrap"
            },
            {
              "id": "quick-xml 0.29.0",
              "target": "quick_xml"
            },
            {
              "id": "serde 1.0.194",
              "target": "serde"
            },
            {
              "id": "time 0.3.31",
              "target": "time"
            }
          ],
          "selects": {}
        },
        "edition": "2021",
        "version": "1.5.0"
      },
      "license": "MIT"
    },
    "plotters 0.3.5": {
      "name": "plotters",
      "version": "0.3.5",
      "repository": {
        "Http": {
          "url": "https://static.crates.io/crates/plotters/0.3.5/download",
          "sha256": "d2c224ba00d7cadd4d5c660deaf2098e5e80e07846537c51f9cfa4be50c1fd45"
        }
      },
      "targets": [
        {
          "Library": {
            "crate_name": "plotters",
            "crate_root": "src/lib.rs",
            "srcs": [
              "**/*.rs"
            ]
          }
        }
      ],
      "library_target_name": "plotters",
      "common_attrs": {
        "compile_data_glob": [
          "**"
        ],
        "crate_features": {
          "common": [
            "area_series",
            "line_series",
            "plotters-svg",
            "svg_backend"
          ],
          "selects": {}
        },
        "deps": {
          "common": [
            {
              "id": "num-traits 0.2.16",
              "target": "num_traits"
            },
            {
              "id": "plotters-backend 0.3.5",
              "target": "plotters_backend"
            },
            {
              "id": "plotters-svg 0.3.5",
              "target": "plotters_svg"
            }
          ],
          "selects": {
            "cfg(all(target_arch = \"wasm32\", not(target_os = \"wasi\")))": [
              {
                "id": "wasm-bindgen 0.2.87",
                "target": "wasm_bindgen"
              },
              {
                "id": "web-sys 0.3.64",
                "target": "web_sys"
              }
            ]
          }
        },
        "edition": "2018",
        "version": "0.3.5"
      },
      "license": "MIT"
    },
    "plotters-backend 0.3.5": {
      "name": "plotters-backend",
      "version": "0.3.5",
      "repository": {
        "Http": {
          "url": "https://static.crates.io/crates/plotters-backend/0.3.5/download",
          "sha256": "9e76628b4d3a7581389a35d5b6e2139607ad7c75b17aed325f210aa91f4a9609"
        }
      },
      "targets": [
        {
          "Library": {
            "crate_name": "plotters_backend",
            "crate_root": "src/lib.rs",
            "srcs": [
              "**/*.rs"
            ]
          }
        }
      ],
      "library_target_name": "plotters_backend",
      "common_attrs": {
        "compile_data_glob": [
          "**"
        ],
        "edition": "2018",
        "version": "0.3.5"
      },
      "license": "MIT"
    },
    "plotters-svg 0.3.5": {
      "name": "plotters-svg",
      "version": "0.3.5",
      "repository": {
        "Http": {
          "url": "https://static.crates.io/crates/plotters-svg/0.3.5/download",
          "sha256": "38f6d39893cca0701371e3c27294f09797214b86f1fb951b89ade8ec04e2abab"
        }
      },
      "targets": [
        {
          "Library": {
            "crate_name": "plotters_svg",
            "crate_root": "src/lib.rs",
            "srcs": [
              "**/*.rs"
            ]
          }
        }
      ],
      "library_target_name": "plotters_svg",
      "common_attrs": {
        "compile_data_glob": [
          "**"
        ],
        "deps": {
          "common": [
            {
              "id": "plotters-backend 0.3.5",
              "target": "plotters_backend"
            }
          ],
          "selects": {}
        },
        "edition": "2018",
        "version": "0.3.5"
      },
      "license": "MIT"
    },
    "portable-atomic 1.5.0": {
      "name": "portable-atomic",
      "version": "1.5.0",
      "repository": {
        "Http": {
          "url": "https://static.crates.io/crates/portable-atomic/1.5.0/download",
          "sha256": "b559898e0b4931ed2d3b959ab0c2da4d99cc644c4b0b1a35b4d344027f474023"
        }
      },
      "targets": [
        {
          "Library": {
            "crate_name": "portable_atomic",
            "crate_root": "src/lib.rs",
            "srcs": [
              "**/*.rs"
            ]
          }
        },
        {
          "BuildScript": {
            "crate_name": "build_script_build",
            "crate_root": "build.rs",
            "srcs": [
              "**/*.rs"
            ]
          }
        }
      ],
      "library_target_name": "portable_atomic",
      "common_attrs": {
        "compile_data_glob": [
          "**"
        ],
        "crate_features": {
          "common": [
            "default",
            "fallback"
          ],
          "selects": {}
        },
        "deps": {
          "common": [
            {
              "id": "portable-atomic 1.5.0",
              "target": "build_script_build"
            }
          ],
          "selects": {}
        },
        "edition": "2018",
        "version": "1.5.0"
      },
      "build_script_attrs": {
        "data_glob": [
          "**"
        ]
      },
      "license": "Apache-2.0 OR MIT"
    },
    "powerfmt 0.2.0": {
      "name": "powerfmt",
      "version": "0.2.0",
      "repository": {
        "Http": {
          "url": "https://static.crates.io/crates/powerfmt/0.2.0/download",
          "sha256": "439ee305def115ba05938db6eb1644ff94165c5ab5e9420d1c1bcedbba909391"
        }
      },
      "targets": [
        {
          "Library": {
            "crate_name": "powerfmt",
            "crate_root": "src/lib.rs",
            "srcs": [
              "**/*.rs"
            ]
          }
        }
      ],
      "library_target_name": "powerfmt",
      "common_attrs": {
        "compile_data_glob": [
          "**"
        ],
        "edition": "2021",
        "version": "0.2.0"
      },
      "license": "MIT OR Apache-2.0"
    },
    "ppv-lite86 0.2.17": {
      "name": "ppv-lite86",
      "version": "0.2.17",
      "repository": {
        "Http": {
          "url": "https://static.crates.io/crates/ppv-lite86/0.2.17/download",
          "sha256": "5b40af805b3121feab8a3c29f04d8ad262fa8e0561883e7653e024ae4479e6de"
        }
      },
      "targets": [
        {
          "Library": {
            "crate_name": "ppv_lite86",
            "crate_root": "src/lib.rs",
            "srcs": [
              "**/*.rs"
            ]
          }
        }
      ],
      "library_target_name": "ppv_lite86",
      "common_attrs": {
        "compile_data_glob": [
          "**"
        ],
        "crate_features": {
          "common": [
            "simd",
            "std"
          ],
          "selects": {}
        },
        "edition": "2018",
        "version": "0.2.17"
      },
      "license": "MIT/Apache-2.0"
    },
    "predicates 3.0.4": {
      "name": "predicates",
      "version": "3.0.4",
      "repository": {
        "Http": {
          "url": "https://static.crates.io/crates/predicates/3.0.4/download",
          "sha256": "6dfc28575c2e3f19cb3c73b93af36460ae898d426eba6fc15b9bd2a5220758a0"
        }
      },
      "targets": [
        {
          "Library": {
            "crate_name": "predicates",
            "crate_root": "src/lib.rs",
            "srcs": [
              "**/*.rs"
            ]
          }
        }
      ],
      "library_target_name": "predicates",
      "common_attrs": {
        "compile_data_glob": [
          "**"
        ],
        "crate_features": {
          "common": [
            "color",
            "default",
            "diff",
            "float-cmp",
            "normalize-line-endings",
            "regex"
          ],
          "selects": {}
        },
        "deps": {
          "common": [
            {
              "id": "anstyle 1.0.1",
              "target": "anstyle"
            },
            {
              "id": "difflib 0.4.0",
              "target": "difflib"
            },
            {
              "id": "float-cmp 0.9.0",
              "target": "float_cmp"
            },
            {
              "id": "itertools 0.11.0",
              "target": "itertools"
            },
            {
              "id": "normalize-line-endings 0.3.0",
              "target": "normalize_line_endings"
            },
            {
              "id": "predicates-core 1.0.6",
              "target": "predicates_core"
            },
            {
              "id": "regex 1.9.3",
              "target": "regex"
            }
          ],
          "selects": {}
        },
        "edition": "2021",
        "version": "3.0.4"
      },
      "license": "MIT OR Apache-2.0"
    },
    "predicates-core 1.0.6": {
      "name": "predicates-core",
      "version": "1.0.6",
      "repository": {
        "Http": {
          "url": "https://static.crates.io/crates/predicates-core/1.0.6/download",
          "sha256": "b794032607612e7abeb4db69adb4e33590fa6cf1149e95fd7cb00e634b92f174"
        }
      },
      "targets": [
        {
          "Library": {
            "crate_name": "predicates_core",
            "crate_root": "src/lib.rs",
            "srcs": [
              "**/*.rs"
            ]
          }
        }
      ],
      "library_target_name": "predicates_core",
      "common_attrs": {
        "compile_data_glob": [
          "**"
        ],
        "edition": "2021",
        "version": "1.0.6"
      },
      "license": "MIT OR Apache-2.0"
    },
    "predicates-tree 1.0.9": {
      "name": "predicates-tree",
      "version": "1.0.9",
      "repository": {
        "Http": {
          "url": "https://static.crates.io/crates/predicates-tree/1.0.9/download",
          "sha256": "368ba315fb8c5052ab692e68a0eefec6ec57b23a36959c14496f0b0df2c0cecf"
        }
      },
      "targets": [
        {
          "Library": {
            "crate_name": "predicates_tree",
            "crate_root": "src/lib.rs",
            "srcs": [
              "**/*.rs"
            ]
          }
        }
      ],
      "library_target_name": "predicates_tree",
      "common_attrs": {
        "compile_data_glob": [
          "**"
        ],
        "deps": {
          "common": [
            {
              "id": "predicates-core 1.0.6",
              "target": "predicates_core"
            },
            {
              "id": "termtree 0.4.1",
              "target": "termtree"
            }
          ],
          "selects": {}
        },
        "edition": "2021",
        "version": "1.0.9"
      },
      "license": "MIT OR Apache-2.0"
    },
    "pretty_assertions 1.4.0": {
      "name": "pretty_assertions",
      "version": "1.4.0",
      "repository": {
        "Http": {
          "url": "https://static.crates.io/crates/pretty_assertions/1.4.0/download",
          "sha256": "af7cee1a6c8a5b9208b3cb1061f10c0cb689087b3d8ce85fb9d2dd7a29b6ba66"
        }
      },
      "targets": [
        {
          "Library": {
            "crate_name": "pretty_assertions",
            "crate_root": "src/lib.rs",
            "srcs": [
              "**/*.rs"
            ]
          }
        }
      ],
      "library_target_name": "pretty_assertions",
      "common_attrs": {
        "compile_data_glob": [
          "**"
        ],
        "crate_features": {
          "common": [
            "default",
            "std"
          ],
          "selects": {}
        },
        "deps": {
          "common": [
            {
              "id": "diff 0.1.13",
              "target": "diff"
            },
            {
              "id": "yansi 0.5.1",
              "target": "yansi"
            }
          ],
          "selects": {}
        },
        "edition": "2018",
        "version": "1.4.0"
      },
      "license": "MIT OR Apache-2.0"
    },
    "proc-macro2 1.0.74": {
      "name": "proc-macro2",
      "version": "1.0.74",
      "repository": {
        "Http": {
          "url": "https://static.crates.io/crates/proc-macro2/1.0.74/download",
          "sha256": "2de98502f212cfcea8d0bb305bd0f49d7ebdd75b64ba0a68f937d888f4e0d6db"
        }
      },
      "targets": [
        {
          "Library": {
            "crate_name": "proc_macro2",
            "crate_root": "src/lib.rs",
            "srcs": [
              "**/*.rs"
            ]
          }
        },
        {
          "BuildScript": {
            "crate_name": "build_script_build",
            "crate_root": "build.rs",
            "srcs": [
              "**/*.rs"
            ]
          }
        }
      ],
      "library_target_name": "proc_macro2",
      "common_attrs": {
        "compile_data_glob": [
          "**"
        ],
        "crate_features": {
          "common": [
            "default",
            "proc-macro"
          ],
          "selects": {}
        },
        "deps": {
          "common": [
            {
              "id": "proc-macro2 1.0.74",
              "target": "build_script_build"
            },
            {
              "id": "unicode-ident 1.0.11",
              "target": "unicode_ident"
            }
          ],
          "selects": {}
        },
        "edition": "2021",
        "version": "1.0.74"
      },
      "build_script_attrs": {
        "data_glob": [
          "**"
        ]
      },
      "license": "MIT OR Apache-2.0"
    },
    "proc-macro2-diagnostics 0.10.1": {
      "name": "proc-macro2-diagnostics",
      "version": "0.10.1",
      "repository": {
        "Http": {
          "url": "https://static.crates.io/crates/proc-macro2-diagnostics/0.10.1/download",
          "sha256": "af066a9c399a26e020ada66a034357a868728e72cd426f3adcd35f80d88d88c8"
        }
      },
      "targets": [
        {
          "Library": {
            "crate_name": "proc_macro2_diagnostics",
            "crate_root": "src/lib.rs",
            "srcs": [
              "**/*.rs"
            ]
          }
        },
        {
          "BuildScript": {
            "crate_name": "build_script_build",
            "crate_root": "build.rs",
            "srcs": [
              "**/*.rs"
            ]
          }
        }
      ],
      "library_target_name": "proc_macro2_diagnostics",
      "common_attrs": {
        "compile_data_glob": [
          "**"
        ],
        "crate_features": {
          "common": [
            "colors",
            "default",
            "yansi"
          ],
          "selects": {}
        },
        "deps": {
          "common": [
            {
              "id": "proc-macro2 1.0.74",
              "target": "proc_macro2"
            },
            {
              "id": "proc-macro2-diagnostics 0.10.1",
              "target": "build_script_build"
            },
            {
              "id": "quote 1.0.35",
              "target": "quote"
            },
            {
              "id": "syn 2.0.46",
              "target": "syn"
            },
            {
              "id": "yansi 1.0.0-rc.1",
              "target": "yansi"
            }
          ],
          "selects": {}
        },
        "edition": "2018",
        "version": "0.10.1"
      },
      "build_script_attrs": {
        "data_glob": [
          "**"
        ],
        "deps": {
          "common": [
            {
              "id": "version_check 0.9.4",
              "target": "version_check"
            }
          ],
          "selects": {}
        }
      },
      "license": "MIT/Apache-2.0"
    },
    "protobuf 3.2.0": {
      "name": "protobuf",
      "version": "3.2.0",
      "repository": {
        "Http": {
          "url": "https://static.crates.io/crates/protobuf/3.2.0/download",
          "sha256": "b55bad9126f378a853655831eb7363b7b01b81d19f8cb1218861086ca4a1a61e"
        }
      },
      "targets": [
        {
          "Library": {
            "crate_name": "protobuf",
            "crate_root": "src/lib.rs",
            "srcs": [
              "**/*.rs"
            ]
          }
        },
        {
          "BuildScript": {
            "crate_name": "build_script_build",
            "crate_root": "build.rs",
            "srcs": [
              "**/*.rs"
            ]
          }
        }
      ],
      "library_target_name": "protobuf",
      "common_attrs": {
        "compile_data_glob": [
          "**"
        ],
        "crate_features": {
          "common": [
            "default"
          ],
          "selects": {}
        },
        "deps": {
          "common": [
            {
              "id": "once_cell 1.18.0",
              "target": "once_cell"
            },
            {
              "id": "protobuf 3.2.0",
              "target": "build_script_build"
            },
            {
              "id": "protobuf-support 3.2.0",
              "target": "protobuf_support"
            },
            {
              "id": "thiserror 1.0.47",
              "target": "thiserror"
            }
          ],
          "selects": {}
        },
        "edition": "2021",
        "version": "3.2.0"
      },
      "build_script_attrs": {
        "data_glob": [
          "**"
        ]
      },
      "license": "MIT"
    },
    "protobuf-support 3.2.0": {
      "name": "protobuf-support",
      "version": "3.2.0",
      "repository": {
        "Http": {
          "url": "https://static.crates.io/crates/protobuf-support/3.2.0/download",
          "sha256": "a5d4d7b8601c814cfb36bcebb79f0e61e45e1e93640cf778837833bbed05c372"
        }
      },
      "targets": [
        {
          "Library": {
            "crate_name": "protobuf_support",
            "crate_root": "src/lib.rs",
            "srcs": [
              "**/*.rs"
            ]
          }
        }
      ],
      "library_target_name": "protobuf_support",
      "common_attrs": {
        "compile_data_glob": [
          "**"
        ],
        "deps": {
          "common": [
            {
              "id": "thiserror 1.0.47",
              "target": "thiserror"
            }
          ],
          "selects": {}
        },
        "edition": "2021",
        "version": "3.2.0"
      },
      "license": "MIT"
    },
    "quick-xml 0.29.0": {
      "name": "quick-xml",
      "version": "0.29.0",
      "repository": {
        "Http": {
          "url": "https://static.crates.io/crates/quick-xml/0.29.0/download",
          "sha256": "81b9228215d82c7b61490fec1de287136b5de6f5700f6e58ea9ad61a7964ca51"
        }
      },
      "targets": [
        {
          "Library": {
            "crate_name": "quick_xml",
            "crate_root": "src/lib.rs",
            "srcs": [
              "**/*.rs"
            ]
          }
        }
      ],
      "library_target_name": "quick_xml",
      "common_attrs": {
        "compile_data_glob": [
          "**"
        ],
        "crate_features": {
          "common": [
            "default"
          ],
          "selects": {}
        },
        "deps": {
          "common": [
            {
              "id": "memchr 2.5.0",
              "target": "memchr"
            }
          ],
          "selects": {}
        },
        "edition": "2018",
        "version": "0.29.0"
      },
      "license": "MIT"
    },
    "quote 1.0.35": {
      "name": "quote",
      "version": "1.0.35",
      "repository": {
        "Http": {
          "url": "https://static.crates.io/crates/quote/1.0.35/download",
          "sha256": "291ec9ab5efd934aaf503a6466c5d5251535d108ee747472c3977cc5acc868ef"
        }
      },
      "targets": [
        {
          "Library": {
            "crate_name": "quote",
            "crate_root": "src/lib.rs",
            "srcs": [
              "**/*.rs"
            ]
          }
        }
      ],
      "library_target_name": "quote",
      "common_attrs": {
        "compile_data_glob": [
          "**"
        ],
        "crate_features": {
          "common": [
            "default",
            "proc-macro"
          ],
          "selects": {}
        },
        "deps": {
          "common": [
            {
              "id": "proc-macro2 1.0.74",
              "target": "proc_macro2"
            }
          ],
          "selects": {}
        },
        "edition": "2018",
        "version": "1.0.35"
      },
      "license": "MIT OR Apache-2.0"
    },
    "radium 0.7.0": {
      "name": "radium",
      "version": "0.7.0",
      "repository": {
        "Http": {
          "url": "https://static.crates.io/crates/radium/0.7.0/download",
          "sha256": "dc33ff2d4973d518d823d61aa239014831e521c75da58e3df4840d3f47749d09"
        }
      },
      "targets": [
        {
          "Library": {
            "crate_name": "radium",
            "crate_root": "src/lib.rs",
            "srcs": [
              "**/*.rs"
            ]
          }
        },
        {
          "BuildScript": {
            "crate_name": "build_script_build",
            "crate_root": "build.rs",
            "srcs": [
              "**/*.rs"
            ]
          }
        }
      ],
      "library_target_name": "radium",
      "common_attrs": {
        "compile_data_glob": [
          "**"
        ],
        "deps": {
          "common": [
            {
              "id": "radium 0.7.0",
              "target": "build_script_build"
            }
          ],
          "selects": {}
        },
        "edition": "2018",
        "version": "0.7.0"
      },
      "build_script_attrs": {
        "data_glob": [
          "**"
        ]
      },
      "license": "MIT"
    },
    "radix_trie 0.2.1": {
      "name": "radix_trie",
      "version": "0.2.1",
      "repository": {
        "Http": {
          "url": "https://static.crates.io/crates/radix_trie/0.2.1/download",
          "sha256": "c069c179fcdc6a2fe24d8d18305cf085fdbd4f922c041943e203685d6a1c58fd"
        }
      },
      "targets": [
        {
          "Library": {
            "crate_name": "radix_trie",
            "crate_root": "src/lib.rs",
            "srcs": [
              "**/*.rs"
            ]
          }
        }
      ],
      "library_target_name": "radix_trie",
      "common_attrs": {
        "compile_data_glob": [
          "**"
        ],
        "deps": {
          "common": [
            {
              "id": "endian-type 0.1.2",
              "target": "endian_type"
            },
            {
              "id": "nibble_vec 0.1.0",
              "target": "nibble_vec"
            }
          ],
          "selects": {}
        },
        "edition": "2018",
        "version": "0.2.1"
      },
      "license": "MIT"
    },
    "rand 0.8.5": {
      "name": "rand",
      "version": "0.8.5",
      "repository": {
        "Http": {
          "url": "https://static.crates.io/crates/rand/0.8.5/download",
          "sha256": "34af8d1a0e25924bc5b7c43c079c942339d8f0a8b57c39049bef581b46327404"
        }
      },
      "targets": [
        {
          "Library": {
            "crate_name": "rand",
            "crate_root": "src/lib.rs",
            "srcs": [
              "**/*.rs"
            ]
          }
        }
      ],
      "library_target_name": "rand",
      "common_attrs": {
        "compile_data_glob": [
          "**"
        ],
        "crate_features": {
          "common": [
            "alloc",
            "default",
            "getrandom",
            "libc",
            "rand_chacha",
            "std",
            "std_rng"
          ],
          "selects": {}
        },
        "deps": {
          "common": [
            {
              "id": "rand_chacha 0.3.1",
              "target": "rand_chacha"
            },
            {
              "id": "rand_core 0.6.4",
              "target": "rand_core"
            }
          ],
          "selects": {
            "cfg(unix)": [
              {
                "id": "libc 0.2.147",
                "target": "libc"
              }
            ]
          }
        },
        "edition": "2018",
        "version": "0.8.5"
      },
      "license": "MIT OR Apache-2.0"
    },
    "rand_chacha 0.3.1": {
      "name": "rand_chacha",
      "version": "0.3.1",
      "repository": {
        "Http": {
          "url": "https://static.crates.io/crates/rand_chacha/0.3.1/download",
          "sha256": "e6c10a63a0fa32252be49d21e7709d4d4baf8d231c2dbce1eaa8141b9b127d88"
        }
      },
      "targets": [
        {
          "Library": {
            "crate_name": "rand_chacha",
            "crate_root": "src/lib.rs",
            "srcs": [
              "**/*.rs"
            ]
          }
        }
      ],
      "library_target_name": "rand_chacha",
      "common_attrs": {
        "compile_data_glob": [
          "**"
        ],
        "crate_features": {
          "common": [
            "std"
          ],
          "selects": {}
        },
        "deps": {
          "common": [
            {
              "id": "ppv-lite86 0.2.17",
              "target": "ppv_lite86"
            },
            {
              "id": "rand_core 0.6.4",
              "target": "rand_core"
            }
          ],
          "selects": {}
        },
        "edition": "2018",
        "version": "0.3.1"
      },
      "license": "MIT OR Apache-2.0"
    },
    "rand_core 0.6.4": {
      "name": "rand_core",
      "version": "0.6.4",
      "repository": {
        "Http": {
          "url": "https://static.crates.io/crates/rand_core/0.6.4/download",
          "sha256": "ec0be4795e2f6a28069bec0b5ff3e2ac9bafc99e6a9a7dc3547996c5c816922c"
        }
      },
      "targets": [
        {
          "Library": {
            "crate_name": "rand_core",
            "crate_root": "src/lib.rs",
            "srcs": [
              "**/*.rs"
            ]
          }
        }
      ],
      "library_target_name": "rand_core",
      "common_attrs": {
        "compile_data_glob": [
          "**"
        ],
        "crate_features": {
          "common": [
            "alloc",
            "getrandom",
            "std"
          ],
          "selects": {}
        },
        "deps": {
          "common": [
            {
              "id": "getrandom 0.2.10",
              "target": "getrandom"
            }
          ],
          "selects": {}
        },
        "edition": "2018",
        "version": "0.6.4"
      },
      "license": "MIT OR Apache-2.0"
    },
    "rayon 1.7.0": {
      "name": "rayon",
      "version": "1.7.0",
      "repository": {
        "Http": {
          "url": "https://static.crates.io/crates/rayon/1.7.0/download",
          "sha256": "1d2df5196e37bcc87abebc0053e20787d73847bb33134a69841207dd0a47f03b"
        }
      },
      "targets": [
        {
          "Library": {
            "crate_name": "rayon",
            "crate_root": "src/lib.rs",
            "srcs": [
              "**/*.rs"
            ]
          }
        }
      ],
      "library_target_name": "rayon",
      "common_attrs": {
        "compile_data_glob": [
          "**"
        ],
        "deps": {
          "common": [
            {
              "id": "either 1.9.0",
              "target": "either"
            },
            {
              "id": "rayon-core 1.11.0",
              "target": "rayon_core"
            }
          ],
          "selects": {}
        },
        "edition": "2021",
        "version": "1.7.0"
      },
      "license": "MIT OR Apache-2.0"
    },
    "rayon-core 1.11.0": {
      "name": "rayon-core",
      "version": "1.11.0",
      "repository": {
        "Http": {
          "url": "https://static.crates.io/crates/rayon-core/1.11.0/download",
          "sha256": "4b8f95bd6966f5c87776639160a66bd8ab9895d9d4ab01ddba9fc60661aebe8d"
        }
      },
      "targets": [
        {
          "Library": {
            "crate_name": "rayon_core",
            "crate_root": "src/lib.rs",
            "srcs": [
              "**/*.rs"
            ]
          }
        },
        {
          "BuildScript": {
            "crate_name": "build_script_build",
            "crate_root": "build.rs",
            "srcs": [
              "**/*.rs"
            ]
          }
        }
      ],
      "library_target_name": "rayon_core",
      "common_attrs": {
        "compile_data_glob": [
          "**"
        ],
        "deps": {
          "common": [
            {
              "id": "crossbeam-channel 0.5.8",
              "target": "crossbeam_channel"
            },
            {
              "id": "crossbeam-deque 0.8.3",
              "target": "crossbeam_deque"
            },
            {
              "id": "crossbeam-utils 0.8.16",
              "target": "crossbeam_utils"
            },
            {
              "id": "num_cpus 1.16.0",
              "target": "num_cpus"
            },
            {
              "id": "rayon-core 1.11.0",
              "target": "build_script_build"
            }
          ],
          "selects": {}
        },
        "edition": "2021",
        "version": "1.11.0"
      },
      "build_script_attrs": {
        "data_glob": [
          "**"
        ],
        "links": "rayon-core"
      },
      "license": "MIT OR Apache-2.0"
    },
    "redox_syscall 0.2.16": {
      "name": "redox_syscall",
      "version": "0.2.16",
      "repository": {
        "Http": {
          "url": "https://static.crates.io/crates/redox_syscall/0.2.16/download",
          "sha256": "fb5a58c1855b4b6819d59012155603f0b22ad30cad752600aadfcb695265519a"
        }
      },
      "targets": [
        {
          "Library": {
            "crate_name": "syscall",
            "crate_root": "src/lib.rs",
            "srcs": [
              "**/*.rs"
            ]
          }
        }
      ],
      "library_target_name": "syscall",
      "common_attrs": {
        "compile_data_glob": [
          "**"
        ],
        "deps": {
          "common": [
            {
              "id": "bitflags 1.3.2",
              "target": "bitflags"
            }
          ],
          "selects": {}
        },
        "edition": "2018",
        "version": "0.2.16"
      },
      "license": "MIT"
    },
    "redox_syscall 0.3.5": {
      "name": "redox_syscall",
      "version": "0.3.5",
      "repository": {
        "Http": {
          "url": "https://static.crates.io/crates/redox_syscall/0.3.5/download",
          "sha256": "567664f262709473930a4bf9e51bf2ebf3348f2e748ccc50dea20646858f8f29"
        }
      },
      "targets": [
        {
          "Library": {
            "crate_name": "syscall",
            "crate_root": "src/lib.rs",
            "srcs": [
              "**/*.rs"
            ]
          }
        }
      ],
      "library_target_name": "syscall",
      "common_attrs": {
        "compile_data_glob": [
          "**"
        ],
        "deps": {
          "common": [
            {
              "id": "bitflags 1.3.2",
              "target": "bitflags"
            }
          ],
          "selects": {}
        },
        "edition": "2018",
        "version": "0.3.5"
      },
      "license": "MIT"
    },
    "redox_users 0.4.3": {
      "name": "redox_users",
      "version": "0.4.3",
      "repository": {
        "Http": {
          "url": "https://static.crates.io/crates/redox_users/0.4.3/download",
          "sha256": "b033d837a7cf162d7993aded9304e30a83213c648b6e389db233191f891e5c2b"
        }
      },
      "targets": [
        {
          "Library": {
            "crate_name": "redox_users",
            "crate_root": "src/lib.rs",
            "srcs": [
              "**/*.rs"
            ]
          }
        }
      ],
      "library_target_name": "redox_users",
      "common_attrs": {
        "compile_data_glob": [
          "**"
        ],
        "deps": {
          "common": [
            {
              "id": "getrandom 0.2.10",
              "target": "getrandom"
            },
            {
              "id": "redox_syscall 0.2.16",
              "target": "syscall"
            },
            {
              "id": "thiserror 1.0.47",
              "target": "thiserror"
            }
          ],
          "selects": {}
        },
        "edition": "2018",
        "version": "0.4.3"
      },
      "license": "MIT"
    },
    "ref-cast 1.0.20": {
      "name": "ref-cast",
      "version": "1.0.20",
      "repository": {
        "Http": {
          "url": "https://static.crates.io/crates/ref-cast/1.0.20/download",
          "sha256": "acde58d073e9c79da00f2b5b84eed919c8326832648a5b109b3fce1bb1175280"
        }
      },
      "targets": [
        {
          "Library": {
            "crate_name": "ref_cast",
            "crate_root": "src/lib.rs",
            "srcs": [
              "**/*.rs"
            ]
          }
        },
        {
          "BuildScript": {
            "crate_name": "build_script_build",
            "crate_root": "build.rs",
            "srcs": [
              "**/*.rs"
            ]
          }
        }
      ],
      "library_target_name": "ref_cast",
      "common_attrs": {
        "compile_data_glob": [
          "**"
        ],
        "deps": {
          "common": [
            {
              "id": "ref-cast 1.0.20",
              "target": "build_script_build"
            }
          ],
          "selects": {}
        },
        "edition": "2021",
        "proc_macro_deps": {
          "common": [
            {
              "id": "ref-cast-impl 1.0.20",
              "target": "ref_cast_impl"
            }
          ],
          "selects": {}
        },
        "version": "1.0.20"
      },
      "build_script_attrs": {
        "data_glob": [
          "**"
        ]
      },
      "license": "MIT OR Apache-2.0"
    },
    "ref-cast-impl 1.0.20": {
      "name": "ref-cast-impl",
      "version": "1.0.20",
      "repository": {
        "Http": {
          "url": "https://static.crates.io/crates/ref-cast-impl/1.0.20/download",
          "sha256": "7f7473c2cfcf90008193dd0e3e16599455cb601a9fce322b5bb55de799664925"
        }
      },
      "targets": [
        {
          "ProcMacro": {
            "crate_name": "ref_cast_impl",
            "crate_root": "src/lib.rs",
            "srcs": [
              "**/*.rs"
            ]
          }
        }
      ],
      "library_target_name": "ref_cast_impl",
      "common_attrs": {
        "compile_data_glob": [
          "**"
        ],
        "deps": {
          "common": [
            {
              "id": "proc-macro2 1.0.74",
              "target": "proc_macro2"
            },
            {
              "id": "quote 1.0.35",
              "target": "quote"
            },
            {
              "id": "syn 2.0.46",
              "target": "syn"
            }
          ],
          "selects": {}
        },
        "edition": "2021",
        "version": "1.0.20"
      },
      "license": "MIT OR Apache-2.0"
    },
    "regex 1.9.3": {
      "name": "regex",
      "version": "1.9.3",
      "repository": {
        "Http": {
          "url": "https://static.crates.io/crates/regex/1.9.3/download",
          "sha256": "81bc1d4caf89fac26a70747fe603c130093b53c773888797a6329091246d651a"
        }
      },
      "targets": [
        {
          "Library": {
            "crate_name": "regex",
            "crate_root": "src/lib.rs",
            "srcs": [
              "**/*.rs"
            ]
          }
        }
      ],
      "library_target_name": "regex",
      "common_attrs": {
        "compile_data_glob": [
          "**"
        ],
        "crate_features": {
          "common": [
            "default",
            "perf",
            "perf-backtrack",
            "perf-cache",
            "perf-dfa",
            "perf-inline",
            "perf-literal",
            "perf-onepass",
            "std",
            "unicode",
            "unicode-age",
            "unicode-bool",
            "unicode-case",
            "unicode-gencat",
            "unicode-perl",
            "unicode-script",
            "unicode-segment"
          ],
          "selects": {}
        },
        "deps": {
          "common": [
            {
              "id": "aho-corasick 1.0.4",
              "target": "aho_corasick"
            },
            {
              "id": "memchr 2.5.0",
              "target": "memchr"
            },
            {
              "id": "regex-automata 0.3.6",
              "target": "regex_automata"
            },
            {
              "id": "regex-syntax 0.7.4",
              "target": "regex_syntax"
            }
          ],
          "selects": {}
        },
        "edition": "2021",
        "version": "1.9.3"
      },
      "license": "MIT OR Apache-2.0"
    },
    "regex-automata 0.1.10": {
      "name": "regex-automata",
      "version": "0.1.10",
      "repository": {
        "Http": {
          "url": "https://static.crates.io/crates/regex-automata/0.1.10/download",
          "sha256": "6c230d73fb8d8c1b9c0b3135c5142a8acee3a0558fb8db5cf1cb65f8d7862132"
        }
      },
      "targets": [
        {
          "Library": {
            "crate_name": "regex_automata",
            "crate_root": "src/lib.rs",
            "srcs": [
              "**/*.rs"
            ]
          }
        }
      ],
      "library_target_name": "regex_automata",
      "common_attrs": {
        "compile_data_glob": [
          "**"
        ],
        "deps": {
          "common": [
            {
              "id": "regex-syntax 0.6.29",
              "target": "regex_syntax"
            }
          ],
          "selects": {}
        },
        "edition": "2015",
        "version": "0.1.10"
      },
      "license": "Unlicense/MIT"
    },
    "regex-automata 0.3.6": {
      "name": "regex-automata",
      "version": "0.3.6",
      "repository": {
        "Http": {
          "url": "https://static.crates.io/crates/regex-automata/0.3.6/download",
          "sha256": "fed1ceff11a1dddaee50c9dc8e4938bd106e9d89ae372f192311e7da498e3b69"
        }
      },
      "targets": [
        {
          "Library": {
            "crate_name": "regex_automata",
            "crate_root": "src/lib.rs",
            "srcs": [
              "**/*.rs"
            ]
          }
        }
      ],
      "library_target_name": "regex_automata",
      "common_attrs": {
        "compile_data_glob": [
          "**"
        ],
        "crate_features": {
          "common": [
            "alloc",
            "dfa-onepass",
            "dfa-search",
            "hybrid",
            "meta",
            "nfa-backtrack",
            "nfa-pikevm",
            "nfa-thompson",
            "perf-inline",
            "perf-literal",
            "perf-literal-multisubstring",
            "perf-literal-substring",
            "std",
            "syntax",
            "unicode",
            "unicode-age",
            "unicode-bool",
            "unicode-case",
            "unicode-gencat",
            "unicode-perl",
            "unicode-script",
            "unicode-segment",
            "unicode-word-boundary"
          ],
          "selects": {}
        },
        "deps": {
          "common": [
            {
              "id": "aho-corasick 1.0.4",
              "target": "aho_corasick"
            },
            {
              "id": "memchr 2.5.0",
              "target": "memchr"
            },
            {
              "id": "regex-syntax 0.7.4",
              "target": "regex_syntax"
            }
          ],
          "selects": {}
        },
        "edition": "2021",
        "version": "0.3.6"
      },
      "license": "MIT OR Apache-2.0"
    },
    "regex-syntax 0.6.29": {
      "name": "regex-syntax",
      "version": "0.6.29",
      "repository": {
        "Http": {
          "url": "https://static.crates.io/crates/regex-syntax/0.6.29/download",
          "sha256": "f162c6dd7b008981e4d40210aca20b4bd0f9b60ca9271061b07f78537722f2e1"
        }
      },
      "targets": [
        {
          "Library": {
            "crate_name": "regex_syntax",
            "crate_root": "src/lib.rs",
            "srcs": [
              "**/*.rs"
            ]
          }
        }
      ],
      "library_target_name": "regex_syntax",
      "common_attrs": {
        "compile_data_glob": [
          "**"
        ],
        "crate_features": {
          "common": [
            "default",
            "unicode",
            "unicode-age",
            "unicode-bool",
            "unicode-case",
            "unicode-gencat",
            "unicode-perl",
            "unicode-script",
            "unicode-segment"
          ],
          "selects": {}
        },
        "edition": "2018",
        "version": "0.6.29"
      },
      "license": "MIT OR Apache-2.0"
    },
    "regex-syntax 0.7.4": {
      "name": "regex-syntax",
      "version": "0.7.4",
      "repository": {
        "Http": {
          "url": "https://static.crates.io/crates/regex-syntax/0.7.4/download",
          "sha256": "e5ea92a5b6195c6ef2a0295ea818b312502c6fc94dde986c5553242e18fd4ce2"
        }
      },
      "targets": [
        {
          "Library": {
            "crate_name": "regex_syntax",
            "crate_root": "src/lib.rs",
            "srcs": [
              "**/*.rs"
            ]
          }
        }
      ],
      "library_target_name": "regex_syntax",
      "common_attrs": {
        "compile_data_glob": [
          "**"
        ],
        "crate_features": {
          "common": [
            "default",
            "std",
            "unicode",
            "unicode-age",
            "unicode-bool",
            "unicode-case",
            "unicode-gencat",
            "unicode-perl",
            "unicode-script",
            "unicode-segment"
          ],
          "selects": {}
        },
        "edition": "2021",
        "version": "0.7.4"
      },
      "license": "MIT OR Apache-2.0"
    },
    "rocket 0.5.0-rc.3": {
      "name": "rocket",
      "version": "0.5.0-rc.3",
      "repository": {
        "Http": {
          "url": "https://static.crates.io/crates/rocket/0.5.0-rc.3/download",
          "sha256": "58734f7401ae5cfd129685b48f61182331745b357b96f2367f01aebaf1cc9cc9"
        }
      },
      "targets": [
        {
          "Library": {
            "crate_name": "rocket",
            "crate_root": "src/lib.rs",
            "srcs": [
              "**/*.rs"
            ]
          }
        },
        {
          "BuildScript": {
            "crate_name": "build_script_build",
            "crate_root": "build.rs",
            "srcs": [
              "**/*.rs"
            ]
          }
        }
      ],
      "library_target_name": "rocket",
      "common_attrs": {
        "compile_data_glob": [
          "**"
        ],
        "crate_features": {
          "common": [
            "default",
            "http2",
            "json",
            "serde_json"
          ],
          "selects": {}
        },
        "deps": {
          "common": [
            {
              "id": "async-stream 0.3.5",
              "target": "async_stream"
            },
            {
              "id": "atomic 0.5.3",
              "target": "atomic"
            },
            {
              "id": "binascii 0.1.4",
              "target": "binascii"
            },
            {
              "id": "bytes 1.4.0",
              "target": "bytes"
            },
            {
              "id": "either 1.9.0",
              "target": "either"
            },
            {
              "id": "figment 0.10.10",
              "target": "figment"
            },
            {
              "id": "futures 0.3.28",
              "target": "futures"
            },
            {
              "id": "indexmap 1.9.3",
              "target": "indexmap"
            },
            {
              "id": "is-terminal 0.4.9",
              "target": "is_terminal"
            },
            {
              "id": "log 0.4.20",
              "target": "log"
            },
            {
              "id": "memchr 2.5.0",
              "target": "memchr"
            },
            {
              "id": "multer 2.1.0",
              "target": "multer"
            },
            {
              "id": "num_cpus 1.16.0",
              "target": "num_cpus"
            },
            {
              "id": "parking_lot 0.12.1",
              "target": "parking_lot"
            },
            {
              "id": "pin-project-lite 0.2.12",
              "target": "pin_project_lite"
            },
            {
              "id": "rand 0.8.5",
              "target": "rand"
            },
            {
              "id": "ref-cast 1.0.20",
              "target": "ref_cast"
            },
            {
              "id": "rocket 0.5.0-rc.3",
              "target": "build_script_build"
            },
            {
              "id": "rocket_http 0.5.0-rc.3",
              "target": "rocket_http"
            },
            {
              "id": "serde 1.0.194",
              "target": "serde"
            },
            {
              "id": "serde_json 1.0.99",
              "target": "serde_json"
            },
            {
              "id": "state 0.5.3",
              "target": "state"
            },
            {
              "id": "tempfile 3.8.0",
              "target": "tempfile"
            },
            {
              "id": "time 0.3.31",
              "target": "time"
            },
            {
              "id": "tokio 1.32.0",
              "target": "tokio"
            },
            {
              "id": "tokio-stream 0.1.14",
              "target": "tokio_stream"
            },
            {
              "id": "tokio-util 0.7.8",
              "target": "tokio_util"
            },
            {
              "id": "ubyte 0.10.3",
              "target": "ubyte"
            },
            {
              "id": "yansi 0.5.1",
              "target": "yansi"
            }
          ],
          "selects": {}
        },
        "edition": "2021",
        "proc_macro_deps": {
          "common": [
            {
              "id": "async-trait 0.1.73",
              "target": "async_trait"
            },
            {
              "id": "rocket_codegen 0.5.0-rc.3",
              "target": "rocket_codegen"
            }
          ],
          "selects": {}
        },
        "version": "0.5.0-rc.3"
      },
      "build_script_attrs": {
        "data_glob": [
          "**"
        ],
        "deps": {
          "common": [
            {
              "id": "version_check 0.9.4",
              "target": "version_check"
            }
          ],
          "selects": {}
        }
      },
      "license": "MIT OR Apache-2.0"
    },
    "rocket_codegen 0.5.0-rc.3": {
      "name": "rocket_codegen",
      "version": "0.5.0-rc.3",
      "repository": {
        "Http": {
          "url": "https://static.crates.io/crates/rocket_codegen/0.5.0-rc.3/download",
          "sha256": "7093353f14228c744982e409259fb54878ba9563d08214f2d880d59ff2fc508b"
        }
      },
      "targets": [
        {
          "ProcMacro": {
            "crate_name": "rocket_codegen",
            "crate_root": "src/lib.rs",
            "srcs": [
              "**/*.rs"
            ]
          }
        }
      ],
      "library_target_name": "rocket_codegen",
      "common_attrs": {
        "compile_data_glob": [
          "**"
        ],
        "deps": {
          "common": [
            {
              "id": "devise 0.4.1",
              "target": "devise"
            },
            {
              "id": "glob 0.3.1",
              "target": "glob"
            },
            {
              "id": "indexmap 1.9.3",
              "target": "indexmap"
            },
            {
              "id": "proc-macro2 1.0.74",
              "target": "proc_macro2"
            },
            {
              "id": "quote 1.0.35",
              "target": "quote"
            },
            {
              "id": "rocket_http 0.5.0-rc.3",
              "target": "rocket_http"
            },
            {
              "id": "syn 2.0.46",
              "target": "syn"
            },
            {
              "id": "unicode-xid 0.2.4",
              "target": "unicode_xid"
            }
          ],
          "selects": {}
        },
        "edition": "2021",
        "version": "0.5.0-rc.3"
      },
      "license": "MIT OR Apache-2.0"
    },
    "rocket_http 0.5.0-rc.3": {
      "name": "rocket_http",
      "version": "0.5.0-rc.3",
      "repository": {
        "Http": {
          "url": "https://static.crates.io/crates/rocket_http/0.5.0-rc.3/download",
          "sha256": "936012c99162a03a67f37f9836d5f938f662e26f2717809761a9ac46432090f4"
        }
      },
      "targets": [
        {
          "Library": {
            "crate_name": "rocket_http",
            "crate_root": "src/lib.rs",
            "srcs": [
              "**/*.rs"
            ]
          }
        }
      ],
      "library_target_name": "rocket_http",
      "common_attrs": {
        "compile_data_glob": [
          "**"
        ],
        "crate_features": {
          "common": [
            "default",
            "http2",
            "serde",
            "serde_"
          ],
          "selects": {}
        },
        "deps": {
          "common": [
            {
              "id": "cookie 0.17.0",
              "target": "cookie"
            },
            {
              "id": "either 1.9.0",
              "target": "either"
            },
            {
              "id": "futures 0.3.28",
              "target": "futures"
            },
            {
              "id": "http 0.2.9",
              "target": "http"
            },
            {
              "id": "hyper 0.14.27",
              "target": "hyper"
            },
            {
              "id": "indexmap 1.9.3",
              "target": "indexmap"
            },
            {
              "id": "log 0.4.20",
              "target": "log"
            },
            {
              "id": "memchr 2.5.0",
              "target": "memchr"
            },
            {
              "id": "pear 0.2.7",
              "target": "pear"
            },
            {
              "id": "percent-encoding 2.3.0",
              "target": "percent_encoding"
            },
            {
              "id": "pin-project-lite 0.2.12",
              "target": "pin_project_lite"
            },
            {
              "id": "ref-cast 1.0.20",
              "target": "ref_cast"
            },
            {
              "id": "serde 1.0.194",
              "target": "serde",
              "alias": "serde_"
            },
            {
              "id": "smallvec 1.11.0",
              "target": "smallvec"
            },
            {
              "id": "stable-pattern 0.1.0",
              "target": "stable_pattern"
            },
            {
              "id": "state 0.5.3",
              "target": "state"
            },
            {
              "id": "time 0.3.31",
              "target": "time"
            },
            {
              "id": "tokio 1.32.0",
              "target": "tokio"
            },
            {
              "id": "uncased 0.9.9",
              "target": "uncased"
            }
          ],
          "selects": {}
        },
        "edition": "2021",
        "version": "0.5.0-rc.3"
      },
      "license": "MIT OR Apache-2.0"
    },
    "rustc-demangle 0.1.23": {
      "name": "rustc-demangle",
      "version": "0.1.23",
      "repository": {
        "Http": {
          "url": "https://static.crates.io/crates/rustc-demangle/0.1.23/download",
          "sha256": "d626bb9dae77e28219937af045c257c28bfd3f69333c512553507f5f9798cb76"
        }
      },
      "targets": [
        {
          "Library": {
            "crate_name": "rustc_demangle",
            "crate_root": "src/lib.rs",
            "srcs": [
              "**/*.rs"
            ]
          }
        }
      ],
      "library_target_name": "rustc_demangle",
      "common_attrs": {
        "compile_data_glob": [
          "**"
        ],
        "edition": "2015",
        "version": "0.1.23"
      },
      "license": "MIT/Apache-2.0"
    },
    "rustc-hash 1.1.0": {
      "name": "rustc-hash",
      "version": "1.1.0",
      "repository": {
        "Http": {
          "url": "https://static.crates.io/crates/rustc-hash/1.1.0/download",
          "sha256": "08d43f7aa6b08d49f382cde6a7982047c3426db949b1424bc4b7ec9ae12c6ce2"
        }
      },
      "targets": [
        {
          "Library": {
            "crate_name": "rustc_hash",
            "crate_root": "src/lib.rs",
            "srcs": [
              "**/*.rs"
            ]
          }
        }
      ],
      "library_target_name": "rustc_hash",
      "common_attrs": {
        "compile_data_glob": [
          "**"
        ],
        "crate_features": {
          "common": [
            "default",
            "std"
          ],
          "selects": {}
        },
        "edition": "2015",
        "version": "1.1.0"
      },
      "license": "Apache-2.0/MIT"
    },
    "rustix 0.38.8": {
      "name": "rustix",
      "version": "0.38.8",
      "repository": {
        "Http": {
          "url": "https://static.crates.io/crates/rustix/0.38.8/download",
          "sha256": "19ed4fa021d81c8392ce04db050a3da9a60299050b7ae1cf482d862b54a7218f"
        }
      },
      "targets": [
        {
          "Library": {
            "crate_name": "rustix",
            "crate_root": "src/lib.rs",
            "srcs": [
              "**/*.rs"
            ]
          }
        },
        {
          "BuildScript": {
            "crate_name": "build_script_build",
            "crate_root": "build.rs",
            "srcs": [
              "**/*.rs"
            ]
          }
        }
      ],
      "library_target_name": "rustix",
      "common_attrs": {
        "compile_data_glob": [
          "**"
        ],
        "crate_features": {
          "common": [
            "default",
            "libc",
            "libc_errno",
            "std",
            "use-libc",
            "use-libc-auxv"
          ],
          "selects": {
            "aarch64-apple-darwin": [
              "fs",
              "termios"
            ],
            "aarch64-apple-ios": [
              "fs",
              "termios"
            ],
            "aarch64-apple-ios-sim": [
              "fs",
              "termios"
            ],
            "aarch64-fuchsia": [
              "fs",
              "termios"
            ],
            "aarch64-linux-android": [
              "fs",
              "termios"
            ],
            "aarch64-unknown-linux-gnu": [
              "fs",
              "termios"
            ],
            "aarch64-unknown-nixos-gnu": [
              "fs",
              "termios"
            ],
            "aarch64-unknown-nto-qnx710": [
              "fs",
              "termios"
            ],
            "arm-unknown-linux-gnueabi": [
              "fs",
              "termios"
            ],
            "armv7-linux-androideabi": [
              "fs",
              "termios"
            ],
            "armv7-unknown-linux-gnueabi": [
              "fs",
              "termios"
            ],
            "i686-apple-darwin": [
              "fs",
              "termios"
            ],
            "i686-linux-android": [
              "fs",
              "termios"
            ],
            "i686-unknown-freebsd": [
              "fs",
              "termios"
            ],
            "i686-unknown-linux-gnu": [
              "fs",
              "termios"
            ],
            "powerpc-unknown-linux-gnu": [
              "fs",
              "termios"
            ],
            "riscv32imc-unknown-none-elf": [
              "termios"
            ],
            "riscv64gc-unknown-none-elf": [
              "termios"
            ],
            "s390x-unknown-linux-gnu": [
              "fs",
              "termios"
            ],
            "thumbv7em-none-eabi": [
              "termios"
            ],
            "thumbv8m.main-none-eabi": [
              "termios"
            ],
            "wasm32-wasi": [
              "fs",
              "termios"
            ],
            "x86_64-apple-darwin": [
              "fs",
              "termios"
            ],
            "x86_64-apple-ios": [
              "fs",
              "termios"
            ],
            "x86_64-fuchsia": [
              "fs",
              "termios"
            ],
            "x86_64-linux-android": [
              "fs",
              "termios"
            ],
            "x86_64-unknown-freebsd": [
              "fs",
              "termios"
            ],
            "x86_64-unknown-linux-gnu": [
              "fs",
              "termios"
            ],
            "x86_64-unknown-nixos-gnu": [
              "fs",
              "termios"
            ],
            "x86_64-unknown-none": [
              "termios"
            ]
          }
        },
        "deps": {
          "common": [
            {
              "id": "bitflags 2.4.0",
              "target": "bitflags"
            },
            {
              "id": "rustix 0.38.8",
              "target": "build_script_build"
            }
          ],
          "selects": {
            "cfg(all(any(target_os = \"android\", target_os = \"linux\"), any(rustix_use_libc, miri, not(all(target_os = \"linux\", target_endian = \"little\", any(target_arch = \"arm\", all(target_arch = \"aarch64\", target_pointer_width = \"64\"), target_arch = \"riscv64\", all(rustix_use_experimental_asm, target_arch = \"powerpc64\"), all(rustix_use_experimental_asm, target_arch = \"mips\"), all(rustix_use_experimental_asm, target_arch = \"mips32r6\"), all(rustix_use_experimental_asm, target_arch = \"mips64\"), all(rustix_use_experimental_asm, target_arch = \"mips64r6\"), target_arch = \"x86\", all(target_arch = \"x86_64\", target_pointer_width = \"64\")))))))": [
              {
                "id": "linux-raw-sys 0.4.5",
                "target": "linux_raw_sys"
              }
            ],
            "cfg(all(not(rustix_use_libc), not(miri), target_os = \"linux\", target_endian = \"little\", any(target_arch = \"arm\", all(target_arch = \"aarch64\", target_pointer_width = \"64\"), target_arch = \"riscv64\", all(rustix_use_experimental_asm, target_arch = \"powerpc64\"), all(rustix_use_experimental_asm, target_arch = \"mips\"), all(rustix_use_experimental_asm, target_arch = \"mips32r6\"), all(rustix_use_experimental_asm, target_arch = \"mips64\"), all(rustix_use_experimental_asm, target_arch = \"mips64r6\"), target_arch = \"x86\", all(target_arch = \"x86_64\", target_pointer_width = \"64\"))))": [
              {
                "id": "errno 0.3.2",
                "target": "errno",
                "alias": "libc_errno"
              },
              {
                "id": "libc 0.2.147",
                "target": "libc"
              },
              {
                "id": "linux-raw-sys 0.4.5",
                "target": "linux_raw_sys"
              }
            ],
            "cfg(all(not(windows), any(rustix_use_libc, miri, not(all(target_os = \"linux\", target_endian = \"little\", any(target_arch = \"arm\", all(target_arch = \"aarch64\", target_pointer_width = \"64\"), target_arch = \"riscv64\", all(rustix_use_experimental_asm, target_arch = \"powerpc64\"), all(rustix_use_experimental_asm, target_arch = \"mips\"), all(rustix_use_experimental_asm, target_arch = \"mips32r6\"), all(rustix_use_experimental_asm, target_arch = \"mips64\"), all(rustix_use_experimental_asm, target_arch = \"mips64r6\"), target_arch = \"x86\", all(target_arch = \"x86_64\", target_pointer_width = \"64\")))))))": [
              {
                "id": "errno 0.3.2",
                "target": "errno",
                "alias": "libc_errno"
              },
              {
                "id": "libc 0.2.147",
                "target": "libc"
              }
            ],
            "cfg(windows)": [
              {
                "id": "errno 0.3.2",
                "target": "errno",
                "alias": "libc_errno"
              },
              {
                "id": "windows-sys 0.48.0",
                "target": "windows_sys"
              }
            ]
          }
        },
        "edition": "2021",
        "version": "0.38.8"
      },
      "build_script_attrs": {
        "data_glob": [
          "**"
        ]
      },
      "license": "Apache-2.0 WITH LLVM-exception OR Apache-2.0 OR MIT"
    },
    "rustversion 1.0.14": {
      "name": "rustversion",
      "version": "1.0.14",
      "repository": {
        "Http": {
          "url": "https://static.crates.io/crates/rustversion/1.0.14/download",
          "sha256": "7ffc183a10b4478d04cbbbfc96d0873219d962dd5accaff2ffbd4ceb7df837f4"
        }
      },
      "targets": [
        {
          "ProcMacro": {
            "crate_name": "rustversion",
            "crate_root": "src/lib.rs",
            "srcs": [
              "**/*.rs"
            ]
          }
        },
        {
          "BuildScript": {
            "crate_name": "build_script_build",
            "crate_root": "build/build.rs",
            "srcs": [
              "**/*.rs"
            ]
          }
        }
      ],
      "library_target_name": "rustversion",
      "common_attrs": {
        "compile_data_glob": [
          "**"
        ],
        "deps": {
          "common": [
            {
              "id": "rustversion 1.0.14",
              "target": "build_script_build"
            }
          ],
          "selects": {}
        },
        "edition": "2018",
        "version": "1.0.14"
      },
      "build_script_attrs": {
        "data_glob": [
          "**"
        ]
      },
      "license": "MIT OR Apache-2.0"
    },
    "rustyline 9.1.2": {
      "name": "rustyline",
      "version": "9.1.2",
      "repository": {
        "Http": {
          "url": "https://static.crates.io/crates/rustyline/9.1.2/download",
          "sha256": "db7826789c0e25614b03e5a54a0717a86f9ff6e6e5247f92b369472869320039"
        }
      },
      "targets": [
        {
          "Library": {
            "crate_name": "rustyline",
            "crate_root": "src/lib.rs",
            "srcs": [
              "**/*.rs"
            ]
          }
        }
      ],
      "library_target_name": "rustyline",
      "common_attrs": {
        "compile_data_glob": [
          "**"
        ],
        "crate_features": {
          "common": [
            "default",
            "dirs-next",
            "with-dirs"
          ],
          "selects": {}
        },
        "deps": {
          "common": [
            {
              "id": "bitflags 1.3.2",
              "target": "bitflags"
            },
            {
              "id": "cfg-if 1.0.0",
              "target": "cfg_if"
            },
            {
              "id": "dirs-next 2.0.0",
              "target": "dirs_next"
            },
            {
              "id": "fd-lock 3.0.13",
              "target": "fd_lock"
            },
            {
              "id": "libc 0.2.147",
              "target": "libc"
            },
            {
              "id": "log 0.4.20",
              "target": "log"
            },
            {
              "id": "memchr 2.5.0",
              "target": "memchr"
            },
            {
              "id": "radix_trie 0.2.1",
              "target": "radix_trie"
            },
            {
              "id": "smallvec 1.11.0",
              "target": "smallvec"
            },
            {
              "id": "unicode-segmentation 1.10.1",
              "target": "unicode_segmentation"
            },
            {
              "id": "unicode-width 0.1.10",
              "target": "unicode_width"
            }
          ],
          "selects": {
            "cfg(unix)": [
              {
                "id": "nix 0.23.2",
                "target": "nix"
              },
              {
                "id": "utf8parse 0.2.1",
                "target": "utf8parse"
              }
            ],
            "cfg(windows)": [
              {
                "id": "clipboard-win 4.5.0",
                "target": "clipboard_win"
              },
              {
                "id": "scopeguard 1.2.0",
                "target": "scopeguard"
              },
              {
                "id": "winapi 0.3.9",
                "target": "winapi"
              }
            ]
          }
        },
        "edition": "2018",
        "version": "9.1.2"
      },
      "license": "MIT"
    },
    "ryu 1.0.15": {
      "name": "ryu",
      "version": "1.0.15",
      "repository": {
        "Http": {
          "url": "https://static.crates.io/crates/ryu/1.0.15/download",
          "sha256": "1ad4cc8da4ef723ed60bced201181d83791ad433213d8c24efffda1eec85d741"
        }
      },
      "targets": [
        {
          "Library": {
            "crate_name": "ryu",
            "crate_root": "src/lib.rs",
            "srcs": [
              "**/*.rs"
            ]
          }
        }
      ],
      "library_target_name": "ryu",
      "common_attrs": {
        "compile_data_glob": [
          "**"
        ],
        "edition": "2018",
        "version": "1.0.15"
      },
      "license": "Apache-2.0 OR BSL-1.0"
    },
    "safemem 0.3.3": {
      "name": "safemem",
      "version": "0.3.3",
      "repository": {
        "Http": {
          "url": "https://static.crates.io/crates/safemem/0.3.3/download",
          "sha256": "ef703b7cb59335eae2eb93ceb664c0eb7ea6bf567079d843e09420219668e072"
        }
      },
      "targets": [
        {
          "Library": {
            "crate_name": "safemem",
            "crate_root": "src/lib.rs",
            "srcs": [
              "**/*.rs"
            ]
          }
        }
      ],
      "library_target_name": "safemem",
      "common_attrs": {
        "compile_data_glob": [
          "**"
        ],
        "crate_features": {
          "common": [
            "default",
            "std"
          ],
          "selects": {}
        },
        "edition": "2015",
        "version": "0.3.3"
      },
      "license": "MIT/Apache-2.0"
    },
    "same-file 1.0.6": {
      "name": "same-file",
      "version": "1.0.6",
      "repository": {
        "Http": {
          "url": "https://static.crates.io/crates/same-file/1.0.6/download",
          "sha256": "93fc1dc3aaa9bfed95e02e6eadabb4baf7e3078b0bd1b4d7b6b0b68378900502"
        }
      },
      "targets": [
        {
          "Library": {
            "crate_name": "same_file",
            "crate_root": "src/lib.rs",
            "srcs": [
              "**/*.rs"
            ]
          }
        }
      ],
      "library_target_name": "same_file",
      "common_attrs": {
        "compile_data_glob": [
          "**"
        ],
        "deps": {
          "common": [],
          "selects": {
            "cfg(windows)": [
              {
                "id": "winapi-util 0.1.5",
                "target": "winapi_util"
              }
            ]
          }
        },
        "edition": "2018",
        "version": "1.0.6"
      },
      "license": "Unlicense/MIT"
    },
    "scip 0.3.2": {
      "name": "scip",
      "version": "0.3.2",
      "repository": {
        "Http": {
          "url": "https://static.crates.io/crates/scip/0.3.2/download",
          "sha256": "05ba59776110d1ff814521aaf9c688f82361292c830f208aa3476d5b1e248713"
        }
      },
      "targets": [
        {
          "Library": {
            "crate_name": "scip",
            "crate_root": "src/mod.rs",
            "srcs": [
              "**/*.rs"
            ]
          }
        }
      ],
      "library_target_name": "scip",
      "common_attrs": {
        "compile_data_glob": [
          "**"
        ],
        "deps": {
          "common": [
            {
              "id": "protobuf 3.2.0",
              "target": "protobuf"
            }
          ],
          "selects": {}
        },
        "edition": "2021",
        "version": "0.3.2"
      },
      "license": "Apache-2.0"
    },
    "scip-syntax 0.1.0": {
      "name": "scip-syntax",
      "version": "0.1.0",
      "repository": null,
      "targets": [
        {
          "Library": {
            "crate_name": "scip_syntax",
            "crate_root": "src/lib.rs",
            "srcs": [
              "**/*.rs"
            ]
          }
        }
      ],
      "library_target_name": "scip_syntax",
      "common_attrs": {
        "compile_data_glob": [
          "**"
        ],
        "deps": {
          "common": [
            {
              "id": "anyhow 1.0.75",
              "target": "anyhow"
            },
            {
              "id": "assert_cmd 2.0.12",
              "target": "assert_cmd"
            },
            {
              "id": "clap 4.3.23",
              "target": "clap"
            },
            {
              "id": "colored 2.0.4",
              "target": "colored"
            },
            {
              "id": "indicatif 0.17.7",
              "target": "indicatif"
            },
            {
              "id": "insta 1.34.0",
              "target": "insta"
            },
            {
              "id": "lazy_static 1.4.0",
              "target": "lazy_static"
            },
            {
              "id": "predicates 3.0.4",
              "target": "predicates"
            },
            {
              "id": "protobuf 3.2.0",
              "target": "protobuf"
            },
            {
              "id": "scip 0.3.2",
              "target": "scip"
            },
            {
              "id": "serde 1.0.194",
              "target": "serde"
            },
            {
              "id": "serde_json 1.0.99",
              "target": "serde_json"
            },
            {
              "id": "string-interner 0.14.0",
              "target": "string_interner"
            },
            {
              "id": "walkdir 2.3.3",
              "target": "walkdir"
            }
          ],
          "selects": {}
        },
        "edition": "2021",
        "proc_macro_deps": {
          "common": [
            {
              "id": "paste 1.0.14",
              "target": "paste"
            }
          ],
          "selects": {}
        },
        "version": "0.1.0"
      },
      "license": null
    },
    "scoped-tls 1.0.1": {
      "name": "scoped-tls",
      "version": "1.0.1",
      "repository": {
        "Http": {
          "url": "https://static.crates.io/crates/scoped-tls/1.0.1/download",
          "sha256": "e1cf6437eb19a8f4a6cc0f7dca544973b0b78843adbfeb3683d1a94a0024a294"
        }
      },
      "targets": [
        {
          "Library": {
            "crate_name": "scoped_tls",
            "crate_root": "src/lib.rs",
            "srcs": [
              "**/*.rs"
            ]
          }
        }
      ],
      "library_target_name": "scoped_tls",
      "common_attrs": {
        "compile_data_glob": [
          "**"
        ],
        "edition": "2015",
        "version": "1.0.1"
      },
      "license": "MIT/Apache-2.0"
    },
    "scopeguard 1.2.0": {
      "name": "scopeguard",
      "version": "1.2.0",
      "repository": {
        "Http": {
          "url": "https://static.crates.io/crates/scopeguard/1.2.0/download",
          "sha256": "94143f37725109f92c262ed2cf5e59bce7498c01bcc1502d7b9afe439a4e9f49"
        }
      },
      "targets": [
        {
          "Library": {
            "crate_name": "scopeguard",
            "crate_root": "src/lib.rs",
            "srcs": [
              "**/*.rs"
            ]
          }
        }
      ],
      "library_target_name": "scopeguard",
      "common_attrs": {
        "compile_data_glob": [
          "**"
        ],
        "crate_features": {
          "common": [],
          "selects": {
            "aarch64-pc-windows-msvc": [
              "default",
              "use_std"
            ],
            "i686-pc-windows-msvc": [
              "default",
              "use_std"
            ],
            "x86_64-pc-windows-msvc": [
              "default",
              "use_std"
            ]
          }
        },
        "edition": "2015",
        "version": "1.2.0"
      },
      "license": "MIT OR Apache-2.0"
    },
    "serde 1.0.194": {
      "name": "serde",
      "version": "1.0.194",
      "repository": {
        "Http": {
          "url": "https://static.crates.io/crates/serde/1.0.194/download",
          "sha256": "0b114498256798c94a0689e1a15fec6005dee8ac1f41de56404b67afc2a4b773"
        }
      },
      "targets": [
        {
          "Library": {
            "crate_name": "serde",
            "crate_root": "src/lib.rs",
            "srcs": [
              "**/*.rs"
            ]
          }
        },
        {
          "BuildScript": {
            "crate_name": "build_script_build",
            "crate_root": "build.rs",
            "srcs": [
              "**/*.rs"
            ]
          }
        }
      ],
      "library_target_name": "serde",
      "common_attrs": {
        "compile_data_glob": [
          "**"
        ],
        "crate_features": {
          "common": [
            "alloc",
            "default",
            "derive",
            "serde_derive",
            "std"
          ],
          "selects": {}
        },
        "deps": {
          "common": [
            {
              "id": "serde 1.0.194",
              "target": "build_script_build"
            }
          ],
          "selects": {}
        },
        "edition": "2018",
        "proc_macro_deps": {
          "common": [
            {
              "id": "serde_derive 1.0.194",
              "target": "serde_derive"
            }
          ],
          "selects": {}
        },
        "version": "1.0.194"
      },
      "build_script_attrs": {
        "data_glob": [
          "**"
        ]
      },
      "license": "MIT OR Apache-2.0"
    },
    "serde_derive 1.0.194": {
      "name": "serde_derive",
      "version": "1.0.194",
      "repository": {
        "Http": {
          "url": "https://static.crates.io/crates/serde_derive/1.0.194/download",
          "sha256": "a3385e45322e8f9931410f01b3031ec534c3947d0e94c18049af4d9f9907d4e0"
        }
      },
      "targets": [
        {
          "ProcMacro": {
            "crate_name": "serde_derive",
            "crate_root": "src/lib.rs",
            "srcs": [
              "**/*.rs"
            ]
          }
        }
      ],
      "library_target_name": "serde_derive",
      "common_attrs": {
        "compile_data_glob": [
          "**"
        ],
        "crate_features": {
          "common": [
            "default"
          ],
          "selects": {}
        },
        "deps": {
          "common": [
            {
              "id": "proc-macro2 1.0.74",
              "target": "proc_macro2"
            },
            {
              "id": "quote 1.0.35",
              "target": "quote"
            },
            {
              "id": "syn 2.0.46",
              "target": "syn"
            }
          ],
          "selects": {}
        },
        "edition": "2015",
        "version": "1.0.194"
      },
      "license": "MIT OR Apache-2.0"
    },
    "serde_json 1.0.99": {
      "name": "serde_json",
      "version": "1.0.99",
      "repository": {
        "Http": {
          "url": "https://static.crates.io/crates/serde_json/1.0.99/download",
          "sha256": "46266871c240a00b8f503b877622fe33430b3c7d963bdc0f2adc511e54a1eae3"
        }
      },
      "targets": [
        {
          "Library": {
            "crate_name": "serde_json",
            "crate_root": "src/lib.rs",
            "srcs": [
              "**/*.rs"
            ]
          }
        },
        {
          "BuildScript": {
            "crate_name": "build_script_build",
            "crate_root": "build.rs",
            "srcs": [
              "**/*.rs"
            ]
          }
        }
      ],
      "library_target_name": "serde_json",
      "common_attrs": {
        "compile_data_glob": [
          "**"
        ],
        "crate_features": {
          "common": [
            "default",
            "std"
          ],
          "selects": {}
        },
        "deps": {
          "common": [
            {
              "id": "itoa 1.0.9",
              "target": "itoa"
            },
            {
              "id": "ryu 1.0.15",
              "target": "ryu"
            },
            {
              "id": "serde 1.0.194",
              "target": "serde"
            },
            {
              "id": "serde_json 1.0.99",
              "target": "build_script_build"
            }
          ],
          "selects": {}
        },
        "edition": "2018",
        "version": "1.0.99"
      },
      "build_script_attrs": {
        "data_glob": [
          "**"
        ]
      },
      "license": "MIT OR Apache-2.0"
    },
    "serde_spanned 0.6.3": {
      "name": "serde_spanned",
      "version": "0.6.3",
      "repository": {
        "Http": {
          "url": "https://static.crates.io/crates/serde_spanned/0.6.3/download",
          "sha256": "96426c9936fd7a0124915f9185ea1d20aa9445cc9821142f0a73bc9207a2e186"
        }
      },
      "targets": [
        {
          "Library": {
            "crate_name": "serde_spanned",
            "crate_root": "src/lib.rs",
            "srcs": [
              "**/*.rs"
            ]
          }
        }
      ],
      "library_target_name": "serde_spanned",
      "common_attrs": {
        "compile_data_glob": [
          "**"
        ],
        "crate_features": {
          "common": [
            "serde"
          ],
          "selects": {}
        },
        "deps": {
          "common": [
            {
              "id": "serde 1.0.194",
              "target": "serde"
            }
          ],
          "selects": {}
        },
        "edition": "2021",
        "version": "0.6.3"
      },
      "license": "MIT OR Apache-2.0"
    },
    "sharded-slab 0.1.4": {
      "name": "sharded-slab",
      "version": "0.1.4",
      "repository": {
        "Http": {
          "url": "https://static.crates.io/crates/sharded-slab/0.1.4/download",
          "sha256": "900fba806f70c630b0a382d0d825e17a0f19fcd059a2ade1ff237bcddf446b31"
        }
      },
      "targets": [
        {
          "Library": {
            "crate_name": "sharded_slab",
            "crate_root": "src/lib.rs",
            "srcs": [
              "**/*.rs"
            ]
          }
        }
      ],
      "library_target_name": "sharded_slab",
      "common_attrs": {
        "compile_data_glob": [
          "**"
        ],
        "deps": {
          "common": [
            {
              "id": "lazy_static 1.4.0",
              "target": "lazy_static"
            }
          ],
          "selects": {}
        },
        "edition": "2018",
        "version": "0.1.4"
      },
      "license": "MIT"
    },
    "signal-hook-registry 1.4.1": {
      "name": "signal-hook-registry",
      "version": "1.4.1",
      "repository": {
        "Http": {
          "url": "https://static.crates.io/crates/signal-hook-registry/1.4.1/download",
          "sha256": "d8229b473baa5980ac72ef434c4415e70c4b5e71b423043adb4ba059f89c99a1"
        }
      },
      "targets": [
        {
          "Library": {
            "crate_name": "signal_hook_registry",
            "crate_root": "src/lib.rs",
            "srcs": [
              "**/*.rs"
            ]
          }
        }
      ],
      "library_target_name": "signal_hook_registry",
      "common_attrs": {
        "compile_data_glob": [
          "**"
        ],
        "deps": {
          "common": [
            {
              "id": "libc 0.2.147",
              "target": "libc"
            }
          ],
          "selects": {}
        },
        "edition": "2015",
        "version": "1.4.1"
      },
      "license": "Apache-2.0/MIT"
    },
    "similar 2.2.1": {
      "name": "similar",
      "version": "2.2.1",
      "repository": {
        "Http": {
          "url": "https://static.crates.io/crates/similar/2.2.1/download",
          "sha256": "420acb44afdae038210c99e69aae24109f32f15500aa708e81d46c9f29d55fcf"
        }
      },
      "targets": [
        {
          "Library": {
            "crate_name": "similar",
            "crate_root": "src/lib.rs",
            "srcs": [
              "**/*.rs"
            ]
          }
        }
      ],
      "library_target_name": "similar",
      "common_attrs": {
        "compile_data_glob": [
          "**"
        ],
        "crate_features": {
          "common": [
            "default",
            "inline",
            "text"
          ],
          "selects": {}
        },
        "edition": "2018",
        "version": "2.2.1"
      },
      "license": "Apache-2.0"
    },
    "slab 0.4.8": {
      "name": "slab",
      "version": "0.4.8",
      "repository": {
        "Http": {
          "url": "https://static.crates.io/crates/slab/0.4.8/download",
          "sha256": "6528351c9bc8ab22353f9d776db39a20288e8d6c37ef8cfe3317cf875eecfc2d"
        }
      },
      "targets": [
        {
          "Library": {
            "crate_name": "slab",
            "crate_root": "src/lib.rs",
            "srcs": [
              "**/*.rs"
            ]
          }
        },
        {
          "BuildScript": {
            "crate_name": "build_script_build",
            "crate_root": "build.rs",
            "srcs": [
              "**/*.rs"
            ]
          }
        }
      ],
      "library_target_name": "slab",
      "common_attrs": {
        "compile_data_glob": [
          "**"
        ],
        "crate_features": {
          "common": [
            "default",
            "std"
          ],
          "selects": {}
        },
        "deps": {
          "common": [
            {
              "id": "slab 0.4.8",
              "target": "build_script_build"
            }
          ],
          "selects": {}
        },
        "edition": "2018",
        "version": "0.4.8"
      },
      "build_script_attrs": {
        "data_glob": [
          "**"
        ],
        "deps": {
          "common": [
            {
              "id": "autocfg 1.1.0",
              "target": "autocfg"
            }
          ],
          "selects": {}
        }
      },
      "license": "MIT"
    },
    "smallvec 1.11.0": {
      "name": "smallvec",
      "version": "1.11.0",
      "repository": {
        "Http": {
          "url": "https://static.crates.io/crates/smallvec/1.11.0/download",
          "sha256": "62bb4feee49fdd9f707ef802e22365a35de4b7b299de4763d44bfea899442ff9"
        }
      },
      "targets": [
        {
          "Library": {
            "crate_name": "smallvec",
            "crate_root": "src/lib.rs",
            "srcs": [
              "**/*.rs"
            ]
          }
        }
      ],
      "library_target_name": "smallvec",
      "common_attrs": {
        "compile_data_glob": [
          "**"
        ],
        "edition": "2018",
        "version": "1.11.0"
      },
      "license": "MIT OR Apache-2.0"
    },
    "socket2 0.4.9": {
      "name": "socket2",
      "version": "0.4.9",
      "repository": {
        "Http": {
          "url": "https://static.crates.io/crates/socket2/0.4.9/download",
          "sha256": "64a4a911eed85daf18834cfaa86a79b7d266ff93ff5ba14005426219480ed662"
        }
      },
      "targets": [
        {
          "Library": {
            "crate_name": "socket2",
            "crate_root": "src/lib.rs",
            "srcs": [
              "**/*.rs"
            ]
          }
        }
      ],
      "library_target_name": "socket2",
      "common_attrs": {
        "compile_data_glob": [
          "**"
        ],
        "crate_features": {
          "common": [
            "all"
          ],
          "selects": {}
        },
        "deps": {
          "common": [],
          "selects": {
            "cfg(unix)": [
              {
                "id": "libc 0.2.147",
                "target": "libc"
              }
            ],
            "cfg(windows)": [
              {
                "id": "winapi 0.3.9",
                "target": "winapi"
              }
            ]
          }
        },
        "edition": "2018",
        "version": "0.4.9"
      },
      "license": "MIT OR Apache-2.0"
    },
    "socket2 0.5.3": {
      "name": "socket2",
      "version": "0.5.3",
      "repository": {
        "Http": {
          "url": "https://static.crates.io/crates/socket2/0.5.3/download",
          "sha256": "2538b18701741680e0322a2302176d3253a35388e2e62f172f64f4f16605f877"
        }
      },
      "targets": [
        {
          "Library": {
            "crate_name": "socket2",
            "crate_root": "src/lib.rs",
            "srcs": [
              "**/*.rs"
            ]
          }
        }
      ],
      "library_target_name": "socket2",
      "common_attrs": {
        "compile_data_glob": [
          "**"
        ],
        "crate_features": {
          "common": [
            "all"
          ],
          "selects": {}
        },
        "deps": {
          "common": [],
          "selects": {
            "cfg(unix)": [
              {
                "id": "libc 0.2.147",
                "target": "libc"
              }
            ],
            "cfg(windows)": [
              {
                "id": "windows-sys 0.48.0",
                "target": "windows_sys"
              }
            ]
          }
        },
        "edition": "2021",
        "version": "0.5.3"
      },
      "license": "MIT OR Apache-2.0"
    },
    "spin 0.9.8": {
      "name": "spin",
      "version": "0.9.8",
      "repository": {
        "Http": {
          "url": "https://static.crates.io/crates/spin/0.9.8/download",
          "sha256": "6980e8d7511241f8acf4aebddbb1ff938df5eebe98691418c4468d0b72a96a67"
        }
      },
      "targets": [
        {
          "Library": {
            "crate_name": "spin",
            "crate_root": "src/lib.rs",
            "srcs": [
              "**/*.rs"
            ]
          }
        }
      ],
      "library_target_name": "spin",
      "common_attrs": {
        "compile_data_glob": [
          "**"
        ],
        "crate_features": {
          "common": [
            "mutex",
            "spin_mutex"
          ],
          "selects": {}
        },
        "edition": "2015",
        "version": "0.9.8"
      },
      "license": "MIT"
    },
    "stable-pattern 0.1.0": {
      "name": "stable-pattern",
      "version": "0.1.0",
      "repository": {
        "Http": {
          "url": "https://static.crates.io/crates/stable-pattern/0.1.0/download",
          "sha256": "4564168c00635f88eaed410d5efa8131afa8d8699a612c80c455a0ba05c21045"
        }
      },
      "targets": [
        {
          "Library": {
            "crate_name": "stable_pattern",
            "crate_root": "src/lib.rs",
            "srcs": [
              "**/*.rs"
            ]
          }
        }
      ],
      "library_target_name": "stable_pattern",
      "common_attrs": {
        "compile_data_glob": [
          "**"
        ],
        "crate_features": {
          "common": [
            "default",
            "std"
          ],
          "selects": {}
        },
        "deps": {
          "common": [
            {
              "id": "memchr 2.5.0",
              "target": "memchr"
            }
          ],
          "selects": {}
        },
        "edition": "2018",
        "version": "0.1.0"
      },
      "license": "MIT OR Apache-2.0"
    },
    "state 0.5.3": {
      "name": "state",
      "version": "0.5.3",
      "repository": {
        "Http": {
          "url": "https://static.crates.io/crates/state/0.5.3/download",
          "sha256": "dbe866e1e51e8260c9eed836a042a5e7f6726bb2b411dffeaa712e19c388f23b"
        }
      },
      "targets": [
        {
          "Library": {
            "crate_name": "state",
            "crate_root": "src/lib.rs",
            "srcs": [
              "**/*.rs"
            ]
          }
        }
      ],
      "library_target_name": "state",
      "common_attrs": {
        "compile_data_glob": [
          "**"
        ],
        "deps": {
          "common": [],
          "selects": {
            "cfg(loom)": [
              {
                "id": "loom 0.5.6",
                "target": "loom"
              }
            ]
          }
        },
        "edition": "2018",
        "version": "0.5.3"
      },
      "license": "MIT/Apache-2.0"
    },
    "str-buf 1.0.6": {
      "name": "str-buf",
      "version": "1.0.6",
      "repository": {
        "Http": {
          "url": "https://static.crates.io/crates/str-buf/1.0.6/download",
          "sha256": "9e08d8363704e6c71fc928674353e6b7c23dcea9d82d7012c8faf2a3a025f8d0"
        }
      },
      "targets": [
        {
          "Library": {
            "crate_name": "str_buf",
            "crate_root": "src/lib.rs",
            "srcs": [
              "**/*.rs"
            ]
          }
        }
      ],
      "library_target_name": "str_buf",
      "common_attrs": {
        "compile_data_glob": [
          "**"
        ],
        "edition": "2018",
        "version": "1.0.6"
      },
      "license": "BSL-1.0"
    },
    "string-interner 0.14.0": {
      "name": "string-interner",
      "version": "0.14.0",
      "repository": {
        "Http": {
          "url": "https://static.crates.io/crates/string-interner/0.14.0/download",
          "sha256": "91e2531d8525b29b514d25e275a43581320d587b86db302b9a7e464bac579648"
        }
      },
      "targets": [
        {
          "Library": {
            "crate_name": "string_interner",
            "crate_root": "src/lib.rs",
            "srcs": [
              "**/*.rs"
            ]
          }
        }
      ],
      "library_target_name": "string_interner",
      "common_attrs": {
        "compile_data_glob": [
          "**"
        ],
        "crate_features": {
          "common": [
            "backends",
            "default",
            "inline-more",
            "serde",
            "serde-1",
            "std"
          ],
          "selects": {}
        },
        "deps": {
          "common": [
            {
              "id": "cfg-if 1.0.0",
              "target": "cfg_if"
            },
            {
              "id": "hashbrown 0.11.2",
              "target": "hashbrown"
            },
            {
              "id": "serde 1.0.194",
              "target": "serde"
            }
          ],
          "selects": {}
        },
        "edition": "2021",
        "version": "0.14.0"
      },
      "license": "MIT/Apache-2.0"
    },
    "strsim 0.10.0": {
      "name": "strsim",
      "version": "0.10.0",
      "repository": {
        "Http": {
          "url": "https://static.crates.io/crates/strsim/0.10.0/download",
          "sha256": "73473c0e59e6d5812c5dfe2a064a6444949f089e20eec9a2e5506596494e4623"
        }
      },
      "targets": [
        {
          "Library": {
            "crate_name": "strsim",
            "crate_root": "src/lib.rs",
            "srcs": [
              "**/*.rs"
            ]
          }
        }
      ],
      "library_target_name": "strsim",
      "common_attrs": {
        "compile_data_glob": [
          "**"
        ],
        "edition": "2015",
        "version": "0.10.0"
      },
      "license": "MIT"
    },
    "syn 2.0.46": {
      "name": "syn",
      "version": "2.0.46",
      "repository": {
        "Http": {
          "url": "https://static.crates.io/crates/syn/2.0.46/download",
          "sha256": "89456b690ff72fddcecf231caedbe615c59480c93358a93dfae7fc29e3ebbf0e"
        }
      },
      "targets": [
        {
          "Library": {
            "crate_name": "syn",
            "crate_root": "src/lib.rs",
            "srcs": [
              "**/*.rs"
            ]
          }
        }
      ],
      "library_target_name": "syn",
      "common_attrs": {
        "compile_data_glob": [
          "**"
        ],
        "crate_features": {
          "common": [
            "clone-impls",
            "default",
            "derive",
            "extra-traits",
            "full",
            "parsing",
            "printing",
            "proc-macro",
            "quote",
            "visit",
            "visit-mut"
          ],
          "selects": {}
        },
        "deps": {
          "common": [
            {
              "id": "proc-macro2 1.0.74",
              "target": "proc_macro2"
            },
            {
              "id": "quote 1.0.35",
              "target": "quote"
            },
            {
              "id": "unicode-ident 1.0.11",
              "target": "unicode_ident"
            }
          ],
          "selects": {}
        },
        "edition": "2021",
        "version": "2.0.46"
      },
      "license": "MIT OR Apache-2.0"
    },
    "syntax-analysis 0.1.0": {
      "name": "syntax-analysis",
      "version": "0.1.0",
      "repository": null,
      "targets": [
        {
          "Library": {
            "crate_name": "syntax_analysis",
            "crate_root": "src/lib.rs",
            "srcs": [
              "**/*.rs"
            ]
          }
        }
      ],
      "library_target_name": "syntax_analysis",
      "common_attrs": {
        "compile_data_glob": [
          "**"
        ],
        "deps": {
          "common": [
            {
              "id": "anyhow 1.0.75",
              "target": "anyhow"
            },
            {
              "id": "base64 0.13.1",
              "target": "base64"
            },
            {
              "id": "bitvec 1.0.1",
              "target": "bitvec"
            },
            {
              "id": "clap 4.3.23",
              "target": "clap"
            },
            {
              "id": "id-arena 2.2.1",
              "target": "id_arena"
            },
            {
              "id": "if_chain 1.0.2",
              "target": "if_chain"
            },
            {
              "id": "insta 1.34.0",
              "target": "insta"
            },
            {
              "id": "itertools 0.10.5",
              "target": "itertools"
            },
            {
              "id": "lazy_static 1.4.0",
              "target": "lazy_static"
            },
            {
              "id": "once_cell 1.18.0",
              "target": "once_cell"
            },
            {
              "id": "protobuf 3.2.0",
              "target": "protobuf"
            },
            {
              "id": "regex 1.9.3",
              "target": "regex"
            },
            {
              "id": "rustc-hash 1.1.0",
              "target": "rustc_hash"
            },
            {
              "id": "scip 0.3.2",
              "target": "scip"
            },
            {
              "id": "serde 1.0.194",
              "target": "serde"
            },
            {
              "id": "serde_json 1.0.99",
              "target": "serde_json"
            },
            {
              "id": "string-interner 0.14.0",
              "target": "string_interner"
            },
            {
              "id": "syntect 4.7.0",
              "target": "syntect"
            },
            {
              "id": "tree-sitter 0.20.10",
              "target": "tree_sitter"
            },
            {
              "id": "tree-sitter-highlight 0.20.1",
              "target": "tree_sitter_highlight"
            },
            {
              "id": "walkdir 2.3.3",
              "target": "walkdir"
            }
          ],
          "selects": {}
        },
        "deps_dev": {
          "common": [
            {
              "id": "pretty_assertions 1.4.0",
              "target": "pretty_assertions"
            }
          ],
          "selects": {}
        },
        "edition": "2021",
        "proc_macro_deps": {
          "common": [
            {
              "id": "paste 1.0.14",
              "target": "paste"
            }
          ],
          "selects": {}
        },
        "version": "0.1.0"
      },
      "license": null
    },
    "syntect 4.7.0": {
      "name": "syntect",
      "version": "4.7.0",
      "repository": {
        "Git": {
          "remote": "https://github.com/sourcegraph/syntect",
          "commitish": {
            "Rev": "7e02c5b4085e6d935b960b8106cdd85da04532d2"
          }
        }
      },
      "targets": [
        {
          "Library": {
            "crate_name": "syntect",
            "crate_root": "src/lib.rs",
            "srcs": [
              "**/*.rs"
            ]
          }
        }
      ],
      "library_target_name": "syntect",
      "common_attrs": {
        "compile_data_glob": [
          "**"
        ],
        "crate_features": {
          "common": [
            "assets",
            "bincode",
            "default",
            "default-onig",
            "dump-create",
            "dump-load",
            "flate2",
            "fnv",
            "html",
            "onig",
            "parsing",
            "plist",
            "plist-load",
            "regex-onig",
            "regex-syntax",
            "yaml-load",
            "yaml-rust"
          ],
          "selects": {}
        },
        "deps": {
          "common": [
            {
              "id": "bincode 1.3.3",
              "target": "bincode"
            },
            {
              "id": "bitflags 1.3.2",
              "target": "bitflags"
            },
            {
              "id": "flate2 1.0.27",
              "target": "flate2"
            },
            {
              "id": "fnv 1.0.7",
              "target": "fnv"
            },
            {
              "id": "lazy_static 1.4.0",
              "target": "lazy_static"
            },
            {
              "id": "once_cell 1.18.0",
              "target": "once_cell"
            },
            {
              "id": "onig 6.4.0",
              "target": "onig"
            },
            {
              "id": "plist 1.5.0",
              "target": "plist"
            },
            {
              "id": "regex-syntax 0.6.29",
              "target": "regex_syntax"
            },
            {
              "id": "serde 1.0.194",
              "target": "serde"
            },
            {
              "id": "serde_json 1.0.99",
              "target": "serde_json"
            },
            {
              "id": "walkdir 2.3.3",
              "target": "walkdir"
            },
            {
              "id": "yaml-rust 0.4.5",
              "target": "yaml_rust"
            }
          ],
          "selects": {}
        },
        "edition": "2018",
        "proc_macro_deps": {
          "common": [
            {
              "id": "serde_derive 1.0.194",
              "target": "serde_derive"
            }
          ],
          "selects": {}
        },
        "version": "4.7.0"
      },
      "license": "MIT"
    },
    "syntect_server 1.0.1": {
      "name": "syntect_server",
      "version": "1.0.1",
      "repository": null,
      "targets": [
        {
          "Library": {
            "crate_name": "syntect_server",
            "crate_root": "src/lib.rs",
            "srcs": [
              "**/*.rs"
            ]
          }
        }
      ],
      "library_target_name": "syntect_server",
      "common_attrs": {
        "compile_data_glob": [
          "**"
        ],
        "deps": {
          "common": [
            {
              "id": "anyhow 1.0.75",
              "target": "anyhow"
            },
            {
              "id": "base64 0.13.1",
              "target": "base64"
            },
            {
              "id": "clap 4.3.23",
              "target": "clap"
            },
            {
              "id": "futures 0.3.28",
              "target": "futures"
            },
            {
              "id": "futures-task 0.3.28",
              "target": "futures_task"
            },
            {
              "id": "futures-util 0.3.28",
              "target": "futures_util"
            },
            {
              "id": "protobuf 3.2.0",
              "target": "protobuf"
            },
            {
              "id": "rocket 0.5.0-rc.3",
              "target": "rocket"
            },
            {
              "id": "rustix 0.38.8",
              "target": "rustix"
            },
            {
              "id": "rustyline 9.1.2",
              "target": "rustyline"
            },
            {
              "id": "scip 0.3.2",
              "target": "scip"
            },
            {
              "id": "serde 1.0.194",
              "target": "serde"
            },
            {
              "id": "serde_json 1.0.99",
              "target": "serde_json"
            },
            {
              "id": "syntect 4.7.0",
              "target": "syntect"
            },
            {
              "id": "tree-sitter-highlight 0.20.1",
              "target": "tree_sitter_highlight"
            }
          ],
          "selects": {}
        },
        "deps_dev": {
          "common": [
            {
              "id": "criterion 0.4.0",
              "target": "criterion"
            },
            {
              "id": "insta 1.34.0",
              "target": "insta"
            }
          ],
          "selects": {}
        },
        "edition": "2021",
        "version": "1.0.1"
      },
      "license": "MIT"
    },
    "tap 1.0.1": {
      "name": "tap",
      "version": "1.0.1",
      "repository": {
        "Http": {
          "url": "https://static.crates.io/crates/tap/1.0.1/download",
          "sha256": "55937e1799185b12863d447f42597ed69d9928686b8d88a1df17376a097d8369"
        }
      },
      "targets": [
        {
          "Library": {
            "crate_name": "tap",
            "crate_root": "src/lib.rs",
            "srcs": [
              "**/*.rs"
            ]
          }
        }
      ],
      "library_target_name": "tap",
      "common_attrs": {
        "compile_data_glob": [
          "**"
        ],
        "edition": "2015",
        "version": "1.0.1"
      },
      "license": "MIT"
    },
    "tempfile 3.8.0": {
      "name": "tempfile",
      "version": "3.8.0",
      "repository": {
        "Http": {
          "url": "https://static.crates.io/crates/tempfile/3.8.0/download",
          "sha256": "cb94d2f3cc536af71caac6b6fcebf65860b347e7ce0cc9ebe8f70d3e521054ef"
        }
      },
      "targets": [
        {
          "Library": {
            "crate_name": "tempfile",
            "crate_root": "src/lib.rs",
            "srcs": [
              "**/*.rs"
            ]
          }
        }
      ],
      "library_target_name": "tempfile",
      "common_attrs": {
        "compile_data_glob": [
          "**"
        ],
        "deps": {
          "common": [
            {
              "id": "cfg-if 1.0.0",
              "target": "cfg_if"
            },
            {
              "id": "fastrand 2.0.0",
              "target": "fastrand"
            }
          ],
          "selects": {
            "cfg(any(unix, target_os = \"wasi\"))": [
              {
                "id": "rustix 0.38.8",
                "target": "rustix"
              }
            ],
            "cfg(target_os = \"redox\")": [
              {
                "id": "redox_syscall 0.3.5",
                "target": "syscall"
              }
            ],
            "cfg(windows)": [
              {
                "id": "windows-sys 0.48.0",
                "target": "windows_sys"
              }
            ]
          }
        },
        "edition": "2018",
        "version": "3.8.0"
      },
      "license": "MIT OR Apache-2.0"
    },
    "termtree 0.4.1": {
      "name": "termtree",
      "version": "0.4.1",
      "repository": {
        "Http": {
          "url": "https://static.crates.io/crates/termtree/0.4.1/download",
          "sha256": "3369f5ac52d5eb6ab48c6b4ffdc8efbcad6b89c765749064ba298f2c68a16a76"
        }
      },
      "targets": [
        {
          "Library": {
            "crate_name": "termtree",
            "crate_root": "src/lib.rs",
            "srcs": [
              "**/*.rs"
            ]
          }
        }
      ],
      "library_target_name": "termtree",
      "common_attrs": {
        "compile_data_glob": [
          "**"
        ],
        "edition": "2018",
        "version": "0.4.1"
      },
      "license": "MIT"
    },
    "textwrap 0.16.0": {
      "name": "textwrap",
      "version": "0.16.0",
      "repository": {
        "Http": {
          "url": "https://static.crates.io/crates/textwrap/0.16.0/download",
          "sha256": "222a222a5bfe1bba4a77b45ec488a741b3cb8872e5e499451fd7d0129c9c7c3d"
        }
      },
      "targets": [
        {
          "Library": {
            "crate_name": "textwrap",
            "crate_root": "src/lib.rs",
            "srcs": [
              "**/*.rs"
            ]
          }
        }
      ],
      "library_target_name": "textwrap",
      "common_attrs": {
        "compile_data_glob": [
          "**"
        ],
        "edition": "2021",
        "version": "0.16.0"
      },
      "license": "MIT"
    },
    "thiserror 1.0.47": {
      "name": "thiserror",
      "version": "1.0.47",
      "repository": {
        "Http": {
          "url": "https://static.crates.io/crates/thiserror/1.0.47/download",
          "sha256": "97a802ec30afc17eee47b2855fc72e0c4cd62be9b4efe6591edde0ec5bd68d8f"
        }
      },
      "targets": [
        {
          "Library": {
            "crate_name": "thiserror",
            "crate_root": "src/lib.rs",
            "srcs": [
              "**/*.rs"
            ]
          }
        },
        {
          "BuildScript": {
            "crate_name": "build_script_build",
            "crate_root": "build.rs",
            "srcs": [
              "**/*.rs"
            ]
          }
        }
      ],
      "library_target_name": "thiserror",
      "common_attrs": {
        "compile_data_glob": [
          "**"
        ],
        "deps": {
          "common": [
            {
              "id": "thiserror 1.0.47",
              "target": "build_script_build"
            }
          ],
          "selects": {}
        },
        "edition": "2021",
        "proc_macro_deps": {
          "common": [
            {
              "id": "thiserror-impl 1.0.47",
              "target": "thiserror_impl"
            }
          ],
          "selects": {}
        },
        "version": "1.0.47"
      },
      "build_script_attrs": {
        "data_glob": [
          "**"
        ]
      },
      "license": "MIT OR Apache-2.0"
    },
    "thiserror-impl 1.0.47": {
      "name": "thiserror-impl",
      "version": "1.0.47",
      "repository": {
        "Http": {
          "url": "https://static.crates.io/crates/thiserror-impl/1.0.47/download",
          "sha256": "6bb623b56e39ab7dcd4b1b98bb6c8f8d907ed255b18de254088016b27a8ee19b"
        }
      },
      "targets": [
        {
          "ProcMacro": {
            "crate_name": "thiserror_impl",
            "crate_root": "src/lib.rs",
            "srcs": [
              "**/*.rs"
            ]
          }
        }
      ],
      "library_target_name": "thiserror_impl",
      "common_attrs": {
        "compile_data_glob": [
          "**"
        ],
        "deps": {
          "common": [
            {
              "id": "proc-macro2 1.0.74",
              "target": "proc_macro2"
            },
            {
              "id": "quote 1.0.35",
              "target": "quote"
            },
            {
              "id": "syn 2.0.46",
              "target": "syn"
            }
          ],
          "selects": {}
        },
        "edition": "2021",
        "version": "1.0.47"
      },
      "license": "MIT OR Apache-2.0"
    },
    "thread_local 1.1.7": {
      "name": "thread_local",
      "version": "1.1.7",
      "repository": {
        "Http": {
          "url": "https://static.crates.io/crates/thread_local/1.1.7/download",
          "sha256": "3fdd6f064ccff2d6567adcb3873ca630700f00b5ad3f060c25b5dcfd9a4ce152"
        }
      },
      "targets": [
        {
          "Library": {
            "crate_name": "thread_local",
            "crate_root": "src/lib.rs",
            "srcs": [
              "**/*.rs"
            ]
          }
        }
      ],
      "library_target_name": "thread_local",
      "common_attrs": {
        "compile_data_glob": [
          "**"
        ],
        "deps": {
          "common": [
            {
              "id": "cfg-if 1.0.0",
              "target": "cfg_if"
            },
            {
              "id": "once_cell 1.18.0",
              "target": "once_cell"
            }
          ],
          "selects": {}
        },
        "edition": "2021",
        "version": "1.1.7"
      },
      "license": "MIT OR Apache-2.0"
    },
    "time 0.3.31": {
      "name": "time",
      "version": "0.3.31",
      "repository": {
        "Http": {
          "url": "https://static.crates.io/crates/time/0.3.31/download",
          "sha256": "f657ba42c3f86e7680e53c8cd3af8abbe56b5491790b46e22e19c0d57463583e"
        }
      },
      "targets": [
        {
          "Library": {
            "crate_name": "time",
            "crate_root": "src/lib.rs",
            "srcs": [
              "**/*.rs"
            ]
          }
        }
      ],
      "library_target_name": "time",
      "common_attrs": {
        "compile_data_glob": [
          "**"
        ],
        "crate_features": {
          "common": [
            "alloc",
            "default",
            "formatting",
            "macros",
            "parsing",
            "std"
          ],
          "selects": {}
        },
        "deps": {
          "common": [
            {
              "id": "deranged 0.3.11",
              "target": "deranged"
            },
            {
              "id": "itoa 1.0.9",
              "target": "itoa"
            },
            {
              "id": "powerfmt 0.2.0",
              "target": "powerfmt"
            },
            {
              "id": "time-core 0.1.2",
              "target": "time_core"
            }
          ],
          "selects": {}
        },
        "edition": "2021",
        "proc_macro_deps": {
          "common": [
            {
              "id": "time-macros 0.2.16",
              "target": "time_macros"
            }
          ],
          "selects": {}
        },
        "version": "0.3.31"
      },
      "license": "MIT OR Apache-2.0"
    },
    "time-core 0.1.2": {
      "name": "time-core",
      "version": "0.1.2",
      "repository": {
        "Http": {
          "url": "https://static.crates.io/crates/time-core/0.1.2/download",
          "sha256": "ef927ca75afb808a4d64dd374f00a2adf8d0fcff8e7b184af886c3c87ec4a3f3"
        }
      },
      "targets": [
        {
          "Library": {
            "crate_name": "time_core",
            "crate_root": "src/lib.rs",
            "srcs": [
              "**/*.rs"
            ]
          }
        }
      ],
      "library_target_name": "time_core",
      "common_attrs": {
        "compile_data_glob": [
          "**"
        ],
        "edition": "2021",
        "version": "0.1.2"
      },
      "license": "MIT OR Apache-2.0"
    },
    "time-macros 0.2.16": {
      "name": "time-macros",
      "version": "0.2.16",
      "repository": {
        "Http": {
          "url": "https://static.crates.io/crates/time-macros/0.2.16/download",
          "sha256": "26197e33420244aeb70c3e8c78376ca46571bc4e701e4791c2cd9f57dcb3a43f"
        }
      },
      "targets": [
        {
          "ProcMacro": {
            "crate_name": "time_macros",
            "crate_root": "src/lib.rs",
            "srcs": [
              "**/*.rs"
            ]
          }
        }
      ],
      "library_target_name": "time_macros",
      "common_attrs": {
        "compile_data_glob": [
          "**"
        ],
        "crate_features": {
          "common": [
            "formatting",
            "parsing"
          ],
          "selects": {}
        },
        "deps": {
          "common": [
            {
              "id": "time-core 0.1.2",
              "target": "time_core"
            }
          ],
          "selects": {}
        },
        "edition": "2021",
        "version": "0.2.16"
      },
      "license": "MIT OR Apache-2.0"
    },
    "tinytemplate 1.2.1": {
      "name": "tinytemplate",
      "version": "1.2.1",
      "repository": {
        "Http": {
          "url": "https://static.crates.io/crates/tinytemplate/1.2.1/download",
          "sha256": "be4d6b5f19ff7664e8c98d03e2139cb510db9b0a60b55f8e8709b689d939b6bc"
        }
      },
      "targets": [
        {
          "Library": {
            "crate_name": "tinytemplate",
            "crate_root": "src/lib.rs",
            "srcs": [
              "**/*.rs"
            ]
          }
        }
      ],
      "library_target_name": "tinytemplate",
      "common_attrs": {
        "compile_data_glob": [
          "**"
        ],
        "deps": {
          "common": [
            {
              "id": "serde 1.0.194",
              "target": "serde"
            },
            {
              "id": "serde_json 1.0.99",
              "target": "serde_json"
            }
          ],
          "selects": {}
        },
        "edition": "2015",
        "version": "1.2.1"
      },
      "license": "Apache-2.0 OR MIT"
    },
    "tokio 1.32.0": {
      "name": "tokio",
      "version": "1.32.0",
      "repository": {
        "Http": {
          "url": "https://static.crates.io/crates/tokio/1.32.0/download",
          "sha256": "17ed6077ed6cd6c74735e21f37eb16dc3935f96878b1fe961074089cc80893f9"
        }
      },
      "targets": [
        {
          "Library": {
            "crate_name": "tokio",
            "crate_root": "src/lib.rs",
            "srcs": [
              "**/*.rs"
            ]
          }
        }
      ],
      "library_target_name": "tokio",
      "common_attrs": {
        "compile_data_glob": [
          "**"
        ],
        "crate_features": {
          "common": [
            "bytes",
            "default",
            "fs",
            "io-std",
            "io-util",
            "libc",
            "macros",
            "mio",
            "net",
            "num_cpus",
            "rt",
            "rt-multi-thread",
            "signal",
            "signal-hook-registry",
            "socket2",
            "sync",
            "time",
            "tokio-macros"
          ],
          "selects": {
            "aarch64-pc-windows-msvc": [
              "windows-sys"
            ],
            "i686-pc-windows-msvc": [
              "windows-sys"
            ],
            "x86_64-pc-windows-msvc": [
              "windows-sys"
            ]
          }
        },
        "deps": {
          "common": [
            {
              "id": "bytes 1.4.0",
              "target": "bytes"
            },
            {
              "id": "mio 0.8.8",
              "target": "mio"
            },
            {
              "id": "num_cpus 1.16.0",
              "target": "num_cpus"
            },
            {
              "id": "pin-project-lite 0.2.12",
              "target": "pin_project_lite"
            }
          ],
          "selects": {
            "cfg(not(target_family = \"wasm\"))": [
              {
                "id": "socket2 0.5.3",
                "target": "socket2"
              }
            ],
            "cfg(tokio_taskdump)": [
              {
                "id": "backtrace 0.3.68",
                "target": "backtrace"
              }
            ],
            "cfg(unix)": [
              {
                "id": "libc 0.2.147",
                "target": "libc"
              },
              {
                "id": "signal-hook-registry 1.4.1",
                "target": "signal_hook_registry"
              }
            ],
            "cfg(windows)": [
              {
                "id": "windows-sys 0.48.0",
                "target": "windows_sys"
              }
            ]
          }
        },
        "edition": "2021",
        "proc_macro_deps": {
          "common": [
            {
              "id": "tokio-macros 2.1.0",
              "target": "tokio_macros"
            }
          ],
          "selects": {}
        },
        "version": "1.32.0"
      },
      "license": "MIT"
    },
    "tokio-macros 2.1.0": {
      "name": "tokio-macros",
      "version": "2.1.0",
      "repository": {
        "Http": {
          "url": "https://static.crates.io/crates/tokio-macros/2.1.0/download",
          "sha256": "630bdcf245f78637c13ec01ffae6187cca34625e8c63150d424b59e55af2675e"
        }
      },
      "targets": [
        {
          "ProcMacro": {
            "crate_name": "tokio_macros",
            "crate_root": "src/lib.rs",
            "srcs": [
              "**/*.rs"
            ]
          }
        }
      ],
      "library_target_name": "tokio_macros",
      "common_attrs": {
        "compile_data_glob": [
          "**"
        ],
        "deps": {
          "common": [
            {
              "id": "proc-macro2 1.0.74",
              "target": "proc_macro2"
            },
            {
              "id": "quote 1.0.35",
              "target": "quote"
            },
            {
              "id": "syn 2.0.46",
              "target": "syn"
            }
          ],
          "selects": {}
        },
        "edition": "2018",
        "version": "2.1.0"
      },
      "license": "MIT"
    },
    "tokio-stream 0.1.14": {
      "name": "tokio-stream",
      "version": "0.1.14",
      "repository": {
        "Http": {
          "url": "https://static.crates.io/crates/tokio-stream/0.1.14/download",
          "sha256": "397c988d37662c7dda6d2208364a706264bf3d6138b11d436cbac0ad38832842"
        }
      },
      "targets": [
        {
          "Library": {
            "crate_name": "tokio_stream",
            "crate_root": "src/lib.rs",
            "srcs": [
              "**/*.rs"
            ]
          }
        }
      ],
      "library_target_name": "tokio_stream",
      "common_attrs": {
        "compile_data_glob": [
          "**"
        ],
        "crate_features": {
          "common": [
            "default",
            "signal",
            "time"
          ],
          "selects": {}
        },
        "deps": {
          "common": [
            {
              "id": "futures-core 0.3.28",
              "target": "futures_core"
            },
            {
              "id": "pin-project-lite 0.2.12",
              "target": "pin_project_lite"
            },
            {
              "id": "tokio 1.32.0",
              "target": "tokio"
            }
          ],
          "selects": {}
        },
        "edition": "2021",
        "version": "0.1.14"
      },
      "license": "MIT"
    },
    "tokio-util 0.7.8": {
      "name": "tokio-util",
      "version": "0.7.8",
      "repository": {
        "Http": {
          "url": "https://static.crates.io/crates/tokio-util/0.7.8/download",
          "sha256": "806fe8c2c87eccc8b3267cbae29ed3ab2d0bd37fca70ab622e46aaa9375ddb7d"
        }
      },
      "targets": [
        {
          "Library": {
            "crate_name": "tokio_util",
            "crate_root": "src/lib.rs",
            "srcs": [
              "**/*.rs"
            ]
          }
        }
      ],
      "library_target_name": "tokio_util",
      "common_attrs": {
        "compile_data_glob": [
          "**"
        ],
        "crate_features": {
          "common": [
            "codec",
            "default",
            "io",
            "tracing"
          ],
          "selects": {}
        },
        "deps": {
          "common": [
            {
              "id": "bytes 1.4.0",
              "target": "bytes"
            },
            {
              "id": "futures-core 0.3.28",
              "target": "futures_core"
            },
            {
              "id": "futures-sink 0.3.28",
              "target": "futures_sink"
            },
            {
              "id": "pin-project-lite 0.2.12",
              "target": "pin_project_lite"
            },
            {
              "id": "tokio 1.32.0",
              "target": "tokio"
            },
            {
              "id": "tracing 0.1.37",
              "target": "tracing"
            }
          ],
          "selects": {}
        },
        "edition": "2021",
        "version": "0.7.8"
      },
      "license": "MIT"
    },
    "toml 0.7.6": {
      "name": "toml",
      "version": "0.7.6",
      "repository": {
        "Http": {
          "url": "https://static.crates.io/crates/toml/0.7.6/download",
          "sha256": "c17e963a819c331dcacd7ab957d80bc2b9a9c1e71c804826d2f283dd65306542"
        }
      },
      "targets": [
        {
          "Library": {
            "crate_name": "toml",
            "crate_root": "src/lib.rs",
            "srcs": [
              "**/*.rs"
            ]
          }
        }
      ],
      "library_target_name": "toml",
      "common_attrs": {
        "compile_data_glob": [
          "**"
        ],
        "crate_features": {
          "common": [
            "default",
            "display",
            "parse"
          ],
          "selects": {}
        },
        "deps": {
          "common": [
            {
              "id": "serde 1.0.194",
              "target": "serde"
            },
            {
              "id": "serde_spanned 0.6.3",
              "target": "serde_spanned"
            },
            {
              "id": "toml_datetime 0.6.3",
              "target": "toml_datetime"
            },
            {
              "id": "toml_edit 0.19.14",
              "target": "toml_edit"
            }
          ],
          "selects": {}
        },
        "edition": "2021",
        "version": "0.7.6"
      },
      "license": "MIT OR Apache-2.0"
    },
    "toml_datetime 0.6.3": {
      "name": "toml_datetime",
      "version": "0.6.3",
      "repository": {
        "Http": {
          "url": "https://static.crates.io/crates/toml_datetime/0.6.3/download",
          "sha256": "7cda73e2f1397b1262d6dfdcef8aafae14d1de7748d66822d3bfeeb6d03e5e4b"
        }
      },
      "targets": [
        {
          "Library": {
            "crate_name": "toml_datetime",
            "crate_root": "src/lib.rs",
            "srcs": [
              "**/*.rs"
            ]
          }
        }
      ],
      "library_target_name": "toml_datetime",
      "common_attrs": {
        "compile_data_glob": [
          "**"
        ],
        "crate_features": {
          "common": [
            "serde"
          ],
          "selects": {}
        },
        "deps": {
          "common": [
            {
              "id": "serde 1.0.194",
              "target": "serde"
            }
          ],
          "selects": {}
        },
        "edition": "2021",
        "version": "0.6.3"
      },
      "license": "MIT OR Apache-2.0"
    },
    "toml_edit 0.19.14": {
      "name": "toml_edit",
      "version": "0.19.14",
      "repository": {
        "Http": {
          "url": "https://static.crates.io/crates/toml_edit/0.19.14/download",
          "sha256": "f8123f27e969974a3dfba720fdb560be359f57b44302d280ba72e76a74480e8a"
        }
      },
      "targets": [
        {
          "Library": {
            "crate_name": "toml_edit",
            "crate_root": "src/lib.rs",
            "srcs": [
              "**/*.rs"
            ]
          }
        }
      ],
      "library_target_name": "toml_edit",
      "common_attrs": {
        "compile_data_glob": [
          "**"
        ],
        "crate_features": {
          "common": [
            "default",
            "serde"
          ],
          "selects": {}
        },
        "deps": {
          "common": [
            {
              "id": "indexmap 2.0.0",
              "target": "indexmap"
            },
            {
              "id": "serde 1.0.194",
              "target": "serde"
            },
            {
              "id": "serde_spanned 0.6.3",
              "target": "serde_spanned"
            },
            {
              "id": "toml_datetime 0.6.3",
              "target": "toml_datetime"
            },
            {
              "id": "winnow 0.5.14",
              "target": "winnow"
            }
          ],
          "selects": {}
        },
        "edition": "2021",
        "version": "0.19.14"
      },
      "license": "MIT OR Apache-2.0"
    },
    "tower-service 0.3.2": {
      "name": "tower-service",
      "version": "0.3.2",
      "repository": {
        "Http": {
          "url": "https://static.crates.io/crates/tower-service/0.3.2/download",
          "sha256": "b6bc1c9ce2b5135ac7f93c72918fc37feb872bdc6a5533a8b85eb4b86bfdae52"
        }
      },
      "targets": [
        {
          "Library": {
            "crate_name": "tower_service",
            "crate_root": "src/lib.rs",
            "srcs": [
              "**/*.rs"
            ]
          }
        }
      ],
      "library_target_name": "tower_service",
      "common_attrs": {
        "compile_data_glob": [
          "**"
        ],
        "edition": "2018",
        "version": "0.3.2"
      },
      "license": "MIT"
    },
    "tracing 0.1.37": {
      "name": "tracing",
      "version": "0.1.37",
      "repository": {
        "Http": {
          "url": "https://static.crates.io/crates/tracing/0.1.37/download",
          "sha256": "8ce8c33a8d48bd45d624a6e523445fd21ec13d3653cd51f681abf67418f54eb8"
        }
      },
      "targets": [
        {
          "Library": {
            "crate_name": "tracing",
            "crate_root": "src/lib.rs",
            "srcs": [
              "**/*.rs"
            ]
          }
        }
      ],
      "library_target_name": "tracing",
      "common_attrs": {
        "compile_data_glob": [
          "**"
        ],
        "crate_features": {
          "common": [
            "std"
          ],
          "selects": {}
        },
        "deps": {
          "common": [
            {
              "id": "cfg-if 1.0.0",
              "target": "cfg_if"
            },
            {
              "id": "pin-project-lite 0.2.12",
              "target": "pin_project_lite"
            },
            {
              "id": "tracing-core 0.1.31",
              "target": "tracing_core"
            }
          ],
          "selects": {}
        },
        "edition": "2018",
        "proc_macro_deps": {
          "common": [
            {
              "id": "tracing-attributes 0.1.26",
              "target": "tracing_attributes"
            }
          ],
          "selects": {}
        },
        "version": "0.1.37"
      },
      "license": "MIT"
    },
    "tracing-attributes 0.1.26": {
      "name": "tracing-attributes",
      "version": "0.1.26",
      "repository": {
        "Http": {
          "url": "https://static.crates.io/crates/tracing-attributes/0.1.26/download",
          "sha256": "5f4f31f56159e98206da9efd823404b79b6ef3143b4a7ab76e67b1751b25a4ab"
        }
      },
      "targets": [
        {
          "ProcMacro": {
            "crate_name": "tracing_attributes",
            "crate_root": "src/lib.rs",
            "srcs": [
              "**/*.rs"
            ]
          }
        }
      ],
      "library_target_name": "tracing_attributes",
      "common_attrs": {
        "compile_data_glob": [
          "**"
        ],
        "deps": {
          "common": [
            {
              "id": "proc-macro2 1.0.74",
              "target": "proc_macro2"
            },
            {
              "id": "quote 1.0.35",
              "target": "quote"
            },
            {
              "id": "syn 2.0.46",
              "target": "syn"
            }
          ],
          "selects": {}
        },
        "edition": "2018",
        "version": "0.1.26"
      },
      "license": "MIT"
    },
    "tracing-core 0.1.31": {
      "name": "tracing-core",
      "version": "0.1.31",
      "repository": {
        "Http": {
          "url": "https://static.crates.io/crates/tracing-core/0.1.31/download",
          "sha256": "0955b8137a1df6f1a2e9a37d8a6656291ff0297c1a97c24e0d8425fe2312f79a"
        }
      },
      "targets": [
        {
          "Library": {
            "crate_name": "tracing_core",
            "crate_root": "src/lib.rs",
            "srcs": [
              "**/*.rs"
            ]
          }
        }
      ],
      "library_target_name": "tracing_core",
      "common_attrs": {
        "compile_data_glob": [
          "**"
        ],
        "crate_features": {
          "common": [
            "once_cell",
            "std"
          ],
          "selects": {}
        },
        "deps": {
          "common": [
            {
              "id": "once_cell 1.18.0",
              "target": "once_cell"
            }
          ],
          "selects": {
            "cfg(tracing_unstable)": [
              {
                "id": "valuable 0.1.0",
                "target": "valuable"
              }
            ]
          }
        },
        "edition": "2018",
        "version": "0.1.31"
      },
      "license": "MIT"
    },
    "tracing-log 0.1.3": {
      "name": "tracing-log",
      "version": "0.1.3",
      "repository": {
        "Http": {
          "url": "https://static.crates.io/crates/tracing-log/0.1.3/download",
          "sha256": "78ddad33d2d10b1ed7eb9d1f518a5674713876e97e5bb9b7345a7984fbb4f922"
        }
      },
      "targets": [
        {
          "Library": {
            "crate_name": "tracing_log",
            "crate_root": "src/lib.rs",
            "srcs": [
              "**/*.rs"
            ]
          }
        }
      ],
      "library_target_name": "tracing_log",
      "common_attrs": {
        "compile_data_glob": [
          "**"
        ],
        "deps": {
          "common": [
            {
              "id": "lazy_static 1.4.0",
              "target": "lazy_static"
            },
            {
              "id": "log 0.4.20",
              "target": "log"
            },
            {
              "id": "tracing-core 0.1.31",
              "target": "tracing_core"
            }
          ],
          "selects": {}
        },
        "edition": "2018",
        "version": "0.1.3"
      },
      "license": "MIT"
    },
    "tracing-subscriber 0.3.17": {
      "name": "tracing-subscriber",
      "version": "0.3.17",
      "repository": {
        "Http": {
          "url": "https://static.crates.io/crates/tracing-subscriber/0.3.17/download",
          "sha256": "30a651bc37f915e81f087d86e62a18eec5f79550c7faff886f7090b4ea757c77"
        }
      },
      "targets": [
        {
          "Library": {
            "crate_name": "tracing_subscriber",
            "crate_root": "src/lib.rs",
            "srcs": [
              "**/*.rs"
            ]
          }
        }
      ],
      "library_target_name": "tracing_subscriber",
      "common_attrs": {
        "compile_data_glob": [
          "**"
        ],
        "deps": {
          "common": [
            {
              "id": "matchers 0.1.0",
              "target": "matchers"
            },
            {
              "id": "nu-ansi-term 0.46.0",
              "target": "nu_ansi_term"
            },
            {
              "id": "once_cell 1.18.0",
              "target": "once_cell"
            },
            {
              "id": "regex 1.9.3",
              "target": "regex"
            },
            {
              "id": "sharded-slab 0.1.4",
              "target": "sharded_slab"
            },
            {
              "id": "smallvec 1.11.0",
              "target": "smallvec"
            },
            {
              "id": "thread_local 1.1.7",
              "target": "thread_local"
            },
            {
              "id": "tracing 0.1.37",
              "target": "tracing"
            },
            {
              "id": "tracing-core 0.1.31",
              "target": "tracing_core"
            },
            {
              "id": "tracing-log 0.1.3",
              "target": "tracing_log"
            }
          ],
          "selects": {}
        },
        "edition": "2018",
        "version": "0.3.17"
      },
      "license": "MIT"
    },
    "tree-sitter 0.20.10": {
      "name": "tree-sitter",
      "version": "0.20.10",
      "repository": {
        "Http": {
          "url": "https://static.crates.io/crates/tree-sitter/0.20.10/download",
          "sha256": "e747b1f9b7b931ed39a548c1fae149101497de3c1fc8d9e18c62c1a66c683d3d"
        }
      },
      "targets": [
        {
          "Library": {
            "crate_name": "tree_sitter",
            "crate_root": "binding_rust/lib.rs",
            "srcs": [
              "**/*.rs"
            ]
          }
        },
        {
          "BuildScript": {
            "crate_name": "build_script_build",
            "crate_root": "binding_rust/build.rs",
            "srcs": [
              "**/*.rs"
            ]
          }
        }
      ],
      "library_target_name": "tree_sitter",
      "common_attrs": {
        "compile_data_glob": [
          "**"
        ],
        "deps": {
          "common": [
            {
              "id": "regex 1.9.3",
              "target": "regex"
            },
            {
              "id": "tree-sitter 0.20.10",
              "target": "build_script_build"
            }
          ],
          "selects": {}
        },
        "edition": "2021",
        "version": "0.20.10"
      },
      "build_script_attrs": {
        "data_glob": [
          "**"
        ],
        "deps": {
          "common": [
            {
              "id": "cc 1.0.83",
              "target": "cc"
            }
          ],
          "selects": {}
        }
      },
      "license": "MIT"
    },
    "tree-sitter-all-languages 0.1.0": {
      "name": "tree-sitter-all-languages",
      "version": "0.1.0",
      "repository": null,
      "targets": [
        {
          "Library": {
            "crate_name": "tree_sitter_all_languages",
            "crate_root": "src/lib.rs",
            "srcs": [
              "**/*.rs"
            ]
          }
        }
      ],
      "library_target_name": "tree_sitter_all_languages",
      "common_attrs": {
        "compile_data_glob": [
          "**"
        ],
        "deps": {
          "common": [
            {
              "id": "tree-sitter 0.20.10",
              "target": "tree_sitter"
            },
            {
              "id": "tree-sitter-c 0.20.6",
              "target": "tree_sitter_c"
            },
            {
              "id": "tree-sitter-c-sharp 0.20.0",
              "target": "tree_sitter_c_sharp"
            },
            {
              "id": "tree-sitter-cpp 0.20.3",
              "target": "tree_sitter_cpp"
            },
            {
              "id": "tree-sitter-dart 0.0.1",
              "target": "tree_sitter_dart"
            },
            {
              "id": "tree-sitter-go 0.20.0",
              "target": "tree_sitter_go"
            },
            {
              "id": "tree-sitter-java 0.20.2",
              "target": "tree_sitter_java"
            },
            {
              "id": "tree-sitter-javascript 0.20.0",
              "target": "tree_sitter_javascript"
            },
            {
              "id": "tree-sitter-jsonnet 0.0.1",
              "target": "tree_sitter_jsonnet"
            },
            {
              "id": "tree-sitter-kotlin 0.2.11",
              "target": "tree_sitter_kotlin"
            },
            {
              "id": "tree-sitter-magik 0.0.1",
              "target": "tree_sitter_magik"
            },
            {
              "id": "tree-sitter-matlab 1.0.2",
              "target": "tree_sitter_matlab"
            },
            {
              "id": "tree-sitter-nickel 0.0.1",
              "target": "tree_sitter_nickel"
            },
            {
              "id": "tree-sitter-perl 0.0.1",
              "target": "tree_sitter_perl"
            },
            {
              "id": "tree-sitter-pkl 0.16.0",
              "target": "tree_sitter_pkl"
            },
            {
              "id": "tree-sitter-pod 0.0.1",
              "target": "tree_sitter_pod"
            },
            {
              "id": "tree-sitter-python 0.20.4",
              "target": "tree_sitter_python"
            },
            {
              "id": "tree-sitter-ruby 0.20.0",
              "target": "tree_sitter_ruby"
            },
            {
              "id": "tree-sitter-rust 0.20.4",
              "target": "tree_sitter_rust"
            },
            {
              "id": "tree-sitter-scala 0.20.2",
              "target": "tree_sitter_scala"
            },
            {
              "id": "tree-sitter-sql 0.0.2",
              "target": "tree_sitter_sql"
            },
            {
              "id": "tree-sitter-typescript 0.20.2",
              "target": "tree_sitter_typescript"
            },
            {
              "id": "tree-sitter-xlsg 0.0.1",
              "target": "tree_sitter_xlsg"
            },
            {
              "id": "tree-sitter-zig 0.0.1",
              "target": "tree_sitter_zig"
            }
          ],
          "selects": {}
        },
        "edition": "2021",
        "version": "0.1.0"
      },
      "license": null
    },
    "tree-sitter-c 0.20.6": {
      "name": "tree-sitter-c",
      "version": "0.20.6",
      "repository": {
        "Http": {
          "url": "https://static.crates.io/crates/tree-sitter-c/0.20.6/download",
          "sha256": "30b03bdf218020057abee831581a74bff8c298323d6c6cd1a70556430ded9f4b"
        }
      },
      "targets": [
        {
          "Library": {
            "crate_name": "tree_sitter_c",
            "crate_root": "bindings/rust/lib.rs",
            "srcs": [
              "**/*.rs"
            ]
          }
        },
        {
          "BuildScript": {
            "crate_name": "build_script_build",
            "crate_root": "bindings/rust/build.rs",
            "srcs": [
              "**/*.rs"
            ]
          }
        }
      ],
      "library_target_name": "tree_sitter_c",
      "common_attrs": {
        "compile_data_glob": [
          "**"
        ],
        "deps": {
          "common": [
            {
              "id": "tree-sitter 0.20.10",
              "target": "tree_sitter"
            },
            {
              "id": "tree-sitter-c 0.20.6",
              "target": "build_script_build"
            }
          ],
          "selects": {}
        },
        "edition": "2021",
        "version": "0.20.6"
      },
      "build_script_attrs": {
        "data_glob": [
          "**"
        ],
        "deps": {
          "common": [
            {
              "id": "cc 1.0.83",
              "target": "cc"
            }
          ],
          "selects": {}
        }
      },
      "license": "MIT"
    },
    "tree-sitter-c-sharp 0.20.0": {
      "name": "tree-sitter-c-sharp",
      "version": "0.20.0",
      "repository": {
        "Http": {
          "url": "https://static.crates.io/crates/tree-sitter-c-sharp/0.20.0/download",
          "sha256": "b9ab3dc608f34924fa9e10533a95f62dbc14b6de0ddd7107722eba66fe19ae31"
        }
      },
      "targets": [
        {
          "Library": {
            "crate_name": "tree_sitter_c_sharp",
            "crate_root": "bindings/rust/lib.rs",
            "srcs": [
              "**/*.rs"
            ]
          }
        },
        {
          "BuildScript": {
            "crate_name": "build_script_build",
            "crate_root": "bindings/rust/build.rs",
            "srcs": [
              "**/*.rs"
            ]
          }
        }
      ],
      "library_target_name": "tree_sitter_c_sharp",
      "common_attrs": {
        "compile_data_glob": [
          "**"
        ],
        "deps": {
          "common": [
            {
              "id": "tree-sitter 0.20.10",
              "target": "tree_sitter"
            },
            {
              "id": "tree-sitter-c-sharp 0.20.0",
              "target": "build_script_build"
            }
          ],
          "selects": {}
        },
        "edition": "2018",
        "version": "0.20.0"
      },
      "build_script_attrs": {
        "data_glob": [
          "**"
        ],
        "deps": {
          "common": [
            {
              "id": "cc 1.0.83",
              "target": "cc"
            }
          ],
          "selects": {}
        }
      },
      "license": "MIT"
    },
    "tree-sitter-cpp 0.20.3": {
      "name": "tree-sitter-cpp",
      "version": "0.20.3",
      "repository": {
        "Http": {
          "url": "https://static.crates.io/crates/tree-sitter-cpp/0.20.3/download",
          "sha256": "23b4b625f46a7370544b9cf0545532c26712ae49bfc02eb09825db358b9f79e1"
        }
      },
      "targets": [
        {
          "Library": {
            "crate_name": "tree_sitter_cpp",
            "crate_root": "bindings/rust/lib.rs",
            "srcs": [
              "**/*.rs"
            ]
          }
        },
        {
          "BuildScript": {
            "crate_name": "build_script_build",
            "crate_root": "bindings/rust/build.rs",
            "srcs": [
              "**/*.rs"
            ]
          }
        }
      ],
      "library_target_name": "tree_sitter_cpp",
      "common_attrs": {
        "compile_data_glob": [
          "**"
        ],
        "deps": {
          "common": [
            {
              "id": "tree-sitter 0.20.10",
              "target": "tree_sitter"
            },
            {
              "id": "tree-sitter-cpp 0.20.3",
              "target": "build_script_build"
            }
          ],
          "selects": {}
        },
        "edition": "2021",
        "version": "0.20.3"
      },
      "build_script_attrs": {
        "data_glob": [
          "**"
        ],
        "deps": {
          "common": [
            {
              "id": "cc 1.0.83",
              "target": "cc"
            }
          ],
          "selects": {}
        }
      },
      "license": "MIT"
    },
    "tree-sitter-dart 0.0.1": {
      "name": "tree-sitter-dart",
      "version": "0.0.1",
      "repository": {
        "Git": {
          "remote": "https://github.com/UserNobody14/tree-sitter-dart",
          "commitish": {
            "Rev": "923fbe0d3e62340ea78422551166ce946bc05222"
          }
        }
      },
      "targets": [
        {
          "Library": {
            "crate_name": "tree_sitter_dart",
            "crate_root": "bindings/rust/lib.rs",
            "srcs": [
              "**/*.rs"
            ]
          }
        },
        {
          "BuildScript": {
            "crate_name": "build_script_build",
            "crate_root": "bindings/rust/build.rs",
            "srcs": [
              "**/*.rs"
            ]
          }
        }
      ],
      "library_target_name": "tree_sitter_dart",
      "common_attrs": {
        "compile_data_glob": [
          "**"
        ],
        "deps": {
          "common": [
            {
              "id": "tree-sitter 0.20.10",
              "target": "tree_sitter"
            },
            {
              "id": "tree-sitter-dart 0.0.1",
              "target": "build_script_build"
            }
          ],
          "selects": {}
        },
        "edition": "2018",
        "version": "0.0.1"
      },
      "build_script_attrs": {
        "data_glob": [
          "**"
        ],
        "deps": {
          "common": [
            {
              "id": "cc 1.0.83",
              "target": "cc"
            }
          ],
          "selects": {}
        }
      },
      "license": "MIT"
    },
    "tree-sitter-go 0.20.0": {
      "name": "tree-sitter-go",
      "version": "0.20.0",
      "repository": {
        "Http": {
          "url": "https://static.crates.io/crates/tree-sitter-go/0.20.0/download",
          "sha256": "1ad6d11f19441b961af2fda7f12f5d0dac325f6d6de83836a1d3750018cc5114"
        }
      },
      "targets": [
        {
          "Library": {
            "crate_name": "tree_sitter_go",
            "crate_root": "bindings/rust/lib.rs",
            "srcs": [
              "**/*.rs"
            ]
          }
        },
        {
          "BuildScript": {
            "crate_name": "build_script_build",
            "crate_root": "bindings/rust/build.rs",
            "srcs": [
              "**/*.rs"
            ]
          }
        }
      ],
      "library_target_name": "tree_sitter_go",
      "common_attrs": {
        "compile_data_glob": [
          "**"
        ],
        "deps": {
          "common": [
            {
              "id": "tree-sitter 0.20.10",
              "target": "tree_sitter"
            },
            {
              "id": "tree-sitter-go 0.20.0",
              "target": "build_script_build"
            }
          ],
          "selects": {}
        },
        "edition": "2018",
        "version": "0.20.0"
      },
      "build_script_attrs": {
        "data_glob": [
          "**"
        ],
        "deps": {
          "common": [
            {
              "id": "cc 1.0.83",
              "target": "cc"
            }
          ],
          "selects": {}
        }
      },
      "license": "MIT"
    },
    "tree-sitter-highlight 0.20.1": {
      "name": "tree-sitter-highlight",
      "version": "0.20.1",
      "repository": {
        "Http": {
          "url": "https://static.crates.io/crates/tree-sitter-highlight/0.20.1/download",
          "sha256": "042342584c5a7a0b833d9fc4e2bdab3f9868ddc6c4b339a1e01451c6720868bc"
        }
      },
      "targets": [
        {
          "Library": {
            "crate_name": "tree_sitter_highlight",
            "crate_root": "src/lib.rs",
            "srcs": [
              "**/*.rs"
            ]
          }
        }
      ],
      "library_target_name": "tree_sitter_highlight",
      "common_attrs": {
        "compile_data_glob": [
          "**"
        ],
        "deps": {
          "common": [
            {
              "id": "regex 1.9.3",
              "target": "regex"
            },
            {
              "id": "thiserror 1.0.47",
              "target": "thiserror"
            },
            {
              "id": "tree-sitter 0.20.10",
              "target": "tree_sitter"
            }
          ],
          "selects": {}
        },
        "edition": "2018",
        "version": "0.20.1"
      },
      "license": "MIT"
    },
    "tree-sitter-java 0.20.2": {
      "name": "tree-sitter-java",
      "version": "0.20.2",
      "repository": {
        "Http": {
          "url": "https://static.crates.io/crates/tree-sitter-java/0.20.2/download",
          "sha256": "2adc5696bf5abf761081d7457d2bb82d0e3b28964f4214f63fd7e720ef462653"
        }
      },
      "targets": [
        {
          "Library": {
            "crate_name": "tree_sitter_java",
            "crate_root": "bindings/rust/lib.rs",
            "srcs": [
              "**/*.rs"
            ]
          }
        },
        {
          "BuildScript": {
            "crate_name": "build_script_build",
            "crate_root": "bindings/rust/build.rs",
            "srcs": [
              "**/*.rs"
            ]
          }
        }
      ],
      "library_target_name": "tree_sitter_java",
      "common_attrs": {
        "compile_data_glob": [
          "**"
        ],
        "deps": {
          "common": [
            {
              "id": "tree-sitter 0.20.10",
              "target": "tree_sitter"
            },
            {
              "id": "tree-sitter-java 0.20.2",
              "target": "build_script_build"
            }
          ],
          "selects": {}
        },
        "edition": "2018",
        "version": "0.20.2"
      },
      "build_script_attrs": {
        "data_glob": [
          "**"
        ],
        "deps": {
          "common": [
            {
              "id": "cc 1.0.83",
              "target": "cc"
            }
          ],
          "selects": {}
        }
      },
      "license": "MIT"
    },
    "tree-sitter-javascript 0.20.0": {
      "name": "tree-sitter-javascript",
      "version": "0.20.0",
      "repository": {
        "Http": {
          "url": "https://static.crates.io/crates/tree-sitter-javascript/0.20.0/download",
          "sha256": "2490fab08630b2c8943c320f7b63473cbf65511c8d83aec551beb9b4375906ed"
        }
      },
      "targets": [
        {
          "Library": {
            "crate_name": "tree_sitter_javascript",
            "crate_root": "bindings/rust/lib.rs",
            "srcs": [
              "**/*.rs"
            ]
          }
        },
        {
          "BuildScript": {
            "crate_name": "build_script_build",
            "crate_root": "bindings/rust/build.rs",
            "srcs": [
              "**/*.rs"
            ]
          }
        }
      ],
      "library_target_name": "tree_sitter_javascript",
      "common_attrs": {
        "compile_data_glob": [
          "**"
        ],
        "deps": {
          "common": [
            {
              "id": "tree-sitter 0.20.10",
              "target": "tree_sitter"
            },
            {
              "id": "tree-sitter-javascript 0.20.0",
              "target": "build_script_build"
            }
          ],
          "selects": {}
        },
        "edition": "2018",
        "version": "0.20.0"
      },
      "build_script_attrs": {
        "data_glob": [
          "**"
        ],
        "deps": {
          "common": [
            {
              "id": "cc 1.0.83",
              "target": "cc"
            }
          ],
          "selects": {}
        }
      },
      "license": "MIT"
    },
    "tree-sitter-jsonnet 0.0.1": {
      "name": "tree-sitter-jsonnet",
      "version": "0.0.1",
      "repository": {
        "Git": {
          "remote": "https://github.com/sourcegraph/tree-sitter-jsonnet",
          "commitish": {
            "Rev": "009e6f06266f46ae07077dd6c8026ded56ab7dd8"
          }
        }
      },
      "targets": [
        {
          "Library": {
            "crate_name": "tree_sitter_jsonnet",
            "crate_root": "bindings/rust/lib.rs",
            "srcs": [
              "**/*.rs"
            ]
          }
        },
        {
          "BuildScript": {
            "crate_name": "build_script_build",
            "crate_root": "bindings/rust/build.rs",
            "srcs": [
              "**/*.rs"
            ]
          }
        }
      ],
      "library_target_name": "tree_sitter_jsonnet",
      "common_attrs": {
        "compile_data_glob": [
          "**"
        ],
        "deps": {
          "common": [
            {
              "id": "tree-sitter 0.20.10",
              "target": "tree_sitter"
            },
            {
              "id": "tree-sitter-jsonnet 0.0.1",
              "target": "build_script_build"
            }
          ],
          "selects": {}
        },
        "edition": "2018",
        "version": "0.0.1"
      },
      "build_script_attrs": {
        "data_glob": [
          "**"
        ],
        "deps": {
          "common": [
            {
              "id": "cc 1.0.83",
              "target": "cc"
            }
          ],
          "selects": {}
        }
      },
      "license": "MIT"
    },
    "tree-sitter-kotlin 0.2.11": {
      "name": "tree-sitter-kotlin",
      "version": "0.2.11",
      "repository": {
        "Git": {
          "remote": "https://github.com/fwcd/tree-sitter-kotlin",
          "commitish": {
            "Rev": "100d79fd96b56a1b99099a8d2f3c114b8687acfb"
          }
        }
      },
      "targets": [
        {
          "Library": {
            "crate_name": "tree_sitter_kotlin",
            "crate_root": "bindings/rust/lib.rs",
            "srcs": [
              "**/*.rs"
            ]
          }
        },
        {
          "BuildScript": {
            "crate_name": "build_script_build",
            "crate_root": "bindings/rust/build.rs",
            "srcs": [
              "**/*.rs"
            ]
          }
        }
      ],
      "library_target_name": "tree_sitter_kotlin",
      "common_attrs": {
        "compile_data_glob": [
          "**"
        ],
        "deps": {
          "common": [
            {
              "id": "tree-sitter 0.20.10",
              "target": "tree_sitter"
            },
            {
              "id": "tree-sitter-kotlin 0.2.11",
              "target": "build_script_build"
            }
          ],
          "selects": {}
        },
        "edition": "2018",
        "version": "0.2.11"
      },
      "build_script_attrs": {
        "data_glob": [
          "**"
        ],
        "deps": {
          "common": [
            {
              "id": "cc 1.0.83",
              "target": "cc"
            }
          ],
          "selects": {}
        }
      },
      "license": "MIT"
    },
    "tree-sitter-magik 0.0.1": {
      "name": "tree-sitter-magik",
      "version": "0.0.1",
      "repository": {
        "Git": {
          "remote": "https://github.com/sourcegraph/tree-sitter-magik",
          "commitish": {
            "Rev": "1a63bf46ff8896f7373637ad357a690522976623"
          }
        }
      },
      "targets": [
        {
          "Library": {
            "crate_name": "tree_sitter_magik",
            "crate_root": "bindings/rust/lib.rs",
            "srcs": [
              "**/*.rs"
            ]
          }
        },
        {
          "BuildScript": {
            "crate_name": "build_script_build",
            "crate_root": "bindings/rust/build.rs",
            "srcs": [
              "**/*.rs"
            ]
          }
        }
      ],
      "library_target_name": "tree_sitter_magik",
      "common_attrs": {
        "compile_data_glob": [
          "**"
        ],
        "deps": {
          "common": [
            {
              "id": "tree-sitter 0.20.10",
              "target": "tree_sitter"
            },
            {
              "id": "tree-sitter-magik 0.0.1",
              "target": "build_script_build"
            }
          ],
          "selects": {}
        },
        "edition": "2018",
        "version": "0.0.1"
      },
      "build_script_attrs": {
        "data_glob": [
          "**"
        ],
        "deps": {
          "common": [
            {
              "id": "cc 1.0.83",
              "target": "cc"
            }
          ],
          "selects": {}
        }
      },
      "license": "MIT"
    },
    "tree-sitter-matlab 1.0.2": {
      "name": "tree-sitter-matlab",
      "version": "1.0.2",
      "repository": {
        "Git": {
          "remote": "https://github.com/acristoffers/tree-sitter-matlab",
          "commitish": {
            "Rev": "6071891a8c39600203eba20513666cf93b4d650a"
          }
        }
      },
      "targets": [
        {
          "Library": {
            "crate_name": "tree_sitter_matlab",
            "crate_root": "bindings/rust/lib.rs",
            "srcs": [
              "**/*.rs"
            ]
          }
        },
        {
          "BuildScript": {
            "crate_name": "build_script_build",
            "crate_root": "bindings/rust/build.rs",
            "srcs": [
              "**/*.rs"
            ]
          }
        }
      ],
      "library_target_name": "tree_sitter_matlab",
      "common_attrs": {
        "compile_data_glob": [
          "**"
        ],
        "deps": {
          "common": [
            {
              "id": "tree-sitter 0.20.10",
              "target": "tree_sitter"
            },
            {
              "id": "tree-sitter-matlab 1.0.2",
              "target": "build_script_build"
            }
          ],
          "selects": {}
        },
        "edition": "2018",
        "version": "1.0.2"
      },
      "build_script_attrs": {
        "data_glob": [
          "**"
        ],
        "deps": {
          "common": [
            {
              "id": "cc 1.0.83",
              "target": "cc"
            }
          ],
          "selects": {}
        }
      },
      "license": "MIT"
    },
    "tree-sitter-nickel 0.0.1": {
      "name": "tree-sitter-nickel",
      "version": "0.0.1",
      "repository": {
        "Git": {
          "remote": "https://github.com/nickel-lang/tree-sitter-nickel",
          "commitish": {
            "Rev": "d6c7eeb751038f934b5b1aa7ff236376d0235c56"
          }
        }
      },
      "targets": [
        {
          "Library": {
            "crate_name": "tree_sitter_nickel",
            "crate_root": "bindings/rust/lib.rs",
            "srcs": [
              "**/*.rs"
            ]
          }
        },
        {
          "BuildScript": {
            "crate_name": "build_script_build",
            "crate_root": "bindings/rust/build.rs",
            "srcs": [
              "**/*.rs"
            ]
          }
        }
      ],
      "library_target_name": "tree_sitter_nickel",
      "common_attrs": {
        "compile_data_glob": [
          "**"
        ],
        "deps": {
          "common": [
            {
              "id": "tree-sitter 0.20.10",
              "target": "tree_sitter"
            },
            {
              "id": "tree-sitter-nickel 0.0.1",
              "target": "build_script_build"
            }
          ],
          "selects": {}
        },
        "edition": "2018",
        "version": "0.0.1"
      },
      "build_script_attrs": {
        "data_glob": [
          "**"
        ],
        "deps": {
          "common": [
            {
              "id": "cc 1.0.83",
              "target": "cc"
            }
          ],
          "selects": {}
        }
      },
      "license": "MIT"
    },
    "tree-sitter-perl 0.0.1": {
      "name": "tree-sitter-perl",
      "version": "0.0.1",
      "repository": {
        "Git": {
          "remote": "https://github.com/sourcegraph/tree-sitter-perl",
          "commitish": {
            "Rev": "e1b4844afd17b7dc019a436b1ac890568d79a1f2"
          }
        }
      },
      "targets": [
        {
          "Library": {
            "crate_name": "tree_sitter_perl",
            "crate_root": "bindings/rust/lib.rs",
            "srcs": [
              "**/*.rs"
            ]
          }
        },
        {
          "BuildScript": {
            "crate_name": "build_script_build",
            "crate_root": "bindings/rust/build.rs",
            "srcs": [
              "**/*.rs"
            ]
          }
        }
      ],
      "library_target_name": "tree_sitter_perl",
      "common_attrs": {
        "compile_data_glob": [
          "**"
        ],
        "deps": {
          "common": [
            {
              "id": "tree-sitter 0.20.10",
              "target": "tree_sitter"
            },
            {
              "id": "tree-sitter-perl 0.0.1",
              "target": "build_script_build"
            }
          ],
          "selects": {}
        },
        "edition": "2018",
        "version": "0.0.1"
      },
      "build_script_attrs": {
        "data_glob": [
          "**"
        ],
        "deps": {
          "common": [
            {
              "id": "cc 1.0.83",
              "target": "cc"
            }
          ],
          "selects": {}
        }
      },
      "license": "MIT"
    },
    "tree-sitter-pkl 0.16.0": {
      "name": "tree-sitter-pkl",
      "version": "0.16.0",
      "repository": {
        "Git": {
          "remote": "https://github.com/apple/tree-sitter-pkl",
          "commitish": {
            "Rev": "b79c8c4d2419e82324d9aca31e9de47ed8304f1f"
          }
        }
      },
      "targets": [
        {
          "Library": {
            "crate_name": "tree_sitter_pkl",
            "crate_root": "bindings/rust/lib.rs",
            "srcs": [
              "**/*.rs"
            ]
          }
        },
        {
          "BuildScript": {
            "crate_name": "build_script_build",
            "crate_root": "bindings/rust/build.rs",
            "srcs": [
              "**/*.rs"
            ]
          }
        }
      ],
      "library_target_name": "tree_sitter_pkl",
      "common_attrs": {
        "compile_data_glob": [
          "**"
        ],
        "deps": {
          "common": [
            {
              "id": "tree-sitter 0.20.10",
              "target": "tree_sitter"
            },
            {
              "id": "tree-sitter-pkl 0.16.0",
              "target": "build_script_build"
            }
          ],
          "selects": {}
        },
        "edition": "2018",
        "version": "0.16.0"
      },
      "build_script_attrs": {
        "data_glob": [
          "**"
        ],
        "deps": {
          "common": [
            {
              "id": "cc 1.0.83",
              "target": "cc"
            }
          ],
          "selects": {}
        }
      },
      "license": "Apache-2.0"
    },
    "tree-sitter-pod 0.0.1": {
      "name": "tree-sitter-pod",
      "version": "0.0.1",
      "repository": {
        "Git": {
          "remote": "https://github.com/sourcegraph/tree-sitter-pod",
          "commitish": {
            "Rev": "f422a0dca6847c692e811f06fd92c6a75d647222"
          }
        }
      },
      "targets": [
        {
          "Library": {
            "crate_name": "tree_sitter_pod",
            "crate_root": "bindings/rust/lib.rs",
            "srcs": [
              "**/*.rs"
            ]
          }
        },
        {
          "BuildScript": {
            "crate_name": "build_script_build",
            "crate_root": "bindings/rust/build.rs",
            "srcs": [
              "**/*.rs"
            ]
          }
        }
      ],
      "library_target_name": "tree_sitter_pod",
      "common_attrs": {
        "compile_data_glob": [
          "**"
        ],
        "deps": {
          "common": [
            {
              "id": "tree-sitter 0.20.10",
              "target": "tree_sitter"
            },
            {
              "id": "tree-sitter-pod 0.0.1",
              "target": "build_script_build"
            }
          ],
          "selects": {}
        },
        "edition": "2018",
        "version": "0.0.1"
      },
      "build_script_attrs": {
        "data_glob": [
          "**"
        ],
        "deps": {
          "common": [
            {
              "id": "cc 1.0.83",
              "target": "cc"
            }
          ],
          "selects": {}
        }
      },
      "license": "MIT"
    },
    "tree-sitter-python 0.20.4": {
      "name": "tree-sitter-python",
      "version": "0.20.4",
      "repository": {
        "Http": {
          "url": "https://static.crates.io/crates/tree-sitter-python/0.20.4/download",
          "sha256": "e6c93b1b1fbd0d399db3445f51fd3058e43d0b4dcff62ddbdb46e66550978aa5"
        }
      },
      "targets": [
        {
          "Library": {
            "crate_name": "tree_sitter_python",
            "crate_root": "bindings/rust/lib.rs",
            "srcs": [
              "**/*.rs"
            ]
          }
        },
        {
          "BuildScript": {
            "crate_name": "build_script_build",
            "crate_root": "bindings/rust/build.rs",
            "srcs": [
              "**/*.rs"
            ]
          }
        }
      ],
      "library_target_name": "tree_sitter_python",
      "common_attrs": {
        "compile_data_glob": [
          "**"
        ],
        "deps": {
          "common": [
            {
              "id": "tree-sitter 0.20.10",
              "target": "tree_sitter"
            },
            {
              "id": "tree-sitter-python 0.20.4",
              "target": "build_script_build"
            }
          ],
          "selects": {}
        },
        "edition": "2021",
        "version": "0.20.4"
      },
      "build_script_attrs": {
        "data_glob": [
          "**"
        ],
        "deps": {
          "common": [
            {
              "id": "cc 1.0.83",
              "target": "cc"
            }
          ],
          "selects": {}
        }
      },
      "license": "MIT"
    },
    "tree-sitter-ruby 0.20.0": {
      "name": "tree-sitter-ruby",
      "version": "0.20.0",
      "repository": {
        "Http": {
          "url": "https://static.crates.io/crates/tree-sitter-ruby/0.20.0/download",
          "sha256": "0ac30cbb1560363ae76e1ccde543d6d99087421e228cc47afcec004b86bb711a"
        }
      },
      "targets": [
        {
          "Library": {
            "crate_name": "tree_sitter_ruby",
            "crate_root": "bindings/rust/lib.rs",
            "srcs": [
              "**/*.rs"
            ]
          }
        },
        {
          "BuildScript": {
            "crate_name": "build_script_build",
            "crate_root": "bindings/rust/build.rs",
            "srcs": [
              "**/*.rs"
            ]
          }
        }
      ],
      "library_target_name": "tree_sitter_ruby",
      "common_attrs": {
        "compile_data_glob": [
          "**"
        ],
        "deps": {
          "common": [
            {
              "id": "tree-sitter 0.20.10",
              "target": "tree_sitter"
            },
            {
              "id": "tree-sitter-ruby 0.20.0",
              "target": "build_script_build"
            }
          ],
          "selects": {}
        },
        "edition": "2018",
        "version": "0.20.0"
      },
      "build_script_attrs": {
        "data_glob": [
          "**"
        ],
        "deps": {
          "common": [
            {
              "id": "cc 1.0.83",
              "target": "cc"
            }
          ],
          "selects": {}
        }
      },
      "license": "MIT"
    },
    "tree-sitter-rust 0.20.4": {
      "name": "tree-sitter-rust",
      "version": "0.20.4",
      "repository": {
        "Http": {
          "url": "https://static.crates.io/crates/tree-sitter-rust/0.20.4/download",
          "sha256": "b0832309b0b2b6d33760ce5c0e818cb47e1d72b468516bfe4134408926fa7594"
        }
      },
      "targets": [
        {
          "Library": {
            "crate_name": "tree_sitter_rust",
            "crate_root": "bindings/rust/lib.rs",
            "srcs": [
              "**/*.rs"
            ]
          }
        },
        {
          "BuildScript": {
            "crate_name": "build_script_build",
            "crate_root": "bindings/rust/build.rs",
            "srcs": [
              "**/*.rs"
            ]
          }
        }
      ],
      "library_target_name": "tree_sitter_rust",
      "common_attrs": {
        "compile_data_glob": [
          "**"
        ],
        "deps": {
          "common": [
            {
              "id": "tree-sitter 0.20.10",
              "target": "tree_sitter"
            },
            {
              "id": "tree-sitter-rust 0.20.4",
              "target": "build_script_build"
            }
          ],
          "selects": {}
        },
        "edition": "2021",
        "version": "0.20.4"
      },
      "build_script_attrs": {
        "data_glob": [
          "**"
        ],
        "deps": {
          "common": [
            {
              "id": "cc 1.0.83",
              "target": "cc"
            }
          ],
          "selects": {}
        }
      },
      "license": "MIT"
    },
    "tree-sitter-scala 0.20.2": {
      "name": "tree-sitter-scala",
      "version": "0.20.2",
      "repository": {
        "Http": {
          "url": "https://static.crates.io/crates/tree-sitter-scala/0.20.2/download",
          "sha256": "93df43ab4f2b3299fe97e73eb9b946bbca453b402bea8debf1fa69ab4e28412b"
        }
      },
      "targets": [
        {
          "Library": {
            "crate_name": "tree_sitter_scala",
            "crate_root": "bindings/rust/lib.rs",
            "srcs": [
              "**/*.rs"
            ]
          }
        },
        {
          "BuildScript": {
            "crate_name": "build_script_build",
            "crate_root": "bindings/rust/build.rs",
            "srcs": [
              "**/*.rs"
            ]
          }
        }
      ],
      "library_target_name": "tree_sitter_scala",
      "common_attrs": {
        "compile_data_glob": [
          "**"
        ],
        "deps": {
          "common": [
            {
              "id": "tree-sitter 0.20.10",
              "target": "tree_sitter"
            },
            {
              "id": "tree-sitter-scala 0.20.2",
              "target": "build_script_build"
            }
          ],
          "selects": {}
        },
        "edition": "2018",
        "version": "0.20.2"
      },
      "build_script_attrs": {
        "data_glob": [
          "**"
        ],
        "deps": {
          "common": [
            {
              "id": "cc 1.0.83",
              "target": "cc"
            }
          ],
          "selects": {}
        }
      },
      "license": "MIT"
    },
    "tree-sitter-sql 0.0.2": {
      "name": "tree-sitter-sql",
      "version": "0.0.2",
      "repository": {
        "Git": {
          "remote": "https://github.com/sourcegraph/tree-sitter-sql",
          "commitish": {
            "Rev": "6ea62b8d33c9e39f6de8a398a6885d1873ed7e91"
          }
        }
      },
      "targets": [
        {
          "Library": {
            "crate_name": "tree_sitter_sql",
            "crate_root": "bindings/rust/lib.rs",
            "srcs": [
              "**/*.rs"
            ]
          }
        },
        {
          "BuildScript": {
            "crate_name": "build_script_build",
            "crate_root": "bindings/rust/build.rs",
            "srcs": [
              "**/*.rs"
            ]
          }
        }
      ],
      "library_target_name": "tree_sitter_sql",
      "common_attrs": {
        "compile_data_glob": [
          "**"
        ],
        "deps": {
          "common": [
            {
              "id": "tree-sitter 0.20.10",
              "target": "tree_sitter"
            },
            {
              "id": "tree-sitter-sql 0.0.2",
              "target": "build_script_build"
            }
          ],
          "selects": {}
        },
        "edition": "2018",
        "version": "0.0.2"
      },
      "build_script_attrs": {
        "data_glob": [
          "**"
        ],
        "deps": {
          "common": [
            {
              "id": "cc 1.0.83",
              "target": "cc"
            }
          ],
          "selects": {}
        }
      },
      "license": "MIT"
    },
    "tree-sitter-typescript 0.20.2": {
      "name": "tree-sitter-typescript",
      "version": "0.20.2",
      "repository": {
        "Http": {
          "url": "https://static.crates.io/crates/tree-sitter-typescript/0.20.2/download",
          "sha256": "079c695c32d39ad089101c66393aeaca30e967fba3486a91f573d2f0e12d290a"
        }
      },
      "targets": [
        {
          "Library": {
            "crate_name": "tree_sitter_typescript",
            "crate_root": "bindings/rust/lib.rs",
            "srcs": [
              "**/*.rs"
            ]
          }
        },
        {
          "BuildScript": {
            "crate_name": "build_script_build",
            "crate_root": "bindings/rust/build.rs",
            "srcs": [
              "**/*.rs"
            ]
          }
        }
      ],
      "library_target_name": "tree_sitter_typescript",
      "common_attrs": {
        "compile_data_glob": [
          "**"
        ],
        "deps": {
          "common": [
            {
              "id": "tree-sitter 0.20.10",
              "target": "tree_sitter"
            },
            {
              "id": "tree-sitter-typescript 0.20.2",
              "target": "build_script_build"
            }
          ],
          "selects": {}
        },
        "edition": "2018",
        "version": "0.20.2"
      },
      "build_script_attrs": {
        "data_glob": [
          "**"
        ],
        "deps": {
          "common": [
            {
              "id": "cc 1.0.83",
              "target": "cc"
            }
          ],
          "selects": {}
        }
      },
      "license": "MIT"
    },
    "tree-sitter-xlsg 0.0.1": {
      "name": "tree-sitter-xlsg",
      "version": "0.0.1",
      "repository": {
        "Git": {
          "remote": "https://github.com/sourcegraph/tree-sitter-xlsg",
          "commitish": {
            "Rev": "d956b54ea151b12f19c945f7be421c3dcd3a77ba"
          }
        }
      },
      "targets": [
        {
          "Library": {
            "crate_name": "tree_sitter_xlsg",
            "crate_root": "bindings/rust/lib.rs",
            "srcs": [
              "**/*.rs"
            ]
          }
        },
        {
          "BuildScript": {
            "crate_name": "build_script_build",
            "crate_root": "bindings/rust/build.rs",
            "srcs": [
              "**/*.rs"
            ]
          }
        }
      ],
      "library_target_name": "tree_sitter_xlsg",
      "common_attrs": {
        "compile_data_glob": [
          "**"
        ],
        "deps": {
          "common": [
            {
              "id": "tree-sitter 0.20.10",
              "target": "tree_sitter"
            },
            {
              "id": "tree-sitter-xlsg 0.0.1",
              "target": "build_script_build"
            }
          ],
          "selects": {}
        },
        "edition": "2018",
        "version": "0.0.1"
      },
      "build_script_attrs": {
        "data_glob": [
          "**"
        ],
        "deps": {
          "common": [
            {
              "id": "cc 1.0.83",
              "target": "cc"
            }
          ],
          "selects": {}
        }
      },
      "license": "MIT"
    },
    "tree-sitter-zig 0.0.1": {
      "name": "tree-sitter-zig",
      "version": "0.0.1",
      "repository": {
        "Git": {
          "remote": "https://github.com/maxxnino/tree-sitter-zig",
          "commitish": {
            "Rev": "2c7b6308d906d7aec4b3e1fafaaeca447a8a2c2f"
          }
        }
      },
      "targets": [
        {
          "Library": {
            "crate_name": "tree_sitter_zig",
            "crate_root": "bindings/rust/lib.rs",
            "srcs": [
              "**/*.rs"
            ]
          }
        },
        {
          "BuildScript": {
            "crate_name": "build_script_build",
            "crate_root": "bindings/rust/build.rs",
            "srcs": [
              "**/*.rs"
            ]
          }
        }
      ],
      "library_target_name": "tree_sitter_zig",
      "common_attrs": {
        "compile_data_glob": [
          "**"
        ],
        "deps": {
          "common": [
            {
              "id": "tree-sitter 0.20.10",
              "target": "tree_sitter"
            },
            {
              "id": "tree-sitter-zig 0.0.1",
              "target": "build_script_build"
            }
          ],
          "selects": {}
        },
        "edition": "2018",
        "version": "0.0.1"
      },
      "build_script_attrs": {
        "data_glob": [
          "**"
        ],
        "deps": {
          "common": [
            {
              "id": "cc 1.0.83",
              "target": "cc"
            }
          ],
          "selects": {}
        }
      },
      "license": "MIT"
    },
    "try-lock 0.2.4": {
      "name": "try-lock",
      "version": "0.2.4",
      "repository": {
        "Http": {
          "url": "https://static.crates.io/crates/try-lock/0.2.4/download",
          "sha256": "3528ecfd12c466c6f163363caf2d02a71161dd5e1cc6ae7b34207ea2d42d81ed"
        }
      },
      "targets": [
        {
          "Library": {
            "crate_name": "try_lock",
            "crate_root": "src/lib.rs",
            "srcs": [
              "**/*.rs"
            ]
          }
        }
      ],
      "library_target_name": "try_lock",
      "common_attrs": {
        "compile_data_glob": [
          "**"
        ],
        "edition": "2015",
        "version": "0.2.4"
      },
      "license": "MIT"
    },
    "ubyte 0.10.3": {
      "name": "ubyte",
      "version": "0.10.3",
      "repository": {
        "Http": {
          "url": "https://static.crates.io/crates/ubyte/0.10.3/download",
          "sha256": "c81f0dae7d286ad0d9366d7679a77934cfc3cf3a8d67e82669794412b2368fe6"
        }
      },
      "targets": [
        {
          "Library": {
            "crate_name": "ubyte",
            "crate_root": "src/lib.rs",
            "srcs": [
              "**/*.rs"
            ]
          }
        }
      ],
      "library_target_name": "ubyte",
      "common_attrs": {
        "compile_data_glob": [
          "**"
        ],
        "crate_features": {
          "common": [
            "default",
            "serde"
          ],
          "selects": {}
        },
        "deps": {
          "common": [
            {
              "id": "serde 1.0.194",
              "target": "serde"
            }
          ],
          "selects": {}
        },
        "edition": "2018",
        "version": "0.10.3"
      },
      "license": "MIT OR Apache-2.0"
    },
    "uncased 0.9.9": {
      "name": "uncased",
      "version": "0.9.9",
      "repository": {
        "Http": {
          "url": "https://static.crates.io/crates/uncased/0.9.9/download",
          "sha256": "9b9bc53168a4be7402ab86c3aad243a84dd7381d09be0eddc81280c1da95ca68"
        }
      },
      "targets": [
        {
          "Library": {
            "crate_name": "uncased",
            "crate_root": "src/lib.rs",
            "srcs": [
              "**/*.rs"
            ]
          }
        },
        {
          "BuildScript": {
            "crate_name": "build_script_build",
            "crate_root": "build.rs",
            "srcs": [
              "**/*.rs"
            ]
          }
        }
      ],
      "library_target_name": "uncased",
      "common_attrs": {
        "compile_data_glob": [
          "**"
        ],
        "crate_features": {
          "common": [
            "alloc",
            "default",
            "serde",
            "with-serde-alloc"
          ],
          "selects": {}
        },
        "deps": {
          "common": [
            {
              "id": "serde 1.0.194",
              "target": "serde"
            },
            {
              "id": "uncased 0.9.9",
              "target": "build_script_build"
            }
          ],
          "selects": {}
        },
        "edition": "2018",
        "version": "0.9.9"
      },
      "build_script_attrs": {
        "data_glob": [
          "**"
        ],
        "deps": {
          "common": [
            {
              "id": "version_check 0.9.4",
              "target": "version_check"
            }
          ],
          "selects": {}
        }
      },
      "license": "MIT OR Apache-2.0"
    },
    "unicode-ident 1.0.11": {
      "name": "unicode-ident",
      "version": "1.0.11",
      "repository": {
        "Http": {
          "url": "https://static.crates.io/crates/unicode-ident/1.0.11/download",
          "sha256": "301abaae475aa91687eb82514b328ab47a211a533026cb25fc3e519b86adfc3c"
        }
      },
      "targets": [
        {
          "Library": {
            "crate_name": "unicode_ident",
            "crate_root": "src/lib.rs",
            "srcs": [
              "**/*.rs"
            ]
          }
        }
      ],
      "library_target_name": "unicode_ident",
      "common_attrs": {
        "compile_data_glob": [
          "**"
        ],
        "edition": "2018",
        "version": "1.0.11"
      },
      "license": "(MIT OR Apache-2.0) AND Unicode-DFS-2016"
    },
    "unicode-segmentation 1.10.1": {
      "name": "unicode-segmentation",
      "version": "1.10.1",
      "repository": {
        "Http": {
          "url": "https://static.crates.io/crates/unicode-segmentation/1.10.1/download",
          "sha256": "1dd624098567895118886609431a7c3b8f516e41d30e0643f03d94592a147e36"
        }
      },
      "targets": [
        {
          "Library": {
            "crate_name": "unicode_segmentation",
            "crate_root": "src/lib.rs",
            "srcs": [
              "**/*.rs"
            ]
          }
        }
      ],
      "library_target_name": "unicode_segmentation",
      "common_attrs": {
        "compile_data_glob": [
          "**"
        ],
        "edition": "2018",
        "version": "1.10.1"
      },
      "license": "MIT/Apache-2.0"
    },
    "unicode-width 0.1.10": {
      "name": "unicode-width",
      "version": "0.1.10",
      "repository": {
        "Http": {
          "url": "https://static.crates.io/crates/unicode-width/0.1.10/download",
          "sha256": "c0edd1e5b14653f783770bce4a4dabb4a5108a5370a5f5d8cfe8710c361f6c8b"
        }
      },
      "targets": [
        {
          "Library": {
            "crate_name": "unicode_width",
            "crate_root": "src/lib.rs",
            "srcs": [
              "**/*.rs"
            ]
          }
        }
      ],
      "library_target_name": "unicode_width",
      "common_attrs": {
        "compile_data_glob": [
          "**"
        ],
        "crate_features": {
          "common": [
            "default"
          ],
          "selects": {}
        },
        "edition": "2015",
        "version": "0.1.10"
      },
      "license": "MIT/Apache-2.0"
    },
    "unicode-xid 0.2.4": {
      "name": "unicode-xid",
      "version": "0.2.4",
      "repository": {
        "Http": {
          "url": "https://static.crates.io/crates/unicode-xid/0.2.4/download",
          "sha256": "f962df74c8c05a667b5ee8bcf162993134c104e96440b663c8daa176dc772d8c"
        }
      },
      "targets": [
        {
          "Library": {
            "crate_name": "unicode_xid",
            "crate_root": "src/lib.rs",
            "srcs": [
              "**/*.rs"
            ]
          }
        }
      ],
      "library_target_name": "unicode_xid",
      "common_attrs": {
        "compile_data_glob": [
          "**"
        ],
        "crate_features": {
          "common": [
            "default"
          ],
          "selects": {}
        },
        "edition": "2015",
        "version": "0.2.4"
      },
      "license": "MIT OR Apache-2.0"
    },
    "utf8parse 0.2.1": {
      "name": "utf8parse",
      "version": "0.2.1",
      "repository": {
        "Http": {
          "url": "https://static.crates.io/crates/utf8parse/0.2.1/download",
          "sha256": "711b9620af191e0cdc7468a8d14e709c3dcdb115b36f838e601583af800a370a"
        }
      },
      "targets": [
        {
          "Library": {
            "crate_name": "utf8parse",
            "crate_root": "src/lib.rs",
            "srcs": [
              "**/*.rs"
            ]
          }
        }
      ],
      "library_target_name": "utf8parse",
      "common_attrs": {
        "compile_data_glob": [
          "**"
        ],
        "crate_features": {
          "common": [
            "default"
          ],
          "selects": {}
        },
        "edition": "2018",
        "version": "0.2.1"
      },
      "license": "Apache-2.0 OR MIT"
    },
    "valuable 0.1.0": {
      "name": "valuable",
      "version": "0.1.0",
      "repository": {
        "Http": {
          "url": "https://static.crates.io/crates/valuable/0.1.0/download",
          "sha256": "830b7e5d4d90034032940e4ace0d9a9a057e7a45cd94e6c007832e39edb82f6d"
        }
      },
      "targets": [
        {
          "Library": {
            "crate_name": "valuable",
            "crate_root": "src/lib.rs",
            "srcs": [
              "**/*.rs"
            ]
          }
        },
        {
          "BuildScript": {
            "crate_name": "build_script_build",
            "crate_root": "build.rs",
            "srcs": [
              "**/*.rs"
            ]
          }
        }
      ],
      "library_target_name": "valuable",
      "common_attrs": {
        "compile_data_glob": [
          "**"
        ],
        "deps": {
          "common": [
            {
              "id": "valuable 0.1.0",
              "target": "build_script_build"
            }
          ],
          "selects": {}
        },
        "edition": "2018",
        "version": "0.1.0"
      },
      "build_script_attrs": {
        "data_glob": [
          "**"
        ]
      },
      "license": "MIT"
    },
    "version_check 0.9.4": {
      "name": "version_check",
      "version": "0.9.4",
      "repository": {
        "Http": {
          "url": "https://static.crates.io/crates/version_check/0.9.4/download",
          "sha256": "49874b5167b65d7193b8aba1567f5c7d93d001cafc34600cee003eda787e483f"
        }
      },
      "targets": [
        {
          "Library": {
            "crate_name": "version_check",
            "crate_root": "src/lib.rs",
            "srcs": [
              "**/*.rs"
            ]
          }
        }
      ],
      "library_target_name": "version_check",
      "common_attrs": {
        "compile_data_glob": [
          "**"
        ],
        "edition": "2015",
        "version": "0.9.4"
      },
      "license": "MIT/Apache-2.0"
    },
    "wait-timeout 0.2.0": {
      "name": "wait-timeout",
      "version": "0.2.0",
      "repository": {
        "Http": {
          "url": "https://static.crates.io/crates/wait-timeout/0.2.0/download",
          "sha256": "9f200f5b12eb75f8c1ed65abd4b2db8a6e1b138a20de009dacee265a2498f3f6"
        }
      },
      "targets": [
        {
          "Library": {
            "crate_name": "wait_timeout",
            "crate_root": "src/lib.rs",
            "srcs": [
              "**/*.rs"
            ]
          }
        }
      ],
      "library_target_name": "wait_timeout",
      "common_attrs": {
        "compile_data_glob": [
          "**"
        ],
        "deps": {
          "common": [],
          "selects": {
            "cfg(unix)": [
              {
                "id": "libc 0.2.147",
                "target": "libc"
              }
            ]
          }
        },
        "edition": "2015",
        "version": "0.2.0"
      },
      "license": "MIT/Apache-2.0"
    },
    "walkdir 2.3.3": {
      "name": "walkdir",
      "version": "2.3.3",
      "repository": {
        "Http": {
          "url": "https://static.crates.io/crates/walkdir/2.3.3/download",
          "sha256": "36df944cda56c7d8d8b7496af378e6b16de9284591917d307c9b4d313c44e698"
        }
      },
      "targets": [
        {
          "Library": {
            "crate_name": "walkdir",
            "crate_root": "src/lib.rs",
            "srcs": [
              "**/*.rs"
            ]
          }
        }
      ],
      "library_target_name": "walkdir",
      "common_attrs": {
        "compile_data_glob": [
          "**"
        ],
        "deps": {
          "common": [
            {
              "id": "same-file 1.0.6",
              "target": "same_file"
            }
          ],
          "selects": {
            "cfg(windows)": [
              {
                "id": "winapi-util 0.1.5",
                "target": "winapi_util"
              }
            ]
          }
        },
        "edition": "2018",
        "version": "2.3.3"
      },
      "license": "Unlicense/MIT"
    },
    "want 0.3.1": {
      "name": "want",
      "version": "0.3.1",
      "repository": {
        "Http": {
          "url": "https://static.crates.io/crates/want/0.3.1/download",
          "sha256": "bfa7760aed19e106de2c7c0b581b509f2f25d3dacaf737cb82ac61bc6d760b0e"
        }
      },
      "targets": [
        {
          "Library": {
            "crate_name": "want",
            "crate_root": "src/lib.rs",
            "srcs": [
              "**/*.rs"
            ]
          }
        }
      ],
      "library_target_name": "want",
      "common_attrs": {
        "compile_data_glob": [
          "**"
        ],
        "deps": {
          "common": [
            {
              "id": "try-lock 0.2.4",
              "target": "try_lock"
            }
          ],
          "selects": {}
        },
        "edition": "2018",
        "version": "0.3.1"
      },
      "license": "MIT"
    },
    "wasi 0.11.0+wasi-snapshot-preview1": {
      "name": "wasi",
      "version": "0.11.0+wasi-snapshot-preview1",
      "repository": {
        "Http": {
          "url": "https://static.crates.io/crates/wasi/0.11.0+wasi-snapshot-preview1/download",
          "sha256": "9c8d87e72b64a3b4db28d11ce29237c246188f4f51057d65a7eab63b7987e423"
        }
      },
      "targets": [
        {
          "Library": {
            "crate_name": "wasi",
            "crate_root": "src/lib.rs",
            "srcs": [
              "**/*.rs"
            ]
          }
        }
      ],
      "library_target_name": "wasi",
      "common_attrs": {
        "compile_data_glob": [
          "**"
        ],
        "crate_features": {
          "common": [
            "default",
            "std"
          ],
          "selects": {}
        },
        "edition": "2018",
        "version": "0.11.0+wasi-snapshot-preview1"
      },
      "license": "Apache-2.0 WITH LLVM-exception OR Apache-2.0 OR MIT"
    },
    "wasm-bindgen 0.2.87": {
      "name": "wasm-bindgen",
      "version": "0.2.87",
      "repository": {
        "Http": {
          "url": "https://static.crates.io/crates/wasm-bindgen/0.2.87/download",
          "sha256": "7706a72ab36d8cb1f80ffbf0e071533974a60d0a308d01a5d0375bf60499a342"
        }
      },
      "targets": [
        {
          "Library": {
            "crate_name": "wasm_bindgen",
            "crate_root": "src/lib.rs",
            "srcs": [
              "**/*.rs"
            ]
          }
        },
        {
          "BuildScript": {
            "crate_name": "build_script_build",
            "crate_root": "build.rs",
            "srcs": [
              "**/*.rs"
            ]
          }
        }
      ],
      "library_target_name": "wasm_bindgen",
      "common_attrs": {
        "compile_data_glob": [
          "**"
        ],
        "crate_features": {
          "common": [
            "default",
            "spans",
            "std"
          ],
          "selects": {}
        },
        "deps": {
          "common": [
            {
              "id": "cfg-if 1.0.0",
              "target": "cfg_if"
            },
            {
              "id": "wasm-bindgen 0.2.87",
              "target": "build_script_build"
            }
          ],
          "selects": {}
        },
        "edition": "2018",
        "proc_macro_deps": {
          "common": [
            {
              "id": "wasm-bindgen-macro 0.2.87",
              "target": "wasm_bindgen_macro"
            }
          ],
          "selects": {}
        },
        "version": "0.2.87"
      },
      "build_script_attrs": {
        "data_glob": [
          "**"
        ]
      },
      "license": "MIT/Apache-2.0"
    },
    "wasm-bindgen-backend 0.2.87": {
      "name": "wasm-bindgen-backend",
      "version": "0.2.87",
      "repository": {
        "Http": {
          "url": "https://static.crates.io/crates/wasm-bindgen-backend/0.2.87/download",
          "sha256": "5ef2b6d3c510e9625e5fe6f509ab07d66a760f0885d858736483c32ed7809abd"
        }
      },
      "targets": [
        {
          "Library": {
            "crate_name": "wasm_bindgen_backend",
            "crate_root": "src/lib.rs",
            "srcs": [
              "**/*.rs"
            ]
          }
        }
      ],
      "library_target_name": "wasm_bindgen_backend",
      "common_attrs": {
        "compile_data_glob": [
          "**"
        ],
        "crate_features": {
          "common": [
            "spans"
          ],
          "selects": {}
        },
        "deps": {
          "common": [
            {
              "id": "bumpalo 3.13.0",
              "target": "bumpalo"
            },
            {
              "id": "log 0.4.20",
              "target": "log"
            },
            {
              "id": "once_cell 1.18.0",
              "target": "once_cell"
            },
            {
              "id": "proc-macro2 1.0.74",
              "target": "proc_macro2"
            },
            {
              "id": "quote 1.0.35",
              "target": "quote"
            },
            {
              "id": "syn 2.0.46",
              "target": "syn"
            },
            {
              "id": "wasm-bindgen-shared 0.2.87",
              "target": "wasm_bindgen_shared"
            }
          ],
          "selects": {}
        },
        "edition": "2018",
        "version": "0.2.87"
      },
      "license": "MIT/Apache-2.0"
    },
    "wasm-bindgen-macro 0.2.87": {
      "name": "wasm-bindgen-macro",
      "version": "0.2.87",
      "repository": {
        "Http": {
          "url": "https://static.crates.io/crates/wasm-bindgen-macro/0.2.87/download",
          "sha256": "dee495e55982a3bd48105a7b947fd2a9b4a8ae3010041b9e0faab3f9cd028f1d"
        }
      },
      "targets": [
        {
          "ProcMacro": {
            "crate_name": "wasm_bindgen_macro",
            "crate_root": "src/lib.rs",
            "srcs": [
              "**/*.rs"
            ]
          }
        }
      ],
      "library_target_name": "wasm_bindgen_macro",
      "common_attrs": {
        "compile_data_glob": [
          "**"
        ],
        "crate_features": {
          "common": [
            "spans"
          ],
          "selects": {}
        },
        "deps": {
          "common": [
            {
              "id": "quote 1.0.35",
              "target": "quote"
            },
            {
              "id": "wasm-bindgen-macro-support 0.2.87",
              "target": "wasm_bindgen_macro_support"
            }
          ],
          "selects": {}
        },
        "edition": "2018",
        "version": "0.2.87"
      },
      "license": "MIT/Apache-2.0"
    },
    "wasm-bindgen-macro-support 0.2.87": {
      "name": "wasm-bindgen-macro-support",
      "version": "0.2.87",
      "repository": {
        "Http": {
          "url": "https://static.crates.io/crates/wasm-bindgen-macro-support/0.2.87/download",
          "sha256": "54681b18a46765f095758388f2d0cf16eb8d4169b639ab575a8f5693af210c7b"
        }
      },
      "targets": [
        {
          "Library": {
            "crate_name": "wasm_bindgen_macro_support",
            "crate_root": "src/lib.rs",
            "srcs": [
              "**/*.rs"
            ]
          }
        }
      ],
      "library_target_name": "wasm_bindgen_macro_support",
      "common_attrs": {
        "compile_data_glob": [
          "**"
        ],
        "crate_features": {
          "common": [
            "spans"
          ],
          "selects": {}
        },
        "deps": {
          "common": [
            {
              "id": "proc-macro2 1.0.74",
              "target": "proc_macro2"
            },
            {
              "id": "quote 1.0.35",
              "target": "quote"
            },
            {
              "id": "syn 2.0.46",
              "target": "syn"
            },
            {
              "id": "wasm-bindgen-backend 0.2.87",
              "target": "wasm_bindgen_backend"
            },
            {
              "id": "wasm-bindgen-shared 0.2.87",
              "target": "wasm_bindgen_shared"
            }
          ],
          "selects": {}
        },
        "edition": "2018",
        "version": "0.2.87"
      },
      "license": "MIT/Apache-2.0"
    },
    "wasm-bindgen-shared 0.2.87": {
      "name": "wasm-bindgen-shared",
      "version": "0.2.87",
      "repository": {
        "Http": {
          "url": "https://static.crates.io/crates/wasm-bindgen-shared/0.2.87/download",
          "sha256": "ca6ad05a4870b2bf5fe995117d3728437bd27d7cd5f06f13c17443ef369775a1"
        }
      },
      "targets": [
        {
          "Library": {
            "crate_name": "wasm_bindgen_shared",
            "crate_root": "src/lib.rs",
            "srcs": [
              "**/*.rs"
            ]
          }
        },
        {
          "BuildScript": {
            "crate_name": "build_script_build",
            "crate_root": "build.rs",
            "srcs": [
              "**/*.rs"
            ]
          }
        }
      ],
      "library_target_name": "wasm_bindgen_shared",
      "common_attrs": {
        "compile_data_glob": [
          "**"
        ],
        "deps": {
          "common": [
            {
              "id": "wasm-bindgen-shared 0.2.87",
              "target": "build_script_build"
            }
          ],
          "selects": {}
        },
        "edition": "2018",
        "version": "0.2.87"
      },
      "build_script_attrs": {
        "data_glob": [
          "**"
        ],
        "links": "wasm_bindgen"
      },
      "license": "MIT/Apache-2.0"
    },
    "web-sys 0.3.64": {
      "name": "web-sys",
      "version": "0.3.64",
      "repository": {
        "Http": {
          "url": "https://static.crates.io/crates/web-sys/0.3.64/download",
          "sha256": "9b85cbef8c220a6abc02aefd892dfc0fc23afb1c6a426316ec33253a3877249b"
        }
      },
      "targets": [
        {
          "Library": {
            "crate_name": "web_sys",
            "crate_root": "src/lib.rs",
            "srcs": [
              "**/*.rs"
            ]
          }
        }
      ],
      "library_target_name": "web_sys",
      "common_attrs": {
        "compile_data_glob": [
          "**"
        ],
        "crate_features": {
          "common": [
            "CanvasRenderingContext2d",
            "Document",
            "DomRect",
            "DomRectReadOnly",
            "Element",
            "EventTarget",
            "HtmlCanvasElement",
            "HtmlElement",
            "Node",
            "Window"
          ],
          "selects": {}
        },
        "deps": {
          "common": [
            {
              "id": "js-sys 0.3.64",
              "target": "js_sys"
            },
            {
              "id": "wasm-bindgen 0.2.87",
              "target": "wasm_bindgen"
            }
          ],
          "selects": {}
        },
        "edition": "2018",
        "version": "0.3.64"
      },
      "license": "MIT/Apache-2.0"
    },
    "winapi 0.3.9": {
      "name": "winapi",
      "version": "0.3.9",
      "repository": {
        "Http": {
          "url": "https://static.crates.io/crates/winapi/0.3.9/download",
          "sha256": "5c839a674fcd7a98952e593242ea400abe93992746761e38641405d28b00f419"
        }
      },
      "targets": [
        {
          "Library": {
            "crate_name": "winapi",
            "crate_root": "src/lib.rs",
            "srcs": [
              "**/*.rs"
            ]
          }
        },
        {
          "BuildScript": {
            "crate_name": "build_script_build",
            "crate_root": "build.rs",
            "srcs": [
              "**/*.rs"
            ]
          }
        }
      ],
      "library_target_name": "winapi",
      "common_attrs": {
        "compile_data_glob": [
          "**"
        ],
        "crate_features": {
          "common": [
            "basetsd",
            "consoleapi",
            "errhandlingapi",
            "fileapi",
            "handleapi",
            "knownfolders",
            "minwinbase",
            "minwindef",
            "objbase",
            "processenv",
            "shellapi",
            "shlobj",
            "std",
            "stringapiset",
            "synchapi",
            "winbase",
            "wincon",
            "winerror",
            "winnt",
            "winuser",
            "ws2ipdef",
            "ws2tcpip"
          ],
          "selects": {}
        },
        "deps": {
          "common": [
            {
              "id": "winapi 0.3.9",
              "target": "build_script_build"
            }
          ],
          "selects": {
            "i686-pc-windows-gnu": [
              {
                "id": "winapi-i686-pc-windows-gnu 0.4.0",
                "target": "winapi_i686_pc_windows_gnu"
              }
            ],
            "x86_64-pc-windows-gnu": [
              {
                "id": "winapi-x86_64-pc-windows-gnu 0.4.0",
                "target": "winapi_x86_64_pc_windows_gnu"
              }
            ]
          }
        },
        "edition": "2015",
        "version": "0.3.9"
      },
      "build_script_attrs": {
        "data_glob": [
          "**"
        ]
      },
      "license": "MIT/Apache-2.0"
    },
    "winapi-i686-pc-windows-gnu 0.4.0": {
      "name": "winapi-i686-pc-windows-gnu",
      "version": "0.4.0",
      "repository": {
        "Http": {
          "url": "https://static.crates.io/crates/winapi-i686-pc-windows-gnu/0.4.0/download",
          "sha256": "ac3b87c63620426dd9b991e5ce0329eff545bccbbb34f3be09ff6fb6ab51b7b6"
        }
      },
      "targets": [
        {
          "Library": {
            "crate_name": "winapi_i686_pc_windows_gnu",
            "crate_root": "src/lib.rs",
            "srcs": [
              "**/*.rs"
            ]
          }
        },
        {
          "BuildScript": {
            "crate_name": "build_script_build",
            "crate_root": "build.rs",
            "srcs": [
              "**/*.rs"
            ]
          }
        }
      ],
      "library_target_name": "winapi_i686_pc_windows_gnu",
      "common_attrs": {
        "compile_data_glob": [
          "**"
        ],
        "deps": {
          "common": [
            {
              "id": "winapi-i686-pc-windows-gnu 0.4.0",
              "target": "build_script_build"
            }
          ],
          "selects": {}
        },
        "edition": "2015",
        "version": "0.4.0"
      },
      "build_script_attrs": {
        "data_glob": [
          "**"
        ]
      },
      "license": "MIT/Apache-2.0"
    },
    "winapi-util 0.1.5": {
      "name": "winapi-util",
      "version": "0.1.5",
      "repository": {
        "Http": {
          "url": "https://static.crates.io/crates/winapi-util/0.1.5/download",
          "sha256": "70ec6ce85bb158151cae5e5c87f95a8e97d2c0c4b001223f33a334e3ce5de178"
        }
      },
      "targets": [
        {
          "Library": {
            "crate_name": "winapi_util",
            "crate_root": "src/lib.rs",
            "srcs": [
              "**/*.rs"
            ]
          }
        }
      ],
      "library_target_name": "winapi_util",
      "common_attrs": {
        "compile_data_glob": [
          "**"
        ],
        "deps": {
          "common": [],
          "selects": {
            "cfg(windows)": [
              {
                "id": "winapi 0.3.9",
                "target": "winapi"
              }
            ]
          }
        },
        "edition": "2018",
        "version": "0.1.5"
      },
      "license": "Unlicense/MIT"
    },
    "winapi-x86_64-pc-windows-gnu 0.4.0": {
      "name": "winapi-x86_64-pc-windows-gnu",
      "version": "0.4.0",
      "repository": {
        "Http": {
          "url": "https://static.crates.io/crates/winapi-x86_64-pc-windows-gnu/0.4.0/download",
          "sha256": "712e227841d057c1ee1cd2fb22fa7e5a5461ae8e48fa2ca79ec42cfc1931183f"
        }
      },
      "targets": [
        {
          "Library": {
            "crate_name": "winapi_x86_64_pc_windows_gnu",
            "crate_root": "src/lib.rs",
            "srcs": [
              "**/*.rs"
            ]
          }
        },
        {
          "BuildScript": {
            "crate_name": "build_script_build",
            "crate_root": "build.rs",
            "srcs": [
              "**/*.rs"
            ]
          }
        }
      ],
      "library_target_name": "winapi_x86_64_pc_windows_gnu",
      "common_attrs": {
        "compile_data_glob": [
          "**"
        ],
        "deps": {
          "common": [
            {
              "id": "winapi-x86_64-pc-windows-gnu 0.4.0",
              "target": "build_script_build"
            }
          ],
          "selects": {}
        },
        "edition": "2015",
        "version": "0.4.0"
      },
      "build_script_attrs": {
        "data_glob": [
          "**"
        ]
      },
      "license": "MIT/Apache-2.0"
    },
    "windows 0.48.0": {
      "name": "windows",
      "version": "0.48.0",
      "repository": {
        "Http": {
          "url": "https://static.crates.io/crates/windows/0.48.0/download",
          "sha256": "e686886bc078bc1b0b600cac0147aadb815089b6e4da64016cbd754b6342700f"
        }
      },
      "targets": [
        {
          "Library": {
            "crate_name": "windows",
            "crate_root": "src/lib.rs",
            "srcs": [
              "**/*.rs"
            ]
          }
        }
      ],
      "library_target_name": "windows",
      "common_attrs": {
        "compile_data_glob": [
          "**"
        ],
        "deps": {
          "common": [
            {
              "id": "windows-targets 0.48.5",
              "target": "windows_targets"
            }
          ],
          "selects": {}
        },
        "edition": "2018",
        "version": "0.48.0"
      },
      "license": "MIT OR Apache-2.0"
    },
    "windows-sys 0.45.0": {
      "name": "windows-sys",
      "version": "0.45.0",
      "repository": {
        "Http": {
          "url": "https://static.crates.io/crates/windows-sys/0.45.0/download",
          "sha256": "75283be5efb2831d37ea142365f009c02ec203cd29a3ebecbc093d52315b66d0"
        }
      },
      "targets": [
        {
          "Library": {
            "crate_name": "windows_sys",
            "crate_root": "src/lib.rs",
            "srcs": [
              "**/*.rs"
            ]
          }
        }
      ],
      "library_target_name": "windows_sys",
      "common_attrs": {
        "compile_data_glob": [
          "**"
        ],
        "crate_features": {
          "common": [
            "Win32",
            "Win32_Foundation",
            "Win32_Storage",
            "Win32_Storage_FileSystem",
            "Win32_System",
            "Win32_System_Console",
            "Win32_UI",
            "Win32_UI_Input",
            "Win32_UI_Input_KeyboardAndMouse",
            "default"
          ],
          "selects": {}
        },
        "deps": {
          "common": [],
          "selects": {
            "cfg(not(windows_raw_dylib))": [
              {
                "id": "windows-targets 0.42.2",
                "target": "windows_targets"
              }
            ]
          }
        },
        "edition": "2018",
        "version": "0.45.0"
      },
      "license": "MIT OR Apache-2.0"
    },
    "windows-sys 0.48.0": {
      "name": "windows-sys",
      "version": "0.48.0",
      "repository": {
        "Http": {
          "url": "https://static.crates.io/crates/windows-sys/0.48.0/download",
          "sha256": "677d2418bec65e3338edb076e806bc1ec15693c5d0104683f2efe857f61056a9"
        }
      },
      "targets": [
        {
          "Library": {
            "crate_name": "windows_sys",
            "crate_root": "src/lib.rs",
            "srcs": [
              "**/*.rs"
            ]
          }
        }
      ],
      "library_target_name": "windows_sys",
      "common_attrs": {
        "compile_data_glob": [
          "**"
        ],
        "crate_features": {
          "common": [
            "Win32",
            "Win32_Foundation",
            "Win32_NetworkManagement",
            "Win32_NetworkManagement_IpHelper",
            "Win32_Networking",
            "Win32_Networking_WinSock",
            "Win32_Security",
            "Win32_Storage",
            "Win32_Storage_FileSystem",
            "Win32_System",
            "Win32_System_Console",
            "Win32_System_Diagnostics",
            "Win32_System_Diagnostics_Debug",
            "Win32_System_IO",
            "Win32_System_Pipes",
            "Win32_System_SystemServices",
            "Win32_System_Threading",
            "Win32_System_WindowsProgramming",
            "default"
          ],
          "selects": {}
        },
        "deps": {
          "common": [
            {
              "id": "windows-targets 0.48.5",
              "target": "windows_targets"
            }
          ],
          "selects": {}
        },
        "edition": "2018",
        "version": "0.48.0"
      },
      "license": "MIT OR Apache-2.0"
    },
    "windows-targets 0.42.2": {
      "name": "windows-targets",
      "version": "0.42.2",
      "repository": {
        "Http": {
          "url": "https://static.crates.io/crates/windows-targets/0.42.2/download",
          "sha256": "8e5180c00cd44c9b1c88adb3693291f1cd93605ded80c250a75d472756b4d071"
        }
      },
      "targets": [
        {
          "Library": {
            "crate_name": "windows_targets",
            "crate_root": "src/lib.rs",
            "srcs": [
              "**/*.rs"
            ]
          }
        }
      ],
      "library_target_name": "windows_targets",
      "common_attrs": {
        "compile_data_glob": [
          "**"
        ],
        "deps": {
          "common": [],
          "selects": {
            "aarch64-pc-windows-gnullvm": [
              {
                "id": "windows_aarch64_gnullvm 0.42.2",
                "target": "windows_aarch64_gnullvm"
              }
            ],
            "aarch64-pc-windows-msvc": [
              {
                "id": "windows_aarch64_msvc 0.42.2",
                "target": "windows_aarch64_msvc"
              }
            ],
            "aarch64-uwp-windows-msvc": [
              {
                "id": "windows_aarch64_msvc 0.42.2",
                "target": "windows_aarch64_msvc"
              }
            ],
            "i686-pc-windows-gnu": [
              {
                "id": "windows_i686_gnu 0.42.2",
                "target": "windows_i686_gnu"
              }
            ],
            "i686-pc-windows-msvc": [
              {
                "id": "windows_i686_msvc 0.42.2",
                "target": "windows_i686_msvc"
              }
            ],
            "i686-uwp-windows-gnu": [
              {
                "id": "windows_i686_gnu 0.42.2",
                "target": "windows_i686_gnu"
              }
            ],
            "i686-uwp-windows-msvc": [
              {
                "id": "windows_i686_msvc 0.42.2",
                "target": "windows_i686_msvc"
              }
            ],
            "x86_64-pc-windows-gnu": [
              {
                "id": "windows_x86_64_gnu 0.42.2",
                "target": "windows_x86_64_gnu"
              }
            ],
            "x86_64-pc-windows-gnullvm": [
              {
                "id": "windows_x86_64_gnullvm 0.42.2",
                "target": "windows_x86_64_gnullvm"
              }
            ],
            "x86_64-pc-windows-msvc": [
              {
                "id": "windows_x86_64_msvc 0.42.2",
                "target": "windows_x86_64_msvc"
              }
            ],
            "x86_64-uwp-windows-gnu": [
              {
                "id": "windows_x86_64_gnu 0.42.2",
                "target": "windows_x86_64_gnu"
              }
            ],
            "x86_64-uwp-windows-msvc": [
              {
                "id": "windows_x86_64_msvc 0.42.2",
                "target": "windows_x86_64_msvc"
              }
            ]
          }
        },
        "edition": "2018",
        "version": "0.42.2"
      },
      "license": "MIT OR Apache-2.0"
    },
    "windows-targets 0.48.5": {
      "name": "windows-targets",
      "version": "0.48.5",
      "repository": {
        "Http": {
          "url": "https://static.crates.io/crates/windows-targets/0.48.5/download",
          "sha256": "9a2fa6e2155d7247be68c096456083145c183cbbbc2764150dda45a87197940c"
        }
      },
      "targets": [
        {
          "Library": {
            "crate_name": "windows_targets",
            "crate_root": "src/lib.rs",
            "srcs": [
              "**/*.rs"
            ]
          }
        }
      ],
      "library_target_name": "windows_targets",
      "common_attrs": {
        "compile_data_glob": [
          "**"
        ],
        "deps": {
          "common": [],
          "selects": {
            "aarch64-pc-windows-gnullvm": [
              {
                "id": "windows_aarch64_gnullvm 0.48.5",
                "target": "windows_aarch64_gnullvm"
              }
            ],
            "cfg(all(target_arch = \"aarch64\", target_env = \"msvc\", not(windows_raw_dylib)))": [
              {
                "id": "windows_aarch64_msvc 0.48.5",
                "target": "windows_aarch64_msvc"
              }
            ],
            "cfg(all(target_arch = \"x86\", target_env = \"gnu\", not(windows_raw_dylib)))": [
              {
                "id": "windows_i686_gnu 0.48.5",
                "target": "windows_i686_gnu"
              }
            ],
            "cfg(all(target_arch = \"x86\", target_env = \"msvc\", not(windows_raw_dylib)))": [
              {
                "id": "windows_i686_msvc 0.48.5",
                "target": "windows_i686_msvc"
              }
            ],
            "cfg(all(target_arch = \"x86_64\", target_env = \"gnu\", not(target_abi = \"llvm\"), not(windows_raw_dylib)))": [
              {
                "id": "windows_x86_64_gnu 0.48.5",
                "target": "windows_x86_64_gnu"
              }
            ],
            "cfg(all(target_arch = \"x86_64\", target_env = \"msvc\", not(windows_raw_dylib)))": [
              {
                "id": "windows_x86_64_msvc 0.48.5",
                "target": "windows_x86_64_msvc"
              }
            ],
            "x86_64-pc-windows-gnullvm": [
              {
                "id": "windows_x86_64_gnullvm 0.48.5",
                "target": "windows_x86_64_gnullvm"
              }
            ]
          }
        },
        "edition": "2018",
        "version": "0.48.5"
      },
      "license": "MIT OR Apache-2.0"
    },
    "windows_aarch64_gnullvm 0.42.2": {
      "name": "windows_aarch64_gnullvm",
      "version": "0.42.2",
      "repository": {
        "Http": {
          "url": "https://static.crates.io/crates/windows_aarch64_gnullvm/0.42.2/download",
          "sha256": "597a5118570b68bc08d8d59125332c54f1ba9d9adeedeef5b99b02ba2b0698f8"
        }
      },
      "targets": [
        {
          "Library": {
            "crate_name": "windows_aarch64_gnullvm",
            "crate_root": "src/lib.rs",
            "srcs": [
              "**/*.rs"
            ]
          }
        },
        {
          "BuildScript": {
            "crate_name": "build_script_build",
            "crate_root": "build.rs",
            "srcs": [
              "**/*.rs"
            ]
          }
        }
      ],
      "library_target_name": "windows_aarch64_gnullvm",
      "common_attrs": {
        "compile_data_glob": [
          "**"
        ],
        "deps": {
          "common": [
            {
              "id": "windows_aarch64_gnullvm 0.42.2",
              "target": "build_script_build"
            }
          ],
          "selects": {}
        },
        "edition": "2018",
        "version": "0.42.2"
      },
      "build_script_attrs": {
        "data_glob": [
          "**"
        ]
      },
      "license": "MIT OR Apache-2.0"
    },
    "windows_aarch64_gnullvm 0.48.5": {
      "name": "windows_aarch64_gnullvm",
      "version": "0.48.5",
      "repository": {
        "Http": {
          "url": "https://static.crates.io/crates/windows_aarch64_gnullvm/0.48.5/download",
          "sha256": "2b38e32f0abccf9987a4e3079dfb67dcd799fb61361e53e2882c3cbaf0d905d8"
        }
      },
      "targets": [
        {
          "Library": {
            "crate_name": "windows_aarch64_gnullvm",
            "crate_root": "src/lib.rs",
            "srcs": [
              "**/*.rs"
            ]
          }
        },
        {
          "BuildScript": {
            "crate_name": "build_script_build",
            "crate_root": "build.rs",
            "srcs": [
              "**/*.rs"
            ]
          }
        }
      ],
      "library_target_name": "windows_aarch64_gnullvm",
      "common_attrs": {
        "compile_data_glob": [
          "**"
        ],
        "deps": {
          "common": [
            {
              "id": "windows_aarch64_gnullvm 0.48.5",
              "target": "build_script_build"
            }
          ],
          "selects": {}
        },
        "edition": "2018",
        "version": "0.48.5"
      },
      "build_script_attrs": {
        "data_glob": [
          "**"
        ]
      },
      "license": "MIT OR Apache-2.0"
    },
    "windows_aarch64_msvc 0.42.2": {
      "name": "windows_aarch64_msvc",
      "version": "0.42.2",
      "repository": {
        "Http": {
          "url": "https://static.crates.io/crates/windows_aarch64_msvc/0.42.2/download",
          "sha256": "e08e8864a60f06ef0d0ff4ba04124db8b0fb3be5776a5cd47641e942e58c4d43"
        }
      },
      "targets": [
        {
          "Library": {
            "crate_name": "windows_aarch64_msvc",
            "crate_root": "src/lib.rs",
            "srcs": [
              "**/*.rs"
            ]
          }
        },
        {
          "BuildScript": {
            "crate_name": "build_script_build",
            "crate_root": "build.rs",
            "srcs": [
              "**/*.rs"
            ]
          }
        }
      ],
      "library_target_name": "windows_aarch64_msvc",
      "common_attrs": {
        "compile_data_glob": [
          "**"
        ],
        "deps": {
          "common": [
            {
              "id": "windows_aarch64_msvc 0.42.2",
              "target": "build_script_build"
            }
          ],
          "selects": {}
        },
        "edition": "2018",
        "version": "0.42.2"
      },
      "build_script_attrs": {
        "data_glob": [
          "**"
        ]
      },
      "license": "MIT OR Apache-2.0"
    },
    "windows_aarch64_msvc 0.48.5": {
      "name": "windows_aarch64_msvc",
      "version": "0.48.5",
      "repository": {
        "Http": {
          "url": "https://static.crates.io/crates/windows_aarch64_msvc/0.48.5/download",
          "sha256": "dc35310971f3b2dbbf3f0690a219f40e2d9afcf64f9ab7cc1be722937c26b4bc"
        }
      },
      "targets": [
        {
          "Library": {
            "crate_name": "windows_aarch64_msvc",
            "crate_root": "src/lib.rs",
            "srcs": [
              "**/*.rs"
            ]
          }
        },
        {
          "BuildScript": {
            "crate_name": "build_script_build",
            "crate_root": "build.rs",
            "srcs": [
              "**/*.rs"
            ]
          }
        }
      ],
      "library_target_name": "windows_aarch64_msvc",
      "common_attrs": {
        "compile_data_glob": [
          "**"
        ],
        "deps": {
          "common": [
            {
              "id": "windows_aarch64_msvc 0.48.5",
              "target": "build_script_build"
            }
          ],
          "selects": {}
        },
        "edition": "2018",
        "version": "0.48.5"
      },
      "build_script_attrs": {
        "data_glob": [
          "**"
        ]
      },
      "license": "MIT OR Apache-2.0"
    },
    "windows_i686_gnu 0.42.2": {
      "name": "windows_i686_gnu",
      "version": "0.42.2",
      "repository": {
        "Http": {
          "url": "https://static.crates.io/crates/windows_i686_gnu/0.42.2/download",
          "sha256": "c61d927d8da41da96a81f029489353e68739737d3beca43145c8afec9a31a84f"
        }
      },
      "targets": [
        {
          "Library": {
            "crate_name": "windows_i686_gnu",
            "crate_root": "src/lib.rs",
            "srcs": [
              "**/*.rs"
            ]
          }
        },
        {
          "BuildScript": {
            "crate_name": "build_script_build",
            "crate_root": "build.rs",
            "srcs": [
              "**/*.rs"
            ]
          }
        }
      ],
      "library_target_name": "windows_i686_gnu",
      "common_attrs": {
        "compile_data_glob": [
          "**"
        ],
        "deps": {
          "common": [
            {
              "id": "windows_i686_gnu 0.42.2",
              "target": "build_script_build"
            }
          ],
          "selects": {}
        },
        "edition": "2018",
        "version": "0.42.2"
      },
      "build_script_attrs": {
        "data_glob": [
          "**"
        ]
      },
      "license": "MIT OR Apache-2.0"
    },
    "windows_i686_gnu 0.48.5": {
      "name": "windows_i686_gnu",
      "version": "0.48.5",
      "repository": {
        "Http": {
          "url": "https://static.crates.io/crates/windows_i686_gnu/0.48.5/download",
          "sha256": "a75915e7def60c94dcef72200b9a8e58e5091744960da64ec734a6c6e9b3743e"
        }
      },
      "targets": [
        {
          "Library": {
            "crate_name": "windows_i686_gnu",
            "crate_root": "src/lib.rs",
            "srcs": [
              "**/*.rs"
            ]
          }
        },
        {
          "BuildScript": {
            "crate_name": "build_script_build",
            "crate_root": "build.rs",
            "srcs": [
              "**/*.rs"
            ]
          }
        }
      ],
      "library_target_name": "windows_i686_gnu",
      "common_attrs": {
        "compile_data_glob": [
          "**"
        ],
        "deps": {
          "common": [
            {
              "id": "windows_i686_gnu 0.48.5",
              "target": "build_script_build"
            }
          ],
          "selects": {}
        },
        "edition": "2018",
        "version": "0.48.5"
      },
      "build_script_attrs": {
        "data_glob": [
          "**"
        ]
      },
      "license": "MIT OR Apache-2.0"
    },
    "windows_i686_msvc 0.42.2": {
      "name": "windows_i686_msvc",
      "version": "0.42.2",
      "repository": {
        "Http": {
          "url": "https://static.crates.io/crates/windows_i686_msvc/0.42.2/download",
          "sha256": "44d840b6ec649f480a41c8d80f9c65108b92d89345dd94027bfe06ac444d1060"
        }
      },
      "targets": [
        {
          "Library": {
            "crate_name": "windows_i686_msvc",
            "crate_root": "src/lib.rs",
            "srcs": [
              "**/*.rs"
            ]
          }
        },
        {
          "BuildScript": {
            "crate_name": "build_script_build",
            "crate_root": "build.rs",
            "srcs": [
              "**/*.rs"
            ]
          }
        }
      ],
      "library_target_name": "windows_i686_msvc",
      "common_attrs": {
        "compile_data_glob": [
          "**"
        ],
        "deps": {
          "common": [
            {
              "id": "windows_i686_msvc 0.42.2",
              "target": "build_script_build"
            }
          ],
          "selects": {}
        },
        "edition": "2018",
        "version": "0.42.2"
      },
      "build_script_attrs": {
        "data_glob": [
          "**"
        ]
      },
      "license": "MIT OR Apache-2.0"
    },
    "windows_i686_msvc 0.48.5": {
      "name": "windows_i686_msvc",
      "version": "0.48.5",
      "repository": {
        "Http": {
          "url": "https://static.crates.io/crates/windows_i686_msvc/0.48.5/download",
          "sha256": "8f55c233f70c4b27f66c523580f78f1004e8b5a8b659e05a4eb49d4166cca406"
        }
      },
      "targets": [
        {
          "Library": {
            "crate_name": "windows_i686_msvc",
            "crate_root": "src/lib.rs",
            "srcs": [
              "**/*.rs"
            ]
          }
        },
        {
          "BuildScript": {
            "crate_name": "build_script_build",
            "crate_root": "build.rs",
            "srcs": [
              "**/*.rs"
            ]
          }
        }
      ],
      "library_target_name": "windows_i686_msvc",
      "common_attrs": {
        "compile_data_glob": [
          "**"
        ],
        "deps": {
          "common": [
            {
              "id": "windows_i686_msvc 0.48.5",
              "target": "build_script_build"
            }
          ],
          "selects": {}
        },
        "edition": "2018",
        "version": "0.48.5"
      },
      "build_script_attrs": {
        "data_glob": [
          "**"
        ]
      },
      "license": "MIT OR Apache-2.0"
    },
    "windows_x86_64_gnu 0.42.2": {
      "name": "windows_x86_64_gnu",
      "version": "0.42.2",
      "repository": {
        "Http": {
          "url": "https://static.crates.io/crates/windows_x86_64_gnu/0.42.2/download",
          "sha256": "8de912b8b8feb55c064867cf047dda097f92d51efad5b491dfb98f6bbb70cb36"
        }
      },
      "targets": [
        {
          "Library": {
            "crate_name": "windows_x86_64_gnu",
            "crate_root": "src/lib.rs",
            "srcs": [
              "**/*.rs"
            ]
          }
        },
        {
          "BuildScript": {
            "crate_name": "build_script_build",
            "crate_root": "build.rs",
            "srcs": [
              "**/*.rs"
            ]
          }
        }
      ],
      "library_target_name": "windows_x86_64_gnu",
      "common_attrs": {
        "compile_data_glob": [
          "**"
        ],
        "deps": {
          "common": [
            {
              "id": "windows_x86_64_gnu 0.42.2",
              "target": "build_script_build"
            }
          ],
          "selects": {}
        },
        "edition": "2018",
        "version": "0.42.2"
      },
      "build_script_attrs": {
        "data_glob": [
          "**"
        ]
      },
      "license": "MIT OR Apache-2.0"
    },
    "windows_x86_64_gnu 0.48.5": {
      "name": "windows_x86_64_gnu",
      "version": "0.48.5",
      "repository": {
        "Http": {
          "url": "https://static.crates.io/crates/windows_x86_64_gnu/0.48.5/download",
          "sha256": "53d40abd2583d23e4718fddf1ebec84dbff8381c07cae67ff7768bbf19c6718e"
        }
      },
      "targets": [
        {
          "Library": {
            "crate_name": "windows_x86_64_gnu",
            "crate_root": "src/lib.rs",
            "srcs": [
              "**/*.rs"
            ]
          }
        },
        {
          "BuildScript": {
            "crate_name": "build_script_build",
            "crate_root": "build.rs",
            "srcs": [
              "**/*.rs"
            ]
          }
        }
      ],
      "library_target_name": "windows_x86_64_gnu",
      "common_attrs": {
        "compile_data_glob": [
          "**"
        ],
        "deps": {
          "common": [
            {
              "id": "windows_x86_64_gnu 0.48.5",
              "target": "build_script_build"
            }
          ],
          "selects": {}
        },
        "edition": "2018",
        "version": "0.48.5"
      },
      "build_script_attrs": {
        "data_glob": [
          "**"
        ]
      },
      "license": "MIT OR Apache-2.0"
    },
    "windows_x86_64_gnullvm 0.42.2": {
      "name": "windows_x86_64_gnullvm",
      "version": "0.42.2",
      "repository": {
        "Http": {
          "url": "https://static.crates.io/crates/windows_x86_64_gnullvm/0.42.2/download",
          "sha256": "26d41b46a36d453748aedef1486d5c7a85db22e56aff34643984ea85514e94a3"
        }
      },
      "targets": [
        {
          "Library": {
            "crate_name": "windows_x86_64_gnullvm",
            "crate_root": "src/lib.rs",
            "srcs": [
              "**/*.rs"
            ]
          }
        },
        {
          "BuildScript": {
            "crate_name": "build_script_build",
            "crate_root": "build.rs",
            "srcs": [
              "**/*.rs"
            ]
          }
        }
      ],
      "library_target_name": "windows_x86_64_gnullvm",
      "common_attrs": {
        "compile_data_glob": [
          "**"
        ],
        "deps": {
          "common": [
            {
              "id": "windows_x86_64_gnullvm 0.42.2",
              "target": "build_script_build"
            }
          ],
          "selects": {}
        },
        "edition": "2018",
        "version": "0.42.2"
      },
      "build_script_attrs": {
        "data_glob": [
          "**"
        ]
      },
      "license": "MIT OR Apache-2.0"
    },
    "windows_x86_64_gnullvm 0.48.5": {
      "name": "windows_x86_64_gnullvm",
      "version": "0.48.5",
      "repository": {
        "Http": {
          "url": "https://static.crates.io/crates/windows_x86_64_gnullvm/0.48.5/download",
          "sha256": "0b7b52767868a23d5bab768e390dc5f5c55825b6d30b86c844ff2dc7414044cc"
        }
      },
      "targets": [
        {
          "Library": {
            "crate_name": "windows_x86_64_gnullvm",
            "crate_root": "src/lib.rs",
            "srcs": [
              "**/*.rs"
            ]
          }
        },
        {
          "BuildScript": {
            "crate_name": "build_script_build",
            "crate_root": "build.rs",
            "srcs": [
              "**/*.rs"
            ]
          }
        }
      ],
      "library_target_name": "windows_x86_64_gnullvm",
      "common_attrs": {
        "compile_data_glob": [
          "**"
        ],
        "deps": {
          "common": [
            {
              "id": "windows_x86_64_gnullvm 0.48.5",
              "target": "build_script_build"
            }
          ],
          "selects": {}
        },
        "edition": "2018",
        "version": "0.48.5"
      },
      "build_script_attrs": {
        "data_glob": [
          "**"
        ]
      },
      "license": "MIT OR Apache-2.0"
    },
    "windows_x86_64_msvc 0.42.2": {
      "name": "windows_x86_64_msvc",
      "version": "0.42.2",
      "repository": {
        "Http": {
          "url": "https://static.crates.io/crates/windows_x86_64_msvc/0.42.2/download",
          "sha256": "9aec5da331524158c6d1a4ac0ab1541149c0b9505fde06423b02f5ef0106b9f0"
        }
      },
      "targets": [
        {
          "Library": {
            "crate_name": "windows_x86_64_msvc",
            "crate_root": "src/lib.rs",
            "srcs": [
              "**/*.rs"
            ]
          }
        },
        {
          "BuildScript": {
            "crate_name": "build_script_build",
            "crate_root": "build.rs",
            "srcs": [
              "**/*.rs"
            ]
          }
        }
      ],
      "library_target_name": "windows_x86_64_msvc",
      "common_attrs": {
        "compile_data_glob": [
          "**"
        ],
        "deps": {
          "common": [
            {
              "id": "windows_x86_64_msvc 0.42.2",
              "target": "build_script_build"
            }
          ],
          "selects": {}
        },
        "edition": "2018",
        "version": "0.42.2"
      },
      "build_script_attrs": {
        "data_glob": [
          "**"
        ]
      },
      "license": "MIT OR Apache-2.0"
    },
    "windows_x86_64_msvc 0.48.5": {
      "name": "windows_x86_64_msvc",
      "version": "0.48.5",
      "repository": {
        "Http": {
          "url": "https://static.crates.io/crates/windows_x86_64_msvc/0.48.5/download",
          "sha256": "ed94fce61571a4006852b7389a063ab983c02eb1bb37b47f8272ce92d06d9538"
        }
      },
      "targets": [
        {
          "Library": {
            "crate_name": "windows_x86_64_msvc",
            "crate_root": "src/lib.rs",
            "srcs": [
              "**/*.rs"
            ]
          }
        },
        {
          "BuildScript": {
            "crate_name": "build_script_build",
            "crate_root": "build.rs",
            "srcs": [
              "**/*.rs"
            ]
          }
        }
      ],
      "library_target_name": "windows_x86_64_msvc",
      "common_attrs": {
        "compile_data_glob": [
          "**"
        ],
        "deps": {
          "common": [
            {
              "id": "windows_x86_64_msvc 0.48.5",
              "target": "build_script_build"
            }
          ],
          "selects": {}
        },
        "edition": "2018",
        "version": "0.48.5"
      },
      "build_script_attrs": {
        "data_glob": [
          "**"
        ]
      },
      "license": "MIT OR Apache-2.0"
    },
    "winnow 0.5.14": {
      "name": "winnow",
      "version": "0.5.14",
      "repository": {
        "Http": {
          "url": "https://static.crates.io/crates/winnow/0.5.14/download",
          "sha256": "d09770118a7eb1ccaf4a594a221334119a44a814fcb0d31c5b85e83e97227a97"
        }
      },
      "targets": [
        {
          "Library": {
            "crate_name": "winnow",
            "crate_root": "src/lib.rs",
            "srcs": [
              "**/*.rs"
            ]
          }
        }
      ],
      "library_target_name": "winnow",
      "common_attrs": {
        "compile_data_glob": [
          "**"
        ],
        "crate_features": {
          "common": [
            "alloc",
            "default",
            "std"
          ],
          "selects": {}
        },
        "edition": "2021",
        "version": "0.5.14"
      },
      "license": "MIT"
    },
    "wyz 0.5.1": {
      "name": "wyz",
      "version": "0.5.1",
      "repository": {
        "Http": {
          "url": "https://static.crates.io/crates/wyz/0.5.1/download",
          "sha256": "05f360fc0b24296329c78fda852a1e9ae82de9cf7b27dae4b7f62f118f77b9ed"
        }
      },
      "targets": [
        {
          "Library": {
            "crate_name": "wyz",
            "crate_root": "src/lib.rs",
            "srcs": [
              "**/*.rs"
            ]
          }
        }
      ],
      "library_target_name": "wyz",
      "common_attrs": {
        "compile_data_glob": [
          "**"
        ],
        "deps": {
          "common": [
            {
              "id": "tap 1.0.1",
              "target": "tap"
            }
          ],
          "selects": {}
        },
        "edition": "2018",
        "version": "0.5.1"
      },
      "license": "MIT"
    },
    "yaml-rust 0.4.5": {
      "name": "yaml-rust",
      "version": "0.4.5",
      "repository": {
        "Http": {
          "url": "https://static.crates.io/crates/yaml-rust/0.4.5/download",
          "sha256": "56c1936c4cc7a1c9ab21a1ebb602eb942ba868cbd44a99cb7cdc5892335e1c85"
        }
      },
      "targets": [
        {
          "Library": {
            "crate_name": "yaml_rust",
            "crate_root": "src/lib.rs",
            "srcs": [
              "**/*.rs"
            ]
          }
        }
      ],
      "library_target_name": "yaml_rust",
      "common_attrs": {
        "compile_data_glob": [
          "**"
        ],
        "deps": {
          "common": [
            {
              "id": "linked-hash-map 0.5.6",
              "target": "linked_hash_map"
            }
          ],
          "selects": {}
        },
        "edition": "2018",
        "version": "0.4.5"
      },
      "license": "MIT/Apache-2.0"
    },
    "yansi 0.5.1": {
      "name": "yansi",
      "version": "0.5.1",
      "repository": {
        "Http": {
          "url": "https://static.crates.io/crates/yansi/0.5.1/download",
          "sha256": "09041cd90cf85f7f8b2df60c646f853b7f535ce68f85244eb6731cf89fa498ec"
        }
      },
      "targets": [
        {
          "Library": {
            "crate_name": "yansi",
            "crate_root": "src/lib.rs",
            "srcs": [
              "**/*.rs"
            ]
          }
        }
      ],
      "library_target_name": "yansi",
      "common_attrs": {
        "compile_data_glob": [
          "**"
        ],
        "edition": "2015",
        "version": "0.5.1"
      },
      "license": "MIT/Apache-2.0"
    },
    "yansi 1.0.0-rc.1": {
      "name": "yansi",
      "version": "1.0.0-rc.1",
      "repository": {
        "Http": {
          "url": "https://static.crates.io/crates/yansi/1.0.0-rc.1/download",
          "sha256": "1367295b8f788d371ce2dbc842c7b709c73ee1364d30351dd300ec2203b12377"
        }
      },
      "targets": [
        {
          "Library": {
            "crate_name": "yansi",
            "crate_root": "src/lib.rs",
            "srcs": [
              "**/*.rs"
            ]
          }
        }
      ],
      "library_target_name": "yansi",
      "common_attrs": {
        "compile_data_glob": [
          "**"
        ],
        "crate_features": {
          "common": [
            "alloc",
            "default",
            "std"
          ],
          "selects": {}
        },
        "edition": "2021",
        "version": "1.0.0-rc.1"
      },
      "license": "MIT OR Apache-2.0"
    }
  },
  "binary_crates": [],
  "workspace_members": {
    "scip-syntax 0.1.0": "docker-images/syntax-highlighter/crates/scip-syntax",
    "syntax-analysis 0.1.0": "docker-images/syntax-highlighter/crates/syntax-analysis",
    "syntect_server 1.0.1": "docker-images/syntax-highlighter",
    "tree-sitter-all-languages 0.1.0": "docker-images/syntax-highlighter/crates/tree-sitter-all-languages"
  },
  "conditions": {
    "aarch64-apple-darwin": [
      "aarch64-apple-darwin"
    ],
    "aarch64-apple-ios": [
      "aarch64-apple-ios"
    ],
    "aarch64-apple-ios-sim": [
      "aarch64-apple-ios-sim"
    ],
    "aarch64-fuchsia": [
      "aarch64-fuchsia"
    ],
    "aarch64-linux-android": [
      "aarch64-linux-android"
    ],
    "aarch64-pc-windows-gnullvm": [],
    "aarch64-pc-windows-msvc": [
      "aarch64-pc-windows-msvc"
    ],
    "aarch64-unknown-linux-gnu": [
      "aarch64-unknown-linux-gnu"
    ],
    "aarch64-unknown-nixos-gnu": [
      "aarch64-unknown-nixos-gnu"
    ],
    "aarch64-unknown-nto-qnx710": [
      "aarch64-unknown-nto-qnx710"
    ],
    "aarch64-uwp-windows-msvc": [],
    "arm-unknown-linux-gnueabi": [
      "arm-unknown-linux-gnueabi"
    ],
    "armv7-linux-androideabi": [
      "armv7-linux-androideabi"
    ],
    "armv7-unknown-linux-gnueabi": [
      "armv7-unknown-linux-gnueabi"
    ],
    "cfg(all(any(target_os = \"android\", target_os = \"linux\"), any(rustix_use_libc, miri, not(all(target_os = \"linux\", target_endian = \"little\", any(target_arch = \"arm\", all(target_arch = \"aarch64\", target_pointer_width = \"64\"), target_arch = \"riscv64\", all(rustix_use_experimental_asm, target_arch = \"powerpc64\"), all(rustix_use_experimental_asm, target_arch = \"mips\"), all(rustix_use_experimental_asm, target_arch = \"mips32r6\"), all(rustix_use_experimental_asm, target_arch = \"mips64\"), all(rustix_use_experimental_asm, target_arch = \"mips64r6\"), target_arch = \"x86\", all(target_arch = \"x86_64\", target_pointer_width = \"64\")))))))": [
      "aarch64-linux-android",
      "armv7-linux-androideabi",
      "i686-linux-android",
      "powerpc-unknown-linux-gnu",
      "s390x-unknown-linux-gnu",
      "x86_64-linux-android"
    ],
    "cfg(all(not(rustix_use_libc), not(miri), target_os = \"linux\", target_endian = \"little\", any(target_arch = \"arm\", all(target_arch = \"aarch64\", target_pointer_width = \"64\"), target_arch = \"riscv64\", all(rustix_use_experimental_asm, target_arch = \"powerpc64\"), all(rustix_use_experimental_asm, target_arch = \"mips\"), all(rustix_use_experimental_asm, target_arch = \"mips32r6\"), all(rustix_use_experimental_asm, target_arch = \"mips64\"), all(rustix_use_experimental_asm, target_arch = \"mips64r6\"), target_arch = \"x86\", all(target_arch = \"x86_64\", target_pointer_width = \"64\"))))": [
      "aarch64-unknown-linux-gnu",
      "aarch64-unknown-nixos-gnu",
      "arm-unknown-linux-gnueabi",
      "armv7-unknown-linux-gnueabi",
      "i686-unknown-linux-gnu",
      "x86_64-unknown-linux-gnu",
      "x86_64-unknown-nixos-gnu"
    ],
    "cfg(all(not(windows), any(rustix_use_libc, miri, not(all(target_os = \"linux\", target_endian = \"little\", any(target_arch = \"arm\", all(target_arch = \"aarch64\", target_pointer_width = \"64\"), target_arch = \"riscv64\", all(rustix_use_experimental_asm, target_arch = \"powerpc64\"), all(rustix_use_experimental_asm, target_arch = \"mips\"), all(rustix_use_experimental_asm, target_arch = \"mips32r6\"), all(rustix_use_experimental_asm, target_arch = \"mips64\"), all(rustix_use_experimental_asm, target_arch = \"mips64r6\"), target_arch = \"x86\", all(target_arch = \"x86_64\", target_pointer_width = \"64\")))))))": [
      "aarch64-apple-darwin",
      "aarch64-apple-ios",
      "aarch64-apple-ios-sim",
      "aarch64-fuchsia",
      "aarch64-linux-android",
      "aarch64-unknown-nto-qnx710",
      "armv7-linux-androideabi",
      "i686-apple-darwin",
      "i686-linux-android",
      "i686-unknown-freebsd",
      "powerpc-unknown-linux-gnu",
      "riscv32imc-unknown-none-elf",
      "riscv64gc-unknown-none-elf",
      "s390x-unknown-linux-gnu",
      "thumbv7em-none-eabi",
      "thumbv8m.main-none-eabi",
      "wasm32-unknown-unknown",
      "wasm32-wasi",
      "x86_64-apple-darwin",
      "x86_64-apple-ios",
      "x86_64-fuchsia",
      "x86_64-linux-android",
      "x86_64-unknown-freebsd",
      "x86_64-unknown-none"
    ],
    "cfg(all(target_arch = \"aarch64\", target_env = \"msvc\", not(windows_raw_dylib)))": [
      "aarch64-pc-windows-msvc"
    ],
    "cfg(all(target_arch = \"wasm32\", not(target_os = \"wasi\")))": [
      "wasm32-unknown-unknown"
    ],
    "cfg(all(target_arch = \"x86\", target_env = \"gnu\", not(windows_raw_dylib)))": [
      "i686-unknown-linux-gnu"
    ],
    "cfg(all(target_arch = \"x86\", target_env = \"msvc\", not(windows_raw_dylib)))": [
      "i686-pc-windows-msvc"
    ],
    "cfg(all(target_arch = \"x86_64\", target_env = \"gnu\", not(target_abi = \"llvm\"), not(windows_raw_dylib)))": [
      "x86_64-unknown-linux-gnu",
      "x86_64-unknown-nixos-gnu"
    ],
    "cfg(all(target_arch = \"x86_64\", target_env = \"msvc\", not(windows_raw_dylib)))": [
      "x86_64-pc-windows-msvc"
    ],
    "cfg(any(target_os = \"linux\", target_os = \"android\", target_os = \"windows\", target_os = \"macos\", target_os = \"ios\", target_os = \"freebsd\", target_os = \"openbsd\", target_os = \"netbsd\", target_os = \"dragonfly\", target_os = \"solaris\", target_os = \"illumos\", target_os = \"fuchsia\", target_os = \"redox\", target_os = \"cloudabi\", target_os = \"haiku\", target_os = \"vxworks\", target_os = \"emscripten\", target_os = \"wasi\"))": [
      "aarch64-apple-darwin",
      "aarch64-apple-ios",
      "aarch64-apple-ios-sim",
      "aarch64-fuchsia",
      "aarch64-linux-android",
      "aarch64-pc-windows-msvc",
      "aarch64-unknown-linux-gnu",
      "aarch64-unknown-nixos-gnu",
      "arm-unknown-linux-gnueabi",
      "armv7-linux-androideabi",
      "armv7-unknown-linux-gnueabi",
      "i686-apple-darwin",
      "i686-linux-android",
      "i686-pc-windows-msvc",
      "i686-unknown-freebsd",
      "i686-unknown-linux-gnu",
      "powerpc-unknown-linux-gnu",
      "s390x-unknown-linux-gnu",
      "wasm32-wasi",
      "x86_64-apple-darwin",
      "x86_64-apple-ios",
      "x86_64-fuchsia",
      "x86_64-linux-android",
      "x86_64-pc-windows-msvc",
      "x86_64-unknown-freebsd",
      "x86_64-unknown-linux-gnu",
      "x86_64-unknown-nixos-gnu"
    ],
    "cfg(any(target_pointer_width = \"8\", target_pointer_width = \"16\", target_pointer_width = \"32\"))": [
      "arm-unknown-linux-gnueabi",
      "armv7-linux-androideabi",
      "armv7-unknown-linux-gnueabi",
      "i686-apple-darwin",
      "i686-linux-android",
      "i686-pc-windows-msvc",
      "i686-unknown-freebsd",
      "i686-unknown-linux-gnu",
      "powerpc-unknown-linux-gnu",
      "riscv32imc-unknown-none-elf",
      "thumbv7em-none-eabi",
      "thumbv8m.main-none-eabi",
      "wasm32-unknown-unknown",
      "wasm32-wasi"
    ],
    "cfg(any(unix, target_os = \"wasi\"))": [
      "aarch64-apple-darwin",
      "aarch64-apple-ios",
      "aarch64-apple-ios-sim",
      "aarch64-fuchsia",
      "aarch64-linux-android",
      "aarch64-unknown-linux-gnu",
      "aarch64-unknown-nixos-gnu",
      "aarch64-unknown-nto-qnx710",
      "arm-unknown-linux-gnueabi",
      "armv7-linux-androideabi",
      "armv7-unknown-linux-gnueabi",
      "i686-apple-darwin",
      "i686-linux-android",
      "i686-unknown-freebsd",
      "i686-unknown-linux-gnu",
      "powerpc-unknown-linux-gnu",
      "s390x-unknown-linux-gnu",
      "wasm32-wasi",
      "x86_64-apple-darwin",
      "x86_64-apple-ios",
      "x86_64-fuchsia",
      "x86_64-linux-android",
      "x86_64-unknown-freebsd",
      "x86_64-unknown-linux-gnu",
      "x86_64-unknown-nixos-gnu"
    ],
    "cfg(loom)": [],
    "cfg(not(all(target_arch = \"arm\", target_os = \"none\")))": [
      "aarch64-apple-darwin",
      "aarch64-apple-ios",
      "aarch64-apple-ios-sim",
      "aarch64-fuchsia",
      "aarch64-linux-android",
      "aarch64-pc-windows-msvc",
      "aarch64-unknown-linux-gnu",
      "aarch64-unknown-nixos-gnu",
      "aarch64-unknown-nto-qnx710",
      "arm-unknown-linux-gnueabi",
      "armv7-linux-androideabi",
      "armv7-unknown-linux-gnueabi",
      "i686-apple-darwin",
      "i686-linux-android",
      "i686-pc-windows-msvc",
      "i686-unknown-freebsd",
      "i686-unknown-linux-gnu",
      "powerpc-unknown-linux-gnu",
      "riscv32imc-unknown-none-elf",
      "riscv64gc-unknown-none-elf",
      "s390x-unknown-linux-gnu",
      "wasm32-unknown-unknown",
      "wasm32-wasi",
      "x86_64-apple-darwin",
      "x86_64-apple-ios",
      "x86_64-fuchsia",
      "x86_64-linux-android",
      "x86_64-pc-windows-msvc",
      "x86_64-unknown-freebsd",
      "x86_64-unknown-linux-gnu",
      "x86_64-unknown-nixos-gnu",
      "x86_64-unknown-none"
    ],
    "cfg(not(any(windows, target_os = \"hermit\", target_os = \"unknown\")))": [
      "aarch64-apple-darwin",
      "aarch64-apple-ios",
      "aarch64-apple-ios-sim",
      "aarch64-fuchsia",
      "aarch64-linux-android",
      "aarch64-unknown-linux-gnu",
      "aarch64-unknown-nixos-gnu",
      "aarch64-unknown-nto-qnx710",
      "arm-unknown-linux-gnueabi",
      "armv7-linux-androideabi",
      "armv7-unknown-linux-gnueabi",
      "i686-apple-darwin",
      "i686-linux-android",
      "i686-unknown-freebsd",
      "i686-unknown-linux-gnu",
      "powerpc-unknown-linux-gnu",
      "riscv32imc-unknown-none-elf",
      "riscv64gc-unknown-none-elf",
      "s390x-unknown-linux-gnu",
      "thumbv7em-none-eabi",
      "thumbv8m.main-none-eabi",
      "wasm32-wasi",
      "x86_64-apple-darwin",
      "x86_64-apple-ios",
      "x86_64-fuchsia",
      "x86_64-linux-android",
      "x86_64-unknown-freebsd",
      "x86_64-unknown-linux-gnu",
      "x86_64-unknown-nixos-gnu",
      "x86_64-unknown-none"
    ],
    "cfg(not(target_family = \"wasm\"))": [
      "aarch64-apple-darwin",
      "aarch64-apple-ios",
      "aarch64-apple-ios-sim",
      "aarch64-fuchsia",
      "aarch64-linux-android",
      "aarch64-pc-windows-msvc",
      "aarch64-unknown-linux-gnu",
      "aarch64-unknown-nixos-gnu",
      "aarch64-unknown-nto-qnx710",
      "arm-unknown-linux-gnueabi",
      "armv7-linux-androideabi",
      "armv7-unknown-linux-gnueabi",
      "i686-apple-darwin",
      "i686-linux-android",
      "i686-pc-windows-msvc",
      "i686-unknown-freebsd",
      "i686-unknown-linux-gnu",
      "powerpc-unknown-linux-gnu",
      "riscv32imc-unknown-none-elf",
      "riscv64gc-unknown-none-elf",
      "s390x-unknown-linux-gnu",
      "thumbv7em-none-eabi",
      "thumbv8m.main-none-eabi",
      "x86_64-apple-darwin",
      "x86_64-apple-ios",
      "x86_64-fuchsia",
      "x86_64-linux-android",
      "x86_64-pc-windows-msvc",
      "x86_64-unknown-freebsd",
      "x86_64-unknown-linux-gnu",
      "x86_64-unknown-nixos-gnu",
      "x86_64-unknown-none"
    ],
    "cfg(not(target_os = \"redox\"))": [
      "aarch64-apple-darwin",
      "aarch64-apple-ios",
      "aarch64-apple-ios-sim",
      "aarch64-fuchsia",
      "aarch64-linux-android",
      "aarch64-pc-windows-msvc",
      "aarch64-unknown-linux-gnu",
      "aarch64-unknown-nixos-gnu",
      "aarch64-unknown-nto-qnx710",
      "arm-unknown-linux-gnueabi",
      "armv7-linux-androideabi",
      "armv7-unknown-linux-gnueabi",
      "i686-apple-darwin",
      "i686-linux-android",
      "i686-pc-windows-msvc",
      "i686-unknown-freebsd",
      "i686-unknown-linux-gnu",
      "powerpc-unknown-linux-gnu",
      "riscv32imc-unknown-none-elf",
      "riscv64gc-unknown-none-elf",
      "s390x-unknown-linux-gnu",
      "thumbv7em-none-eabi",
      "thumbv8m.main-none-eabi",
      "wasm32-unknown-unknown",
      "wasm32-wasi",
      "x86_64-apple-darwin",
      "x86_64-apple-ios",
      "x86_64-fuchsia",
      "x86_64-linux-android",
      "x86_64-pc-windows-msvc",
      "x86_64-unknown-freebsd",
      "x86_64-unknown-linux-gnu",
      "x86_64-unknown-nixos-gnu",
      "x86_64-unknown-none"
    ],
    "cfg(not(windows))": [
      "aarch64-apple-darwin",
      "aarch64-apple-ios",
      "aarch64-apple-ios-sim",
      "aarch64-fuchsia",
      "aarch64-linux-android",
      "aarch64-unknown-linux-gnu",
      "aarch64-unknown-nixos-gnu",
      "aarch64-unknown-nto-qnx710",
      "arm-unknown-linux-gnueabi",
      "armv7-linux-androideabi",
      "armv7-unknown-linux-gnueabi",
      "i686-apple-darwin",
      "i686-linux-android",
      "i686-unknown-freebsd",
      "i686-unknown-linux-gnu",
      "powerpc-unknown-linux-gnu",
      "riscv32imc-unknown-none-elf",
      "riscv64gc-unknown-none-elf",
      "s390x-unknown-linux-gnu",
      "thumbv7em-none-eabi",
      "thumbv8m.main-none-eabi",
      "wasm32-unknown-unknown",
      "wasm32-wasi",
      "x86_64-apple-darwin",
      "x86_64-apple-ios",
      "x86_64-fuchsia",
      "x86_64-linux-android",
      "x86_64-unknown-freebsd",
      "x86_64-unknown-linux-gnu",
      "x86_64-unknown-nixos-gnu",
      "x86_64-unknown-none"
    ],
    "cfg(not(windows_raw_dylib))": [
      "aarch64-apple-darwin",
      "aarch64-apple-ios",
      "aarch64-apple-ios-sim",
      "aarch64-fuchsia",
      "aarch64-linux-android",
      "aarch64-pc-windows-msvc",
      "aarch64-unknown-linux-gnu",
      "aarch64-unknown-nixos-gnu",
      "aarch64-unknown-nto-qnx710",
      "arm-unknown-linux-gnueabi",
      "armv7-linux-androideabi",
      "armv7-unknown-linux-gnueabi",
      "i686-apple-darwin",
      "i686-linux-android",
      "i686-pc-windows-msvc",
      "i686-unknown-freebsd",
      "i686-unknown-linux-gnu",
      "powerpc-unknown-linux-gnu",
      "riscv32imc-unknown-none-elf",
      "riscv64gc-unknown-none-elf",
      "s390x-unknown-linux-gnu",
      "thumbv7em-none-eabi",
      "thumbv8m.main-none-eabi",
      "wasm32-unknown-unknown",
      "wasm32-wasi",
      "x86_64-apple-darwin",
      "x86_64-apple-ios",
      "x86_64-fuchsia",
      "x86_64-linux-android",
      "x86_64-pc-windows-msvc",
      "x86_64-unknown-freebsd",
      "x86_64-unknown-linux-gnu",
      "x86_64-unknown-nixos-gnu",
      "x86_64-unknown-none"
    ],
    "cfg(target_arch = \"wasm32\")": [
      "wasm32-unknown-unknown",
      "wasm32-wasi"
    ],
    "cfg(target_os = \"dragonfly\")": [],
    "cfg(target_os = \"hermit\")": [],
    "cfg(target_os = \"redox\")": [],
    "cfg(target_os = \"wasi\")": [
      "wasm32-wasi"
    ],
    "cfg(target_os = \"windows\")": [
      "aarch64-pc-windows-msvc",
      "i686-pc-windows-msvc",
      "x86_64-pc-windows-msvc"
    ],
    "cfg(tokio_taskdump)": [],
    "cfg(tracing_unstable)": [],
    "cfg(unix)": [
      "aarch64-apple-darwin",
      "aarch64-apple-ios",
      "aarch64-apple-ios-sim",
      "aarch64-fuchsia",
      "aarch64-linux-android",
      "aarch64-unknown-linux-gnu",
      "aarch64-unknown-nixos-gnu",
      "aarch64-unknown-nto-qnx710",
      "arm-unknown-linux-gnueabi",
      "armv7-linux-androideabi",
      "armv7-unknown-linux-gnueabi",
      "i686-apple-darwin",
      "i686-linux-android",
      "i686-unknown-freebsd",
      "i686-unknown-linux-gnu",
      "powerpc-unknown-linux-gnu",
      "s390x-unknown-linux-gnu",
      "x86_64-apple-darwin",
      "x86_64-apple-ios",
      "x86_64-fuchsia",
      "x86_64-linux-android",
      "x86_64-unknown-freebsd",
      "x86_64-unknown-linux-gnu",
      "x86_64-unknown-nixos-gnu"
    ],
    "cfg(windows)": [
      "aarch64-pc-windows-msvc",
      "i686-pc-windows-msvc",
      "x86_64-pc-windows-msvc"
    ],
    "i686-apple-darwin": [
      "i686-apple-darwin"
    ],
    "i686-linux-android": [
      "i686-linux-android"
    ],
    "i686-pc-windows-gnu": [],
    "i686-pc-windows-msvc": [
      "i686-pc-windows-msvc"
    ],
    "i686-unknown-freebsd": [
      "i686-unknown-freebsd"
    ],
    "i686-unknown-linux-gnu": [
      "i686-unknown-linux-gnu"
    ],
    "i686-uwp-windows-gnu": [],
    "i686-uwp-windows-msvc": [],
    "powerpc-unknown-linux-gnu": [
      "powerpc-unknown-linux-gnu"
    ],
    "riscv32imc-unknown-none-elf": [
      "riscv32imc-unknown-none-elf"
    ],
    "riscv64gc-unknown-none-elf": [
      "riscv64gc-unknown-none-elf"
    ],
    "s390x-unknown-linux-gnu": [
      "s390x-unknown-linux-gnu"
    ],
    "thumbv7em-none-eabi": [
      "thumbv7em-none-eabi"
    ],
    "thumbv8m.main-none-eabi": [
      "thumbv8m.main-none-eabi"
    ],
    "wasm32-unknown-unknown": [
      "wasm32-unknown-unknown"
    ],
    "wasm32-wasi": [
      "wasm32-wasi"
    ],
    "x86_64-apple-darwin": [
      "x86_64-apple-darwin"
    ],
    "x86_64-apple-ios": [
      "x86_64-apple-ios"
    ],
    "x86_64-fuchsia": [
      "x86_64-fuchsia"
    ],
    "x86_64-linux-android": [
      "x86_64-linux-android"
    ],
    "x86_64-pc-windows-gnu": [],
    "x86_64-pc-windows-gnullvm": [],
    "x86_64-pc-windows-msvc": [
      "x86_64-pc-windows-msvc"
    ],
    "x86_64-unknown-freebsd": [
      "x86_64-unknown-freebsd"
    ],
    "x86_64-unknown-linux-gnu": [
      "x86_64-unknown-linux-gnu"
    ],
    "x86_64-unknown-nixos-gnu": [
      "x86_64-unknown-nixos-gnu"
    ],
    "x86_64-unknown-none": [
      "x86_64-unknown-none"
    ],
    "x86_64-uwp-windows-gnu": [],
    "x86_64-uwp-windows-msvc": []
  },
  "direct_deps": [
    "anyhow 1.0.75",
    "assert_cmd 2.0.12",
    "base64 0.13.1",
    "bitvec 1.0.1",
    "clap 4.3.23",
    "colored 2.0.4",
    "futures 0.3.28",
    "futures-task 0.3.28",
    "futures-util 0.3.28",
    "id-arena 2.2.1",
    "if_chain 1.0.2",
    "indicatif 0.17.7",
    "insta 1.34.0",
    "itertools 0.10.5",
    "lazy_static 1.4.0",
    "once_cell 1.18.0",
    "paste 1.0.14",
    "predicates 3.0.4",
    "protobuf 3.2.0",
    "regex 1.9.3",
    "rocket 0.5.0-rc.3",
    "rustc-hash 1.1.0",
    "rustix 0.38.8",
    "rustyline 9.1.2",
    "scip 0.3.2",
    "serde 1.0.194",
    "serde_json 1.0.99",
    "string-interner 0.14.0",
    "syntect 4.7.0",
    "tree-sitter 0.20.10",
    "tree-sitter-c 0.20.6",
    "tree-sitter-c-sharp 0.20.0",
    "tree-sitter-cpp 0.20.3",
    "tree-sitter-dart 0.0.1",
    "tree-sitter-go 0.20.0",
    "tree-sitter-highlight 0.20.1",
    "tree-sitter-java 0.20.2",
    "tree-sitter-javascript 0.20.0",
    "tree-sitter-jsonnet 0.0.1",
    "tree-sitter-kotlin 0.2.11",
    "tree-sitter-magik 0.0.1",
    "tree-sitter-matlab 1.0.2",
    "tree-sitter-nickel 0.0.1",
    "tree-sitter-perl 0.0.1",
    "tree-sitter-pkl 0.16.0",
    "tree-sitter-pod 0.0.1",
    "tree-sitter-python 0.20.4",
    "tree-sitter-ruby 0.20.0",
    "tree-sitter-rust 0.20.4",
    "tree-sitter-scala 0.20.2",
    "tree-sitter-sql 0.0.2",
    "tree-sitter-typescript 0.20.2",
    "tree-sitter-xlsg 0.0.1",
    "tree-sitter-zig 0.0.1",
    "walkdir 2.3.3"
  ],
  "direct_dev_deps": [
    "criterion 0.4.0",
    "pretty_assertions 1.4.0"
  ]
}<|MERGE_RESOLUTION|>--- conflicted
+++ resolved
@@ -1,9 +1,5 @@
 {
-<<<<<<< HEAD
-  "checksum": "da1e13e9eb09cf3473aa0c5453c7c8212b4b4a977703e0f6ee726bf05f50e938",
-=======
-  "checksum": "296b539d4c595a40878a6f2db34cde2485d34792507243386f1f540fee4ab337",
->>>>>>> 2ecc1699
+  "checksum": "08ec7335712ded200dd1bd9227087cbbae9d7ca15848a8baa636a06d8ce2efd8",
   "crates": {
     "addr2line 0.20.0": {
       "name": "addr2line",
