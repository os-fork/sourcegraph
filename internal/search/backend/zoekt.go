package backend

import (
	"sync"

	"github.com/sourcegraph/log"
	"github.com/sourcegraph/zoekt"
	proto "github.com/sourcegraph/zoekt/grpc/protos/zoekt/webserver/v1"
	"google.golang.org/grpc"

	"github.com/sourcegraph/sourcegraph/internal/grpc/defaults"
)

<<<<<<< HEAD
var zoektDoer, _ = httpcli.NewInternalClientFactory("zoekt_webserver").Doer()

=======
>>>>>>> 4e316759
// ZoektStreamFunc is a convenience function to create a stream receiver from a
// function.
type ZoektStreamFunc func(*zoekt.SearchResult)

func (f ZoektStreamFunc) Send(event *zoekt.SearchResult) {
	f(event)
}

// ZoektDialer is a function that returns a zoekt.Streamer for the given endpoint.
type ZoektDialer func(endpoint string) zoekt.Streamer

// NewCachedZoektDialer wraps a ZoektDialer with caching per endpoint.
func NewCachedZoektDialer(dial ZoektDialer) ZoektDialer {
	d := &cachedZoektDialer{
		streamers: map[string]zoekt.Streamer{},
		dial:      dial,
	}
	return d.Dial
}

type cachedZoektDialer struct {
	mu        sync.RWMutex
	streamers map[string]zoekt.Streamer
	dial      ZoektDialer
}

func (c *cachedZoektDialer) Dial(endpoint string) zoekt.Streamer {
	c.mu.RLock()
	s, ok := c.streamers[endpoint]
	c.mu.RUnlock()

	if !ok {
		c.mu.Lock()
		s, ok = c.streamers[endpoint]
		if !ok {
			s = &cachedStreamerCloser{
				cachedZoektDialer: c,
				endpoint:          endpoint,
				Streamer:          c.dial(endpoint),
			}
			c.streamers[endpoint] = s
		}
		c.mu.Unlock()
	}

	return s
}

type cachedStreamerCloser struct {
	*cachedZoektDialer
	endpoint string
	zoekt.Streamer
}

func (c *cachedStreamerCloser) Close() {
	c.mu.Lock()
	delete(c.streamers, c.endpoint)
	c.mu.Unlock()

	c.Streamer.Close()
}

<<<<<<< HEAD
// ZoektDial connects to a Searcher HTTP RPC server at address (host:port).
func ZoektDial(endpoint string) zoekt.Streamer {
	return &switchableZoektGRPCClient{
		httpClient: ZoektDialHTTP(endpoint),
		grpcClient: ZoektDialGRPC(endpoint),
	}
}

// ZoektDialHTTP connects to a Searcher HTTP RPC server at address (host:port).
func ZoektDialHTTP(endpoint string) zoekt.Streamer {
	client := rpc.Client(endpoint)
	streamClient := zoektstream.NewClient("http://"+endpoint, zoektDoer).WithSearcher(client)
	return NewMeteredSearcher(endpoint, streamClient)
}

=======
>>>>>>> 4e316759
// maxRecvMsgSize is the max message size we can receive from Zoekt without erroring.
// By default, this caps at 4MB, but Zoekt can send payloads significantly larger
// than that depending on the type of search being executed.
// 128MiB is a best guess at reasonable size that will rarely fail.
const maxRecvMsgSize = 128 * 1024 * 1024 // 128MiB

// ZoektDial connects to a Searcher gRPC server at address (host:port).
func ZoektDial(endpoint string) zoekt.Streamer {
	conn, err := defaults.Dial(
		endpoint,
		log.Scoped("zoekt"),
		grpc.WithDefaultCallOptions(grpc.MaxCallRecvMsgSize(maxRecvMsgSize)),
	)

	// Frontend usually adds a wrapper called automaticRetryClient that will automatically retry requests according
	// to the default.RetryPolicy. For Zoekt, we *do not* use automatic retries, as we want direct control over the
	// error-handling. For example, during search we try to identify if a replica is unreachable, and skip over it
	// and return partial results.
	client := proto.NewWebserverServiceClient(conn)
	return NewMeteredSearcher(endpoint, &zoektGRPCClient{
		endpoint: endpoint,
		client:   client,
		dialErr:  err,
	})
}<|MERGE_RESOLUTION|>--- conflicted
+++ resolved
@@ -11,11 +11,6 @@
 	"github.com/sourcegraph/sourcegraph/internal/grpc/defaults"
 )
 
-<<<<<<< HEAD
-var zoektDoer, _ = httpcli.NewInternalClientFactory("zoekt_webserver").Doer()
-
-=======
->>>>>>> 4e316759
 // ZoektStreamFunc is a convenience function to create a stream receiver from a
 // function.
 type ZoektStreamFunc func(*zoekt.SearchResult)
@@ -78,24 +73,6 @@
 	c.Streamer.Close()
 }
 
-<<<<<<< HEAD
-// ZoektDial connects to a Searcher HTTP RPC server at address (host:port).
-func ZoektDial(endpoint string) zoekt.Streamer {
-	return &switchableZoektGRPCClient{
-		httpClient: ZoektDialHTTP(endpoint),
-		grpcClient: ZoektDialGRPC(endpoint),
-	}
-}
-
-// ZoektDialHTTP connects to a Searcher HTTP RPC server at address (host:port).
-func ZoektDialHTTP(endpoint string) zoekt.Streamer {
-	client := rpc.Client(endpoint)
-	streamClient := zoektstream.NewClient("http://"+endpoint, zoektDoer).WithSearcher(client)
-	return NewMeteredSearcher(endpoint, streamClient)
-}
-
-=======
->>>>>>> 4e316759
 // maxRecvMsgSize is the max message size we can receive from Zoekt without erroring.
 // By default, this caps at 4MB, but Zoekt can send payloads significantly larger
 // than that depending on the type of search being executed.
