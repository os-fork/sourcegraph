--- conflicted
+++ resolved
@@ -290,13 +290,11 @@
 	if o.OnlyCloudDefault {
 		conds = append(conds, sqlf.Sprintf("cloud_default = true"))
 	}
-<<<<<<< HEAD
 	if o.CodeHostID != 0 {
 		conds = append(conds, sqlf.Sprintf("code_host_id = %s", o.CodeHostID))
-=======
+  }
 	if o.RepoID > 0 {
 		conds = append(conds, sqlf.Sprintf("id IN (SELECT external_service_id FROM external_service_repos WHERE repo_id = %s)", o.RepoID))
->>>>>>> eaba37b9
 	}
 	if len(conds) == 0 {
 		conds = append(conds, sqlf.Sprintf("TRUE"))
