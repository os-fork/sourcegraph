--- conflicted
+++ resolved
@@ -11,17 +11,11 @@
 )
 
 var (
-<<<<<<< HEAD
-	tokenBucketGlobalPrefix                   = "v2:rate_limiters"
+	TokenBucketGlobalPrefix            = "v2:rate_limiters"
 	bucketLastReplenishmentTimestampKeySuffix = "last_replenishment_timestamp"
 	bucketQuotaConfigKeySuffix                = "config:bucket_quota"
 	bucketReplenishmentConfigKeySuffix        = "config:bucket_replenishment_interval_seconds"
 	bucketMaxCapacity                         = 10
-=======
-	TokenBucketGlobalPrefix            = "v2:rate_limiters"
-	bucketCapacityConfigKeySuffix      = "config:bucket_capacity"
-	bucketReplenishmentConfigKeySuffix = "config:bucket_replenishment_interval_seconds"
->>>>>>> 285fa8bd
 )
 
 // RateLimiter is a Redis-backed rate limiter that utilizes lua scripts to manage rate limit token fetching and token bucket resetting.
@@ -62,22 +56,6 @@
 	}, nil
 }
 
-// NewTestRateLimiterWithPoolAndPrefix same as NewRateLimiter but with configurable pool and prefix, used for testing
-func NewTestRateLimiterWithPoolAndPrefix(pool *redis.Pool, prefix string) (RateLimiter, error) {
-	if pool == nil {
-		return nil, errors.New("Redis pool can't be nil")
-	}
-
-	return &rateLimiter{
-		prefix: prefix,
-		pool:   pool,
-		// 3 is the key count, keys are arguments passed to the lua script that will be used to get values from Redis KV.
-		getTokensScript:        *redis.NewScript(3, getTokensFromBucketLuaScript),
-		setReplenishmentScript: *redis.NewScript(3, setTokenBucketReplenishmentLuaScript),
-	}, nil
-}
-
-<<<<<<< HEAD
 func (r *rateLimiter) GetTokenFromBucket(ctx context.Context, bucketName string) (getTokensFromBucketResponse, error) {
 	// The test code calls lim.wait with a fake timer generator.
 	// This is the real timer generator.
@@ -129,11 +107,6 @@
 	keys := r.getRateLimiterKeys(bucketName)
 	now := time.Now().Unix()
 	result, err := r.getTokensScript.DoContext(ctx, r.pool.Get(), keys.BucketKey, keys.LastReplenishmentTimestampKey, keys.QuotaKey, keys.ReplenishmentIntervalSecondsKey, bucketMaxCapacity, now, maxTimeToWait)
-=======
-func (r *rateLimiter) GetTokensFromBucket(ctx context.Context, bucketName string, tokensWanted int) (allowed bool, remianingTokens int, err error) {
-	bucketKey, bucketCapacityKey, bucketReplenishIntervalSecondsKey := getRateLimiterKeys(r.prefix, bucketName)
-	result, err := r.getTokensScript.DoContext(ctx, r.pool.Get(), bucketKey, bucketCapacityKey, bucketReplenishIntervalSecondsKey, tokensWanted)
->>>>>>> 285fa8bd
 	if err != nil {
 		return response, errors.Wrapf(err, "error while getting tokens from bucket %s", keys.BucketKey)
 	}
@@ -167,7 +140,6 @@
 	return response, response.Error()
 }
 
-<<<<<<< HEAD
 func (r *rateLimiter) SetTokenBucketReplenishment(ctx context.Context, bucketName string, bucketQuota, bucketReplenishRateSeconds int) error {
 	keys := r.getRateLimiterKeys(bucketName)
 	_, err := r.setReplenishmentScript.DoContext(ctx, r.pool.Get(), keys.BucketKey, keys.QuotaKey, keys.ReplenishmentIntervalSecondsKey, bucketQuota, bucketReplenishRateSeconds)
@@ -180,19 +152,6 @@
 	keys.BucketKey = fmt.Sprintf("%s:%s", r.prefix, bucketName)
 	// e.g. v2:rate_limiters:github.com:api_tokens:config:bucket_quota
 	keys.QuotaKey = fmt.Sprintf("%s:%s", keys.BucketKey, bucketQuotaConfigKeySuffix)
-=======
-func (r *rateLimiter) SetTokenBucketReplenishment(ctx context.Context, bucketName string, bucketCapacity, bucketReplenishIntervalSeconds int32) error {
-	bucketKey, bucketCapacityKey, bucketReplenishIntervalSecondsKey := getRateLimiterKeys(r.prefix, bucketName)
-	_, err := r.setReplenishmentScript.DoContext(ctx, r.pool.Get(), bucketKey, bucketCapacityKey, bucketReplenishIntervalSecondsKey, bucketCapacity, bucketReplenishIntervalSeconds)
-	return errors.Wrapf(err, "error while setting token bucket replenishment for bucket %s", bucketName)
-}
-
-func getRateLimiterKeys(prefix, bucketName string) (string, string, string) {
-	// e.g. v2:rate_limiters:github.com:api_tokens
-	bucketKey := fmt.Sprintf("%s:%s", prefix, bucketName)
-	// e.g. v2:rate_limiters:github.com:api_tokens:config:bucket_capacity
-	bucketCapacity := fmt.Sprintf("%s:%s", bucketKey, bucketCapacityConfigKeySuffix)
->>>>>>> 285fa8bd
 	// e.g.. v2:rate_limiters:github.com:api_tokens:config:bucket_replenishment_interval_seconds
 	keys.ReplenishmentIntervalSecondsKey = fmt.Sprintf("%s:%s", keys.BucketKey, bucketReplenishmentConfigKeySuffix)
 	// e.g.. v2:rate_limiters:github.com:api_tokens:last_replenishment_timestamp
