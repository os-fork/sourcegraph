// Package types defines types used by the frontend.
package types

import (
	"context"
	"database/sql"
	"fmt"
	"reflect"
	"sort"
	"strings"
	"time"

	"github.com/google/uuid"

	"github.com/sourcegraph/sourcegraph/internal/api"
	"github.com/sourcegraph/sourcegraph/internal/database/dbutil"
	"github.com/sourcegraph/sourcegraph/internal/encryption"
	"github.com/sourcegraph/sourcegraph/internal/extsvc"
	rtypes "github.com/sourcegraph/sourcegraph/internal/rbac/types"
)

// BatchChangeSource represents how a batch change can be created
// it can either be created locally or via an executor (SSBC)
type BatchChangeSource string

const (
	ExecutorBatchChangeSource BatchChangeSource = "executor"
	LocalBatchChangeSource    BatchChangeSource = "local"
)

// A SourceInfo represents a source a Repo belongs to (such as an external service).
type SourceInfo struct {
	ID       string
	CloneURL string
}

// ExternalServiceID returns the ID of the external service this
// SourceInfo refers to.
func (i SourceInfo) ExternalServiceID() int64 {
	_, id := extsvc.DecodeURN(i.ID)
	return id
}

// Repo represents a source code repository.
type Repo struct {
	// ID is the unique numeric ID for this repository.
	ID api.RepoID
	// Name is the name for this repository (e.g., "github.com/user/repo"). It
	// is the same as URI, unless the user configures a non-default
	// repositoryPathPattern.
	//
	// Previously, this was called RepoURI.
	Name api.RepoName
	// URI is the full name for this repository (e.g.,
	// "github.com/user/repo"). See the documentation for the Name field.
	URI string
	// Description is a brief description of the repository.
	Description string
	// Fork is whether this repository is a fork of another repository.
	Fork bool
	// Archived is whether the repository has been archived.
	Archived bool
	// Stars is the star count the repository has in the code host.
	Stars int `json:",omitempty"`
	// Private is whether the repository is private.
	Private bool
	// CreatedAt is when this repository was created on Sourcegraph.
	CreatedAt time.Time
	// UpdatedAt is when this repository's metadata was last updated on Sourcegraph.
	UpdatedAt time.Time
	// DeletedAt is when this repository was soft-deleted from Sourcegraph.
	DeletedAt time.Time
	// ExternalRepo identifies this repository by its ID on the external service where it resides (and the external
	// service itself).
	ExternalRepo api.ExternalRepoSpec
	// Sources identifies all the repo sources this Repo belongs to.
	// The key is a URN created by extsvc.URN
	Sources map[string]*SourceInfo
	// Metadata contains the raw source code host JSON metadata.
	Metadata any
	// Blocked contains the reason this repository was blocked and the timestamp of when it happened.
	Blocked *RepoBlock `json:",omitempty"`
	// KeyValuePairs is the set of key-value pairs associated with the repo
	KeyValuePairs map[string]*string `json:",omitempty"`
}

func (r *Repo) IDName() RepoIDName {
	return RepoIDName{
		ID:   r.ID,
		Name: r.Name,
	}
}

type GitHubAppDomain string

func (s GitHubAppDomain) ToGraphQL() string { return strings.ToUpper(string(s)) }

const (
	ReposGitHubAppDomain   GitHubAppDomain = "repos"
	BatchesGitHubAppDomain GitHubAppDomain = "batches"
)

// RepoCommit is a record of a repo and a corresponding commit.
type RepoCommit struct {
	ID                   int64
	RepoID               api.RepoID
	CommitSHA            dbutil.CommitBytea
	PerforceChangelistID int64
	CreatedAt            time.Time
}

// SearchedRepo is a collection of metadata about repos that is used to decorate search results
type SearchedRepo struct {
	// ID is the unique numeric ID for this repository.
	ID api.RepoID
	// Name is the name for this repository (e.g., "github.com/user/repo"). It
	// is the same as URI, unless the user configures a non-default
	// repositoryPathPattern.
	Name api.RepoName
	// Description is a brief description of the repository.
	Description string
	// Fork is whether this repository is a fork of another repository.
	Fork bool
	// Archived is whether the repository has been archived.
	Archived bool
	// Private is whether the repository is private.
	Private bool
	// Stars is the star count the repository has in the code host.
	Stars int
	// LastFetched is the time of the last fetch of new commits from the code host.
	LastFetched *time.Time
	// A set of key-value pairs associated with the repo
	KeyValuePairs map[string]*string
}

// RepoBlock contains data about a repo that has been blocked. Blocked repos aren't returned by store methods by default.
type RepoBlock struct {
	At     int64 // Unix timestamp
	Reason string
}

// CloneURLs returns all the clone URLs this repo is cloneable from.
func (r *Repo) CloneURLs() []string {
	urls := make([]string, 0, len(r.Sources))
	for _, src := range r.Sources {
		if src != nil && src.CloneURL != "" {
			urls = append(urls, src.CloneURL)
		}
	}
	return urls
}

// IsDeleted returns true if the repo is deleted.
func (r *Repo) IsDeleted() bool { return !r.DeletedAt.IsZero() }

// ExternalServiceIDs returns the IDs of the external services this
// repo belongs to.
func (r *Repo) ExternalServiceIDs() []int64 {
	ids := make([]int64, 0, len(r.Sources))
	for _, src := range r.Sources {
		ids = append(ids, src.ExternalServiceID())
	}
	return ids
}

func (r *Repo) ToExternalServiceRepository() *ExternalServiceRepository {
	return &ExternalServiceRepository{
		ID:         r.ID,
		Name:       r.Name,
		ExternalID: r.ExternalRepo.ID,
	}
}

// BlockedRepoError is returned by a Repo IsBlocked method.
type BlockedRepoError struct {
	Name   api.RepoName
	Reason string
}

func (e BlockedRepoError) Error() string {
	return fmt.Sprintf("repository %s has been blocked. reason: %s", e.Name, e.Reason)
}

// Blocked implements the blocker interface in the errcode package.
func (e BlockedRepoError) Blocked() bool { return true }

// IsBlocked returns a non nil error if the repo has been blocked.
func (r *Repo) IsBlocked() error {
	if r.Blocked != nil {
		return &BlockedRepoError{Name: r.Name, Reason: r.Blocked.Reason}
	}
	return nil
}

// RepoModifiedFields is a bitfield that tracks which fields were modified while
// syncing a repository.
type RepoModifiedFields uint64

const (
	RepoUnmodified   RepoModifiedFields = 0
	RepoModifiedName                    = 1 << iota
	RepoModifiedURI
	RepoModifiedDescription
	RepoModifiedExternalRepo
	RepoModifiedArchived
	RepoModifiedFork
	RepoModifiedPrivate
	RepoModifiedStars
	RepoModifiedMetadata
	RepoModifiedSources
)

func (m RepoModifiedFields) String() string {
	if m == RepoUnmodified {
		return "repo unmodified"
	}

	modifications := []string{}
	if m&RepoModifiedName == RepoModifiedName {
		modifications = append(modifications, "name")
	}
	if m&RepoModifiedURI == RepoModifiedURI {
		modifications = append(modifications, "uri")
	}
	if m&RepoModifiedDescription == RepoModifiedDescription {
		modifications = append(modifications, "description")
	}
	if m&RepoModifiedExternalRepo == RepoModifiedExternalRepo {
		modifications = append(modifications, "external repo")
	}
	if m&RepoModifiedArchived == RepoModifiedArchived {
		modifications = append(modifications, "archived")
	}
	if m&RepoModifiedFork == RepoModifiedFork {
		modifications = append(modifications, "fork")
	}
	if m&RepoModifiedPrivate == RepoModifiedPrivate {
		modifications = append(modifications, "private")
	}
	if m&RepoModifiedStars == RepoModifiedStars {
		modifications = append(modifications, "stars")
	}
	if m&RepoModifiedMetadata == RepoModifiedMetadata {
		modifications = append(modifications, "metadata")
	}
	if m&RepoModifiedSources == RepoModifiedSources {
		modifications = append(modifications, "sources")
	}

	return "repo modifications: " + strings.Join(modifications, ", ")
}

// Update updates Repo r with the fields from the given newer Repo n, returning
// RepoUnmodified (0) if no fields were modified, and a non-zero value if one
// or more fields were modified.
func (r *Repo) Update(n *Repo) (modified RepoModifiedFields) {
	if !r.Name.Equal(n.Name) {
		r.Name = n.Name
		modified |= RepoModifiedName
	}

	if r.URI != n.URI {
		r.URI = n.URI
		modified |= RepoModifiedURI
	}

	if r.Description != n.Description {
		r.Description = n.Description
		modified |= RepoModifiedDescription
	}

	if n.ExternalRepo != (api.ExternalRepoSpec{}) &&
		!r.ExternalRepo.Equal(&n.ExternalRepo) {
		r.ExternalRepo = n.ExternalRepo
		modified |= RepoModifiedExternalRepo
	}

	if r.Archived != n.Archived {
		r.Archived = n.Archived
		modified |= RepoModifiedArchived
	}

	if r.Fork != n.Fork {
		r.Fork = n.Fork
		modified |= RepoModifiedFork
	}

	if r.Private != n.Private {
		r.Private = n.Private
		modified |= RepoModifiedPrivate
	}

	if r.Stars != n.Stars {
		r.Stars = n.Stars
		modified |= RepoModifiedStars
	}

	if !reflect.DeepEqual(r.Metadata, n.Metadata) {
		r.Metadata = n.Metadata
		modified |= RepoModifiedMetadata
	}

	for urn, info := range n.Sources {
		if old, ok := r.Sources[urn]; !ok || !reflect.DeepEqual(info, old) {
			r.Sources[urn] = info
			modified |= RepoModifiedSources
		}
	}

	return modified
}

// Clone returns a clone of the given repo.
func (r *Repo) Clone() *Repo {
	if r == nil {
		return nil
	}
	clone := *r
	if r.Sources != nil {
		clone.Sources = make(map[string]*SourceInfo, len(r.Sources))
		for k, v := range r.Sources {
			clone.Sources[k] = v
		}
	}
	return &clone
}

// Apply applies the given functional options to the Repo.
func (r *Repo) Apply(opts ...func(*Repo)) {
	if r == nil {
		return
	}

	for _, opt := range opts {
		opt(r)
	}
}

// With returns a clone of the given repo with the given functional options applied.
func (r *Repo) With(opts ...func(*Repo)) *Repo {
	clone := r.Clone()
	clone.Apply(opts...)
	return clone
}

// Less compares Repos by the important fields (fields with constraints in our
// DB). Additionally it will compare on Sources to give a deterministic order
// on repos returned from a sourcer.
//
// NewDiff relies on Less to deterministically decide on the order to merge
// repositories, as well as which repository to keep on conflicts.
//
// Context on using other fields such as timestamps to order/resolve
// conflicts: We only want to rely on values that have constraints in our
// database. Timestamps have the following downsides:
//
//   - We need to assume the upstream codehost has reasonable values for them
//   - Not all codehosts set them to relevant values (eg gitolite or other)
//   - They could change often for codehosts that do set them.
func (r *Repo) Less(s *Repo) bool {
	if r.ID != s.ID {
		return r.ID < s.ID
	}
	if r.Name != s.Name {
		return r.Name < s.Name
	}
	if cmp := r.ExternalRepo.Compare(s.ExternalRepo); cmp != 0 {
		return cmp == -1
	}

	return sortedSliceLess(sourcesKeys(r.Sources), sourcesKeys(s.Sources))
}

func (r *Repo) String() string {
	eid := fmt.Sprintf("{%s %s %s}", r.ExternalRepo.ServiceID, r.ExternalRepo.ServiceType, r.ExternalRepo.ID)
	if r.IsDeleted() {
		return fmt.Sprintf("Repo{ID: %d, Name: %q, EID: %s, IsDeleted: true}", r.ID, r.Name, eid)
	}
	return fmt.Sprintf("Repo{ID: %d, Name: %q, EID: %s}", r.ID, r.Name, eid)
}

func sourcesKeys(m map[string]*SourceInfo) []string {
	keys := make([]string, 0, len(m))
	for k := range m {
		keys = append(keys, k)
	}
	sort.Strings(keys)
	return keys
}

// sortedSliceLess returns true if a < b
func sortedSliceLess(a, b []string) bool {
	for i, v := range a {
		if i == len(b) {
			return false
		}
		if v != b[i] {
			return v < b[i]
		}
	}
	return len(a) != len(b)
}

// Repos is an utility type with convenience methods for operating on lists of Repos.
type Repos []*Repo

func (rs Repos) Len() int           { return len(rs) }
func (rs Repos) Less(i, j int) bool { return rs[i].Less(rs[j]) }
func (rs Repos) Swap(i, j int)      { rs[i], rs[j] = rs[j], rs[i] }

// IDs returns the list of ids from all Repos.
func (rs Repos) IDs() []api.RepoID {
	ids := make([]api.RepoID, len(rs))
	for i := range rs {
		ids[i] = rs[i].ID
	}
	return ids
}

// Names returns the list of names from all Repos.
func (rs Repos) Names() []string {
	names := make([]string, len(rs))
	for i := range rs {
		names[i] = string(rs[i].Name)
	}
	return names
}

// NamesSummary caps the number of repos to 20 when composing a space-separated list string.
// Used in logging statements.
func (rs Repos) NamesSummary() string {
	if len(rs) > 20 {
		return strings.Join(rs[:20].Names(), " ") + "..."
	}
	return strings.Join(rs.Names(), " ")
}

// Kinds returns the unique set of kinds from all Repos.
func (rs Repos) Kinds() (kinds []string) {
	set := map[string]bool{}
	for _, r := range rs {
		kind := strings.ToUpper(r.ExternalRepo.ServiceType)
		if !set[kind] {
			kinds = append(kinds, kind)
			set[kind] = true
		}
	}
	return kinds
}

// ExternalRepos returns the list of set ExternalRepoSpecs from all Repos.
func (rs Repos) ExternalRepos() []api.ExternalRepoSpec {
	specs := make([]api.ExternalRepoSpec, 0, len(rs))
	for _, r := range rs {
		specs = append(specs, r.ExternalRepo)
	}
	return specs
}

// Sources returns a map of all the sources per repo id.
func (rs Repos) Sources() map[api.RepoID][]SourceInfo {
	sources := make(map[api.RepoID][]SourceInfo)
	for i := range rs {
		for _, info := range rs[i].Sources {
			sources[rs[i].ID] = append(sources[rs[i].ID], *info)
		}
	}

	return sources
}

// Concat adds the given Repos to the end of rs.
func (rs *Repos) Concat(others ...Repos) {
	for _, o := range others {
		*rs = append(*rs, o...)
	}
}

// Clone returns a clone of Repos.
func (rs Repos) Clone() Repos {
	o := make(Repos, 0, len(rs))
	for _, r := range rs {
		o = append(o, r.Clone())
	}
	return o
}

// Apply applies the given functional options to the Repo.
func (rs Repos) Apply(opts ...func(*Repo)) {
	for _, r := range rs {
		r.Apply(opts...)
	}
}

// With returns a clone of the given repos with the given functional options applied.
func (rs Repos) With(opts ...func(*Repo)) Repos {
	clone := rs.Clone()
	clone.Apply(opts...)
	return clone
}

// Filter returns all the Repos that match the given predicate.
func (rs Repos) Filter(pred func(*Repo) bool) (fs Repos) {
	for _, r := range rs {
		if pred(r) {
			fs = append(fs, r)
		}
	}
	return fs
}

// RepoIDName combines a repo name and ID into a single struct
type RepoIDName struct {
	ID   api.RepoID
	Name api.RepoName
}

// MinimalRepo represents a source code repository name, its ID and number of stars.
type MinimalRepo struct {
	ID    api.RepoID
	Name  api.RepoName
	Stars int
}

func (r *MinimalRepo) ToRepo() *Repo {
	return &Repo{
		ID:    r.ID,
		Name:  r.Name,
		Stars: r.Stars,
	}
}

// MinimalRepos is an utility type with convenience methods for operating on lists of repo names
type MinimalRepos []MinimalRepo

func (rs MinimalRepos) Len() int           { return len(rs) }
func (rs MinimalRepos) Less(i, j int) bool { return rs[i].ID < rs[j].ID }
func (rs MinimalRepos) Swap(i, j int)      { rs[i], rs[j] = rs[j], rs[i] }

type CodeHostRepository struct {
	Name       string
	CodeHostID int64
	Private    bool
}

// RepoGitserverStatus includes basic repo data along with the current gitserver
// status for the repo, which may be unknown.
type RepoGitserverStatus struct {
	// ID is the unique numeric ID for this repository.
	ID api.RepoID
	// Name is the name for this repository (e.g., "github.com/user/repo").
	Name api.RepoName

	// GitserverRepo data if it exists
	*GitserverRepo
}

type CloneStatus string

const (
	CloneStatusUnknown   CloneStatus = ""
	CloneStatusNotCloned CloneStatus = "not_cloned"
	CloneStatusCloning   CloneStatus = "cloning"
	CloneStatusCloned    CloneStatus = "cloned"
)

func ParseCloneStatus(s string) CloneStatus {
	cs := CloneStatus(s)
	switch cs {
	case CloneStatusNotCloned, CloneStatusCloning, CloneStatusCloned:
		return cs
	default:
		return CloneStatusUnknown
	}
}

// ParseCloneStatusFromGraphQL converts the raw value of the GraphQL enum
// CloneStatus into the corresponding CloneStatus defined here. If the GraphQL
// value can't be matched to a CloneStatus, CloneStatusUnknown is returned.
func ParseCloneStatusFromGraphQL(s string) CloneStatus {
	return ParseCloneStatus(strings.ToLower(s))
}

// GitserverRepo represents the data gitserver knows about a repo
type GitserverRepo struct {
	RepoID api.RepoID
	// Usually represented by a gitserver hostname
	ShardID         string
	CloneStatus     CloneStatus
	CloningProgress string
	// The last error that occurred or empty if the last action was successful
	LastError string
	// The last time fetch was called.
	LastFetched time.Time
	// The last time a fetch updated the repository.
	LastChanged time.Time
	// Size of the repository in bytes.
	RepoSizeBytes int64
	// Time when corruption of repo was detected
	CorruptedAt time.Time
	UpdatedAt   time.Time
	// A log of the different types of corruption that was detected on this repo. The order of the log entries are
	// stored from most recent to least recent and capped at 10 entries. See LogCorruption on Gitserverrepo store.
	CorruptionLogs []RepoCorruptionLog
}

// RepoCorruptionLog represents a corruption event that has been detected on a repo.
type RepoCorruptionLog struct {
	// When the corruption event was detected
	Timestamp time.Time `json:"time"`
	// Why the repo is considered to be corrupt. Can be git output stderr output or a short reason like "missing head"
	Reason string `json:"reason"`
}

// ExternalService is a connection to an external service.
type ExternalService struct {
	ID             int64
	Kind           string
	DisplayName    string
	Config         *extsvc.EncryptableConfig
	CreatedAt      time.Time
	UpdatedAt      time.Time
	DeletedAt      time.Time
	LastSyncAt     time.Time
	NextSyncAt     time.Time
	Unrestricted   bool       // Whether access to repositories belong to this external service is unrestricted.
	CloudDefault   bool       // Whether this external service is our default public service on Cloud
	HasWebhooks    *bool      // Whether this external service has webhooks configured; calculated from Config
	TokenExpiresAt *time.Time // Whether the token in this external services expires, nil indicates never expires.
	CodeHostID     *int32
<<<<<<< HEAD
	CreatorID      int32
	LastUpdaterID  int32
=======
	CreatorID      *int32
	LastUpdaterID  *int32
>>>>>>> 52669a7c
}

type ExternalServiceRepo struct {
	ExternalServiceID int64      `json:"externalServiceID"`
	RepoID            api.RepoID `json:"repoID"`
	CloneURL          string     `json:"cloneURL"`
	CreatedAt         time.Time  `json:"createdAt"`
}

// ExternalServiceSyncJob represents an sync job for an external service
type ExternalServiceSyncJob struct {
	ID                int64 // TODO: Why is this an int64, it's a 32 bit int in the database
	State             string
	FailureMessage    string
	QueuedAt          time.Time
	StartedAt         time.Time
	FinishedAt        time.Time
	ProcessAfter      time.Time
	NumResets         int // TODO: This is a 32 bit int in the database
	ExternalServiceID int64
	NumFailures       int
	Cancel            bool

	// Counters that show progress of a running job
	ReposSynced     int32
	RepoSyncErrors  int32
	ReposAdded      int32
	ReposDeleted    int32
	ReposModified   int32
	ReposUnmodified int32
}

// ExternalServiceNamespace represents a namespace on an external service that can have ownership over repositories
type ExternalServiceNamespace struct {
	ID         int    `json:"id"`
	Name       string `json:"name"`
	ExternalID string `json:"external_id"`
}

// ExternalServiceRepository represents a repository on an external service that may not necessarily be sync'd with sourcegraph
type ExternalServiceRepository struct {
	ID         api.RepoID   `json:"id"`
	Name       api.RepoName `json:"name"`
	ExternalID string       `json:"external_id"`
}

// URN returns a unique resource identifier of this external service,
// used as the key in a repo's Sources map as well as the SourceInfo ID.
func (e *ExternalService) URN() string {
	return extsvc.URN(e.Kind, e.ID)
}

// IsDeleted returns true if the external service is deleted.
func (e *ExternalService) IsDeleted() bool { return !e.DeletedAt.IsZero() }

// Update updates ExternalService e with the fields from the given newer ExternalService n,
// returning true if modified.
func (e *ExternalService) Update(ctx context.Context, n *ExternalService) (modified bool, _ error) {
	if e.ID != n.ID {
		return false, nil
	}

	if !strings.EqualFold(e.Kind, n.Kind) {
		e.Kind, modified = strings.ToUpper(n.Kind), true
	}

	if e.DisplayName != n.DisplayName {
		e.DisplayName, modified = n.DisplayName, true
	}

	eConfig, err := e.Config.Decrypt(ctx)
	if err != nil {
		return false, err
	}

	nConfig, err := n.Config.Decrypt(ctx)
	if err != nil {
		return false, err
	}
	if eConfig != nConfig {
		e.Config.Set(nConfig)
		modified = true
	}

	if !e.UpdatedAt.Equal(n.UpdatedAt) {
		e.UpdatedAt, modified = n.UpdatedAt, true
	}

	if !e.DeletedAt.Equal(n.DeletedAt) {
		e.DeletedAt, modified = n.DeletedAt, true
	}

	return modified, nil
}

// Configuration returns the external service config.
func (e *ExternalService) Configuration(ctx context.Context) (cfg any, _ error) {
	return extsvc.ParseEncryptableConfig(ctx, e.Kind, e.Config)
}

// Clone returns a clone of the given external service.
func (e *ExternalService) Clone() *ExternalService {
	clone := *e
	return &clone
}

// Apply applies the given functional options to the ExternalService.
func (e *ExternalService) Apply(opts ...func(*ExternalService)) {
	if e == nil {
		return
	}

	for _, opt := range opts {
		opt(e)
	}
}

// With returns a clone of the given repo with the given functional options applied.
func (e *ExternalService) With(opts ...func(*ExternalService)) *ExternalService {
	clone := e.Clone()
	clone.Apply(opts...)
	return clone
}

// SupportsRepoExclusion returns true when given external service supports repo
// exclusion.
func (e *ExternalService) SupportsRepoExclusion() bool {
	return extsvc.SupportsRepoExclusion(e.Kind)
}

// ExternalServices is a utility type with convenience methods for operating on
// lists of ExternalServices.
type ExternalServices []*ExternalService

// IDs returns the list of ids from all ExternalServices.
func (es ExternalServices) IDs() []int64 {
	ids := make([]int64, len(es))
	for i := range es {
		ids[i] = es[i].ID
	}
	return ids
}

// DisplayNames returns the list of display names from all ExternalServices.
func (es ExternalServices) DisplayNames() []string {
	names := make([]string, len(es))
	for i := range es {
		names[i] = es[i].DisplayName
	}
	return names
}

// Kinds returns the unique set of Kinds in the given external services list.
func (es ExternalServices) Kinds() (kinds []string) {
	set := make(map[string]bool, len(es))
	for _, e := range es {
		if !set[e.Kind] {
			kinds = append(kinds, e.Kind)
			set[e.Kind] = true
		}
	}
	return kinds
}

// URNs returns the list of URNs from all ExternalServices.
func (es ExternalServices) URNs() []string {
	urns := make([]string, len(es))
	for i := range es {
		urns[i] = es[i].URN()
	}
	return urns
}

func (es ExternalServices) Len() int {
	return len(es)
}

func (es ExternalServices) Swap(i, j int) {
	es[i], es[j] = es[j], es[i]
}

func (es ExternalServices) Less(i, j int) bool {
	return es[i].ID < es[j].ID
}

// Clone returns a clone of the given external services.
func (es ExternalServices) Clone() ExternalServices {
	o := make(ExternalServices, 0, len(es))
	for _, r := range es {
		o = append(o, r.Clone())
	}
	return o
}

// Apply applies the given functional options to the ExternalService.
func (es ExternalServices) Apply(opts ...func(*ExternalService)) {
	for _, r := range es {
		r.Apply(opts...)
	}
}

// With returns a clone of the given external services with the given functional options applied.
func (es ExternalServices) With(opts ...func(*ExternalService)) ExternalServices {
	clone := es.Clone()
	clone.Apply(opts...)
	return clone
}

type GlobalState struct {
	SiteID      string
	Initialized bool // whether the initial site admin account has been created
}

// User represents a registered user.
type User struct {
	ID                    int32
	Username              string
	DisplayName           string
	AvatarURL             string
	CreatedAt             time.Time
	UpdatedAt             time.Time
	SiteAdmin             bool
	BuiltinAuth           bool
	InvalidatedSessionsAt time.Time
	TosAccepted           bool
	CompletedPostSignup   bool
	SCIMControlled        bool
	CodyProEnabledAt      *time.Time
}

// UserForSCIM extends user with email addresses and SCIM external ID.
type UserForSCIM struct {
	User
	Emails          []string
	SCIMExternalID  string
	SCIMAccountData string
	Active          bool
}

type SystemRole string

const (
	// UserSystemRole represents the role associated with all users on a Sourcegraph instance.
	UserSystemRole SystemRole = "USER"

	// SiteAdministratorSystemRole represents the role associated with Site Administrators
	// on a sourcegraph instance.
	SiteAdministratorSystemRole SystemRole = "SITE_ADMINISTRATOR"
)

type Role struct {
	ID        int32
	Name      string
	System    bool
	CreatedAt time.Time
}

func (r Role) IsSiteAdmin() bool {
	return r.Name == string(SiteAdministratorSystemRole)
}

func (r Role) IsUser() bool {
	return r.Name == string(UserSystemRole)
}

type Permission struct {
	ID        int32
	Namespace rtypes.PermissionNamespace
	Action    rtypes.NamespaceAction
	CreatedAt time.Time
}

// DisplayName returns an human-readable string for permissions.
func (p *Permission) DisplayName() string {
	// Based on the zanzibar representation for data relations:
	// <namespace>:<object_id>#<relation>@<user_id | user_group>
	return fmt.Sprintf("%s#%s", p.Namespace, p.Action)
}

type RolePermission struct {
	RoleID       int32
	PermissionID int32
	CreatedAt    time.Time
}

type UserRole struct {
	RoleID    int32
	UserID    int32
	CreatedAt time.Time
}

type NamespacePermission struct {
	ID         int64
	Namespace  rtypes.PermissionNamespace
	ResourceID int64
	UserID     int32
	CreatedAt  time.Time
}

func (n *NamespacePermission) DisplayName() string {
	// Based on the zanzibar representation for data relations:
	// <namespace>:<object_id>#@<user_id | user_group>
	return fmt.Sprintf("%s:%d@%d", n.Namespace, n.ResourceID, n.UserID)
}

type OrgMemberAutocompleteSearchItem struct {
	ID          int32
	Username    string
	DisplayName string
	AvatarURL   string
	InOrg       int32
}

type Org struct {
	ID          int32
	Name        string
	DisplayName *string
	CreatedAt   time.Time
	UpdatedAt   time.Time
}

type OrgMembership struct {
	ID        int32
	OrgID     int32
	UserID    int32
	CreatedAt time.Time
	UpdatedAt time.Time
}

type PhabricatorRepo struct {
	ID       int32
	Name     api.RepoName
	URL      string
	Callsign string
}

type UserUsageStatistics struct {
	UserID                      int32
	PageViews                   int32
	SearchQueries               int32
	CodeIntelligenceActions     int32
	FindReferencesActions       int32
	LastActiveTime              *time.Time
	LastCodeHostIntegrationTime *time.Time
}

// UserUsageCounts captures the usage numbers of a user in a single day.
type UserUsageCounts struct {
	Date           time.Time
	UserID         uint32
	SearchCount    int32
	CodeIntelCount int32
}

// UserDates captures the created and deleted dates of a single user.
type UserDates struct {
	UserID    int32
	CreatedAt time.Time
	DeletedAt time.Time
}

// NOTE: DO NOT alter this struct without making a symmetric change
// to the updatecheck handler. This struct is marshalled and sent to
// BigQuery, which requires the input match its schema exactly.
type CodyUsageStatistics struct {
	Daily   []*CodyUsagePeriod
	Weekly  []*CodyUsagePeriod
	Monthly []*CodyUsagePeriod
}

// NOTE: DO NOT alter this struct without making a symmetric change
// to the updatecheck handler. This struct is marshalled and sent to
// BigQuery, which requires the input match its schema exactly.
type CodyUsagePeriod struct {
	StartTime              time.Time
	TotalUsers             *CodyCountStatistics
	TotalRequests          *CodyCountStatistics
	CodeGenerationRequests *CodyCountStatistics
	ExplanationRequests    *CodyCountStatistics
	InvalidRequests        *CodyCountStatistics
}

type CodyCountStatistics struct {
	UserCount   *int32
	EventsCount *int32
}

// CodyAggregatedEvent represents the total requests, unique users, code
// generation requests, explanation requests, and invalid requests over
// the current month, week, and day for a single search event.
type CodyAggregatedEvent struct {
	Name                string
	Month               time.Time
	Week                time.Time
	Day                 time.Time
	TotalMonth          int32
	TotalWeek           int32
	TotalDay            int32
	UniquesMonth        int32
	UniquesWeek         int32
	UniquesDay          int32
	CodeGenerationMonth int32
	CodeGenerationWeek  int32
	CodeGenerationDay   int32
	ExplanationMonth    int32
	ExplanationWeek     int32
	ExplanationDay      int32
	InvalidMonth        int32
	InvalidWeek         int32
	InvalidDay          int32
}

// NOTE: DO NOT alter this struct without making a symmetric change
// to the updatecheck handler.
// RepoMetadataAggregatedStats represents the total number of repo metadata,
// number of repositories with any metadata, total and unique number of
// events for repo metadata usage related events over the current day, week, month.
type RepoMetadataAggregatedStats struct {
	Summary *RepoMetadataAggregatedSummary
	Daily   *RepoMetadataAggregatedEvents
	Weekly  *RepoMetadataAggregatedEvents
	Monthly *RepoMetadataAggregatedEvents
}

type RepoMetadataAggregatedSummary struct {
	IsEnabled              bool
	RepoMetadataCount      *int32
	ReposWithMetadataCount *int32
}

type RepoMetadataAggregatedEvents struct {
	StartTime          time.Time
	CreateRepoMetadata *EventStats
	UpdateRepoMetadata *EventStats
	DeleteRepoMetadata *EventStats
	SearchFilterUsage  *EventStats
}

type EventStats struct {
	UsersCount  *int32
	EventsCount *int32
}

// NOTE: DO NOT alter this struct without making a symmetric change
// to the updatecheck handler. This struct is marshalled and sent to
// BigQuery, which requires the input match its schema exactly.
type SiteUsageStatistics struct {
	DAUs  []*SiteActivityPeriod
	WAUs  []*SiteActivityPeriod
	MAUs  []*SiteActivityPeriod
	RMAUs []*SiteActivityPeriod
}

// NOTE: DO NOT alter this struct without making a symmetric change
// to the updatecheck handler. This struct is marshalled and sent to
// BigQuery, which requires the input match its schema exactly.
type SiteActivityPeriod struct {
	StartTime            time.Time
	UserCount            int32
	RegisteredUserCount  int32
	AnonymousUserCount   int32
	IntegrationUserCount int32
}

// NOTE: DO NOT alter this struct without making a symmetric change
// to the updatecheck handler. This struct is marshalled and sent to
// BigQuery, which requires the input match its schema exactly.
type BatchChangesUsageStatistics struct {
	// ViewBatchChangeApplyPageCount is the number of page views on the apply page
	// ("preview" page).
	ViewBatchChangeApplyPageCount int32
	// ViewBatchChangeDetailsPageAfterCreateCount is the number of page views on
	// the batch changes details page *after creating* the batch change on the apply
	// page by clicking "Apply".
	ViewBatchChangeDetailsPageAfterCreateCount int32
	// ViewBatchChangeDetailsPageAfterUpdateCount is the number of page views on
	// the batch changes details page *after updating* a batch change on the apply page
	// by clicking "Apply".
	ViewBatchChangeDetailsPageAfterUpdateCount int32

	// BatchChangesCount is the number of batch changes on the instance. This can go
	// down when users delete a batch change.
	BatchChangesCount int32
	// BatchChangesClosedCount is the number of *closed* batch changes on the
	// instance. This can go down when users delete a batch change.
	BatchChangesClosedCount int32

	// BatchSpecsCreatedCount is the number of batch change specs that have been
	// created by running `src batch [preview|apply]`. This number never
	// goes down since it's based on event logs, even if the batch specs
	// were not used and cleaned up.
	BatchSpecsCreatedCount int32
	// ChangesetSpecsCreatedCount is the number of changeset specs that have
	// been created by running `src batch [preview|apply]`. This number
	// never goes down since it's based on event logs, even if the changeset
	// specs were not used and cleaned up.
	ChangesetSpecsCreatedCount int32

	// PublishedChangesetsUnpublishedCount is the number of changesets in the
	// database that have not been published but belong to a batch change.
	// This number *could* go down, since it's not
	// based on event logs, but so far (Mar 2021) we never cleaned up
	// changesets in the database.
	PublishedChangesetsUnpublishedCount int32

	// PublishedChangesetsCount is the number of changesets published on code hosts
	// by batch changes. This number *could* go down, since it's not based on
	// event logs, but so far (Mar 2021) we never cleaned up changesets in the
	// database.
	PublishedChangesetsCount int32
	// PublishedChangesetsDiffStatAddedSum is the total sum of lines added by
	// changesets published on the code host by batch changes.
	PublishedChangesetsDiffStatAddedSum int32
	// PublishedChangesetsDiffStatDeletedSum is the total sum of lines deleted by
	// changesets published on the code host by batch changes.
	PublishedChangesetsDiffStatDeletedSum int32

	// PublishedChangesetsMergedCount is the number of changesets published on
	// code hosts by batch changes that have also been *merged*.
	// This number *could* go down, since it's not based on event logs, but
	// so far (Mar 2021) we never cleaned up changesets in the database.
	PublishedChangesetsMergedCount int32
	// PublishedChangesetsMergedDiffStatAddedSum is the total sum of lines added by
	// changesets published on the code host by batch changes and merged.
	PublishedChangesetsMergedDiffStatAddedSum int32
	// PublishedChangesetsMergedDiffStatDeletedSum is the total sum of lines deleted by
	// changesets published on the code host by batch changes and merged.
	PublishedChangesetsMergedDiffStatDeletedSum int32

	// ImportedChangesetsCount is the total number of changesets that have been
	// imported by a batch change to be tracked.
	// This number *could* go down, since it's not based on event logs, but
	// so far (Mar 2021) we never cleaned up changesets in the database.
	ImportedChangesetsCount int32
	// ManualChangesetsCount is the total number of *merged* changesets that
	// have been imported by a batch change to be tracked.
	// This number *could* go down, since it's not based on event logs, but
	// so far (Mar 2021) we never cleaned up changesets in the database.
	ImportedChangesetsMergedCount int32

	// CurrentMonthContributorsCount is the count of unique users that have logged a
	// "contributing" batch changes event, such as "BatchChangeCreated".
	//
	// See `contributorsEvents` in `GetBatchChangesUsageStatistics` for a full list
	// of events.
	CurrentMonthContributorsCount int64

	// CurrentMonthUsersCount is the count of unique users that have logged a
	// "using" batch changes event, such as "ViewBatchChangesListPage" and also "BatchChangeCreated".
	//
	// See `contributorsEvents` in `GetBatchChangesUsageStatistics` for a full
	// list of events.
	CurrentMonthUsersCount int64

	BatchChangesCohorts []*BatchChangesCohort

	// ActiveExecutorsCount is the count of executors that have had a heartbeat in the last
	// 15 seconds.
	ActiveExecutorsCount int32

	// BulkOperationsCount is the count of bulk operations used to manage changesets
	BulkOperationsCount []*BulkOperationsCount

	// ChangesetDistribution is the distribution of batch changes per source and the amount of
	// changesets created via the different sources
	ChangesetDistribution []*ChangesetDistribution

	// BatchChangeStatsBySource is the distribution of batch change x changesets statistics
	// across multiple sources
	BatchChangeStatsBySource []*BatchChangeStatsBySource

	// MonthlyBatchChangesExecutorUsage is the number of users who ran a job on an
	// executor in a given month
	MonthlyBatchChangesExecutorUsage []*MonthlyBatchChangesExecutorUsage

	WeeklyBulkOperationStats []*WeeklyBulkOperationStats
}

// NOTE: DO NOT alter this struct without making a symmetric change
// to the updatecheck handler. This struct is marshalled and sent to
// BigQuery, which requires the input match its schema exactly.
type BulkOperationsCount struct {
	Name  string
	Count int32
}

// NOTE: DO NOT alter this struct without making a symmetric change
// to the updatecheck handler. This struct is marshalled and sent to
// BigQuery, which requires the input match its schema exactly.
type WeeklyBulkOperationStats struct {
	// Week is the week of this cohort and is used to group batch changes by
	// their creation date.
	Week string

	// Count is the number of bulk operations carried out in a particular week.
	Count int32

	BulkOperation string
}

// NOTE: DO NOT alter this struct without making a symmetric change
// to the updatecheck handler. This struct is marshalled and sent to
// BigQuery, which requires the input match its schema exactly.
type MonthlyBatchChangesExecutorUsage struct {
	// Month of the year corresponding to this executor usage data.
	Month string

	// The number of unique users who ran a job on an executor this month.
	Count int32

	// The cumulative number of minutes of executor usage for batch changes this month.
	Minutes int64
}

// NOTE: DO NOT alter this struct without making a symmetric change
// to the updatecheck handler. This struct is marshalled and sent to
// BigQuery, which requires the input match its schema exactly.
type BatchChangeStatsBySource struct {
	// the source of the changesets belonging to the batch changes
	// indicating whether the changeset was created via an executor or locally.
	Source BatchChangeSource

	// the amount of changesets published using this batch change source.
	PublishedChangesetsCount int32

	// the amount of batch changes created from this source.
	BatchChangesCount int32
}

// NOTE: DO NOT alter this struct without making a symmetric change
// to the updatecheck handler. This struct is marshalled and sent to
// BigQuery, which requires the input match its schema exactly.
type ChangesetDistribution struct {
	// the source of the changesets belonging to the batch changes
	// indicating whether the changeset was created via an executor or locally
	Source BatchChangeSource

	// range of changeset distribution per batch_change
	Range string

	// number of batch changes with the range of changesets defined
	BatchChangesCount int32
}

// NOTE: DO NOT alter this struct without making a symmetric change
// to the updatecheck handler. This struct is marshalled and sent to
// BigQuery, which requires the input match its schema exactly.
type BatchChangesCohort struct {
	// Week is the week of this cohort and is used to group batch changes by
	// their creation date.
	Week string

	// BatchChangesClosed is the number of batch changes that were created in Week and
	// are currently closed.
	BatchChangesClosed int64

	// BatchChangesOpen is the number of batch changes that were created in Week and
	// are currently open.
	BatchChangesOpen int64

	// The following are the counts of the changesets that are currently
	// attached to the batch changes in this cohort.

	ChangesetsImported        int64
	ChangesetsUnpublished     int64
	ChangesetsPublished       int64
	ChangesetsPublishedOpen   int64
	ChangesetsPublishedDraft  int64
	ChangesetsPublishedMerged int64
	ChangesetsPublishedClosed int64
}

// NOTE: DO NOT alter this struct without making a symmetric change
// to the updatecheck handler. This struct is marshalled and sent to
// BigQuery, which requires the input match its schema exactly.
type SearchUsageStatistics struct {
	Daily   []*SearchUsagePeriod
	Weekly  []*SearchUsagePeriod
	Monthly []*SearchUsagePeriod
}

// NOTE: DO NOT alter this struct without making a symmetric change
// to the updatecheck handler. This struct is marshalled and sent to
// BigQuery, which requires the input match its schema exactly.
type SearchUsagePeriod struct {
	StartTime  time.Time
	TotalUsers int32

	// Counts and latency statistics for different kinds of searches.
	Literal    *SearchEventStatistics
	Regexp     *SearchEventStatistics
	Commit     *SearchEventStatistics
	Diff       *SearchEventStatistics
	File       *SearchEventStatistics
	Structural *SearchEventStatistics
	Symbol     *SearchEventStatistics

	// Counts of search query attributes. Ref: RFC 384.
	OperatorOr              *SearchCountStatistics
	OperatorAnd             *SearchCountStatistics
	OperatorNot             *SearchCountStatistics
	SelectRepo              *SearchCountStatistics
	SelectFile              *SearchCountStatistics
	SelectContent           *SearchCountStatistics
	SelectSymbol            *SearchCountStatistics
	SelectCommitDiffAdded   *SearchCountStatistics
	SelectCommitDiffRemoved *SearchCountStatistics
	RepoContains            *SearchCountStatistics
	RepoContainsFile        *SearchCountStatistics
	RepoContainsContent     *SearchCountStatistics
	RepoContainsCommitAfter *SearchCountStatistics
	RepoDependencies        *SearchCountStatistics
	CountAll                *SearchCountStatistics
	NonGlobalContext        *SearchCountStatistics
	OnlyPatterns            *SearchCountStatistics
	OnlyPatternsThreeOrMore *SearchCountStatistics

	// DEPRECATED. Counts statistics for fields.
	After              *SearchCountStatistics
	Archived           *SearchCountStatistics
	Author             *SearchCountStatistics
	Before             *SearchCountStatistics
	Case               *SearchCountStatistics
	Committer          *SearchCountStatistics
	Content            *SearchCountStatistics
	Count              *SearchCountStatistics
	Fork               *SearchCountStatistics
	Index              *SearchCountStatistics
	Lang               *SearchCountStatistics
	Message            *SearchCountStatistics
	PatternType        *SearchCountStatistics
	Repo               *SearchEventStatistics
	Repohascommitafter *SearchCountStatistics
	Repohasfile        *SearchCountStatistics
	Repogroup          *SearchCountStatistics
	Timeout            *SearchCountStatistics
	Type               *SearchCountStatistics

	// DEPRECATED. Search modes statistics refers to removed functionality.
	SearchModes *SearchModeUsageStatistics
}

type SearchModeUsageStatistics struct {
	Interactive *SearchCountStatistics
	PlainText   *SearchCountStatistics
}

type SearchCountStatistics struct {
	UserCount   *int32
	EventsCount *int32
}

// NOTE: DO NOT alter this struct without making a symmetric change
// to the updatecheck handler. This struct is marshalled and sent to
// BigQuery, which requires the input match its schema exactly.
type SearchEventStatistics struct {
	UserCount      *int32
	EventsCount    *int32
	EventLatencies *SearchEventLatencies
}

// NOTE: DO NOT alter this struct without making a symmetric change
// to the updatecheck handler. This struct is marshalled and sent to
// BigQuery, which requires the input match its schema exactly.
type SearchEventLatencies struct {
	P50 float64
	P90 float64
	P99 float64
}

// SiteUsageSummary is an alternate view of SiteUsageStatistics which is
// calculated in the database layer.
type SiteUsageSummary struct {
	RollingMonth                   time.Time
	Month                          time.Time
	Week                           time.Time
	Day                            time.Time
	UniquesRollingMonth            int32
	UniquesMonth                   int32
	UniquesWeek                    int32
	UniquesDay                     int32
	RegisteredUniquesRollingMonth  int32
	RegisteredUniquesMonth         int32
	RegisteredUniquesWeek          int32
	RegisteredUniquesDay           int32
	IntegrationUniquesRollingMonth int32
	IntegrationUniquesMonth        int32
	IntegrationUniquesWeek         int32
	IntegrationUniquesDay          int32
}

// SearchAggregatedEvent represents the total events, unique users, and
// latencies over the current month, week, and day for a single search event.
type SearchAggregatedEvent struct {
	Name           string
	Month          time.Time
	Week           time.Time
	Day            time.Time
	TotalMonth     int32
	TotalWeek      int32
	TotalDay       int32
	UniquesMonth   int32
	UniquesWeek    int32
	UniquesDay     int32
	LatenciesMonth []float64
	LatenciesWeek  []float64
	LatenciesDay   []float64
}

type SurveyResponse struct {
	ID           int32
	UserID       *int32
	Email        *string
	Score        int32
	Reason       *string
	Better       *string
	OtherUseCase *string
	CreatedAt    time.Time
}

type Event struct {
	ID              int32
	Name            string
	URL             string
	UserID          int32
	AnonymousUserID string
	Argument        string
	Source          string
	Version         string
	Timestamp       time.Time
}

// GrowthStatistics represents the total users that were created,
// deleted, resurrected, churned and retained over the current month.
type GrowthStatistics struct {
	DeletedUsers           int32
	CreatedUsers           int32
	ResurrectedUsers       int32
	ChurnedUsers           int32
	RetainedUsers          int32
	PendingAccessRequests  int32
	ApprovedAccessRequests int32
	RejectedAccessRequests int32
}

// IDEExtensionsUsage represents the daily, weekly and monthly numbers
// of search performed and user state events from all IDE extensions,
// and all inbound traffic from the extension to Sourcegraph instance
type IDEExtensionsUsage struct {
	IDEs []*IDEExtensionsUsageStatistics
}

// Usage statistics from each IDE extension
type IDEExtensionsUsageStatistics struct {
	IdeKind string
	Month   IDEExtensionsUsageRegularPeriod
	Week    IDEExtensionsUsageRegularPeriod
	Day     IDEExtensionsUsageDailyPeriod
}

// Monthly and Weekly usage from each IDE extension
type IDEExtensionsUsageRegularPeriod struct {
	StartTime         time.Time
	SearchesPerformed IDEExtensionsUsageSearchesPerformed
}

// Daily usage from each IDE extension
type IDEExtensionsUsageDailyPeriod struct {
	StartTime         time.Time
	SearchesPerformed IDEExtensionsUsageSearchesPerformed
	UserState         IDEExtensionsUsageUserState
	RedirectsCount    int32
}

// Count of unique users who performed searches & total searches performed
type IDEExtensionsUsageSearchesPerformed struct {
	UniquesCount int32
	TotalCount   int32
}

// Count of unique users who installed & uninstalled each extension
type IDEExtensionsUsageUserState struct {
	Installs   int32
	Uninstalls int32
}

// MigratedExtensionsUsageStatistics repreents the numbers of interactions with
// the migrated extensions (git blame, open in editor, search exports, and go
// imports search).
type MigratedExtensionsUsageStatistics struct {
	GitBlameEnabled                 *int32
	GitBlameEnabledUniqueUsers      *int32
	GitBlameDisabled                *int32
	GitBlameDisabledUniqueUsers     *int32
	GitBlamePopupViewed             *int32
	GitBlamePopupViewedUniqueUsers  *int32
	GitBlamePopupClicked            *int32
	GitBlamePopupClickedUniqueUsers *int32

	SearchExportPerformed            *int32
	SearchExportPerformedUniqueUsers *int32
	SearchExportFailed               *int32
	SearchExportFailedUniqueUsers    *int32

	OpenInEditor []*MigratedExtensionsOpenInEditorUsageStatistics
}

type MigratedExtensionsOpenInEditorUsageStatistics struct {
	IdeKind            string
	Clicked            *int32
	ClickedUniqueUsers *int32
}

// CodeHostIntegrationUsage represents the daily, weekly and monthly
// number of unique users and events for code host integration usage
// and inbound traffic from code host integration to Sourcegraph instance
type CodeHostIntegrationUsage struct {
	Month CodeHostIntegrationUsagePeriod
	Week  CodeHostIntegrationUsagePeriod
	Day   CodeHostIntegrationUsagePeriod
}

type CodeHostIntegrationUsagePeriod struct {
	StartTime         time.Time
	BrowserExtension  CodeHostIntegrationUsageType
	NativeIntegration CodeHostIntegrationUsageType
}

type CodeHostIntegrationUsageType struct {
	UniquesCount        int32
	TotalCount          int32
	InboundTrafficToWeb CodeHostIntegrationUsageInboundTrafficToWeb
}

type CodeHostIntegrationUsageInboundTrafficToWeb struct {
	UniquesCount int32
	TotalCount   int32
}

// SavedSearches represents the total number of saved searches, users
// using saved searches, and usage of saved searches.
type SavedSearches struct {
	TotalSavedSearches   int32
	UniqueUsers          int32
	NotificationsSent    int32
	NotificationsClicked int32
	UniqueUserPageViews  int32
	OrgSavedSearches     int32
}

// Panel homepage represents interaction data on the
// enterprise homepage panels.
type HomepagePanels struct {
	RecentFilesClickedPercentage           *float64
	RecentSearchClickedPercentage          *float64
	RecentRepositoriesClickedPercentage    *float64
	SavedSearchesClickedPercentage         *float64
	NewSavedSearchesClickedPercentage      *float64
	TotalPanelViews                        *float64
	UsersFilesClickedPercentage            *float64
	UsersSearchClickedPercentage           *float64
	UsersRepositoriesClickedPercentage     *float64
	UsersSavedSearchesClickedPercentage    *float64
	UsersNewSavedSearchesClickedPercentage *float64
	PercentUsersShown                      *float64
}

type WeeklyRetentionStats struct {
	WeekStart  time.Time
	CohortSize *int32
	Week0      *float64
	Week1      *float64
	Week2      *float64
	Week3      *float64
	Week4      *float64
	Week5      *float64
	Week6      *float64
	Week7      *float64
	Week8      *float64
	Week9      *float64
	Week10     *float64
	Week11     *float64
}

type RetentionStats struct {
	Weekly []*WeeklyRetentionStats
}

type SearchOnboarding struct {
	TotalOnboardingTourViews   *int32
	ViewedLangStep             *int32
	ViewedFilterRepoStep       *int32
	ViewedAddQueryTermStep     *int32
	ViewedSubmitSearchStep     *int32
	ViewedSearchReferenceStep  *int32
	CloseOnboardingTourClicked *int32
}

// Weekly usage statistics for the extensions platform
type ExtensionsUsageStatistics struct {
	WeekStart                  time.Time
	UsageStatisticsByExtension []*ExtensionUsageStatistics
	// Average number of non-default extensions used by users
	// that have used at least one non-default extension
	AverageNonDefaultExtensions *float64
	// The count of users that have activated a non-default extension this week
	NonDefaultExtensionUsers *int32
}

// Weekly statistics for an individual extension
type ExtensionUsageStatistics struct {
	// The count of users that have activated this extension
	UserCount *int32
	// The average number of activations for users that have
	// used this extension at least once
	AverageActivations *float64
	ExtensionID        *string
}

type SearchJobsUsageStatistics struct {
	WeeklySearchJobsPageViews            *int32
	WeeklySearchJobsCreateClick          *int32
	WeeklySearchJobsDownloadClicks       *int32
	WeeklySearchJobsViewLogsClicks       *int32
	WeeklySearchJobsUniquePageViews      *int32
	WeeklySearchJobsUniqueDownloadClicks *int32
	WeeklySearchJobsUniqueViewLogsClicks *int32
	WeeklySearchJobsSearchFormShown      []SearchJobsSearchFormShownPing
	WeeklySearchJobsValidationErrors     []SearchJobsValidationErrorPing
}

type SearchJobsSearchFormShownPing struct {
	ValidState string
	TotalCount int
}

type SearchJobsValidationErrorPing struct {
	Errors     []string
	TotalCount int
}

type CodeInsightsUsageStatistics struct {
	WeeklyUsageStatisticsByInsight                 []*InsightUsageStatistics
	WeeklyInsightsPageViews                        *int32
	WeeklyStandaloneInsightPageViews               *int32
	WeeklyStandaloneDashboardClicks                *int32
	WeeklyStandaloneEditClicks                     *int32
	WeeklyInsightsGetStartedPageViews              *int32
	WeeklyInsightsUniquePageViews                  *int32
	WeeklyInsightsGetStartedUniquePageViews        *int32
	WeeklyStandaloneInsightUniquePageViews         *int32
	WeeklyStandaloneInsightUniqueDashboardClicks   *int32
	WeeklyStandaloneInsightUniqueEditClicks        *int32
	WeeklyInsightConfigureClick                    *int32
	WeeklyInsightAddMoreClick                      *int32
	WeekStart                                      time.Time
	WeeklyInsightCreators                          *int32
	WeeklyFirstTimeInsightCreators                 *int32
	WeeklyAggregatedUsage                          []AggregatedPingStats
	WeeklyGetStartedTabClickByTab                  []InsightGetStartedTabClickPing
	WeeklyGetStartedTabMoreClickByTab              []InsightGetStartedTabClickPing
	InsightTimeIntervals                           []InsightTimeIntervalPing
	InsightOrgVisible                              []OrgVisibleInsightPing
	InsightTotalCounts                             InsightTotalCounts
	TotalOrgsWithDashboard                         *int32
	TotalDashboardCount                            *int32
	InsightsPerDashboard                           InsightsPerDashboardPing
	WeeklyGroupResultsOpenSection                  *int32
	WeeklyGroupResultsCollapseSection              *int32
	WeeklyGroupResultsInfoIconHover                *int32
	WeeklyGroupResultsExpandedViewOpen             []GroupResultExpandedViewPing
	WeeklyGroupResultsExpandedViewCollapse         []GroupResultExpandedViewPing
	WeeklyGroupResultsChartBarHover                []GroupResultPing
	WeeklyGroupResultsChartBarClick                []GroupResultPing
	WeeklyGroupResultsAggregationModeClicked       []GroupResultPing
	WeeklyGroupResultsAggregationModeDisabledHover []GroupResultPing
	WeeklyGroupResultsSearches                     []GroupResultSearchPing
	WeeklySeriesBackfillTime                       []InsightsBackfillTimePing
	WeeklyDataExportClicks                         *int32
}

type GroupResultPing struct {
	AggregationMode *string
	UIMode          *string
	Count           *int32
	BarIndex        *int32
}

type GroupResultExpandedViewPing struct {
	AggregationMode *string
	Count           *int32
}

type GroupResultSearchPing struct {
	Name            PingName
	AggregationMode *string
	Count           *int32
}

type CodeInsightsCriticalTelemetry struct {
	TotalInsights int32
}

// Usage statistics for a type of code insight
type InsightUsageStatistics struct {
	InsightType      *string
	Additions        *int32
	Edits            *int32
	Removals         *int32
	Hovers           *int32
	UICustomizations *int32
	DataPointClicks  *int32
	FiltersChange    *int32
}

type PingName string

// AggregatedPingStats is a generic representation of an aggregated ping statistic
type AggregatedPingStats struct {
	Name        PingName
	TotalCount  int
	UniqueCount int
}

type InsightTimeIntervalPing struct {
	IntervalDays int
	TotalCount   int
}

type OrgVisibleInsightPing struct {
	Type       string
	TotalCount int
}

type InsightViewsCountPing struct {
	ViewType   string
	TotalCount int
}

type InsightSeriesCountPing struct {
	GenerationType string
	TotalCount     int
}

type InsightViewSeriesCountPing struct {
	GenerationType string
	ViewType       string
	TotalCount     int
}

type InsightGetStartedTabClickPing struct {
	TabName    string
	TotalCount int
}

type InsightTotalCounts struct {
	ViewCounts       []InsightViewsCountPing
	SeriesCounts     []InsightSeriesCountPing
	ViewSeriesCounts []InsightViewSeriesCountPing
}

type InsightsPerDashboardPing struct {
	Avg    float32
	Max    int
	Min    int
	StdDev float32
	Median float32
}

type InsightsBackfillTimePing struct {
	AllRepos   bool
	P99Seconds int
	P90Seconds int
	P50Seconds int
	Count      int
}

type CodeMonitoringUsageStatistics struct {
	CodeMonitoringPageViews                       *int32
	CreateCodeMonitorPageViews                    *int32
	CreateCodeMonitorPageViewsWithTriggerQuery    *int32
	CreateCodeMonitorPageViewsWithoutTriggerQuery *int32
	ManageCodeMonitorPageViews                    *int32
	CodeMonitorEmailLinkClicked                   *int32
	ExampleMonitorClicked                         *int32
	GettingStartedPageViewed                      *int32
	CreateFormSubmitted                           *int32
	ManageFormSubmitted                           *int32
	ManageDeleteSubmitted                         *int32
	LogsPageViewed                                *int32
	EmailActionsTriggered                         *int32
	EmailActionsErrored                           *int32
	EmailActionsTriggeredUniqueUsers              *int32
	EmailActionsEnabled                           *int32
	EmailActionsEnabledUniqueUsers                *int32
	SlackActionsTriggered                         *int32
	SlackActionsErrored                           *int32
	SlackActionsTriggeredUniqueUsers              *int32
	SlackActionsEnabled                           *int32
	SlackActionsEnabledUniqueUsers                *int32
	WebhookActionsTriggered                       *int32
	WebhookActionsErrored                         *int32
	WebhookActionsTriggeredUniqueUsers            *int32
	WebhookActionsEnabled                         *int32
	WebhookActionsEnabledUniqueUsers              *int32
	MonitorsEnabled                               *int32
	MonitorsEnabledUniqueUsers                    *int32
	// (TODO @jasonhawkharris ) Currently, MonitorsEnabledLastRunErrored is unpopulated
	// It will require adjusting the query to select a row inside of a group
	MonitorsEnabledLastRunErrored *int32
	ReposMonitored                *int32
	TriggerRuns                   *int32
	TriggerRunsErrored            *int32
	P50TriggerRunTimeSeconds      *float32
	P90TriggerRunTimeSeconds      *float32
}

type NotebooksUsageStatistics struct {
	NotebookPageViews                *int32
	EmbeddedNotebookPageViews        *int32
	NotebooksListPageViews           *int32
	NotebooksCreatedCount            *int32
	NotebookAddedStarsCount          *int32
	NotebookAddedMarkdownBlocksCount *int32
	NotebookAddedQueryBlocksCount    *int32
	NotebookAddedFileBlocksCount     *int32
	NotebookAddedSymbolBlocksCount   *int32
}

type OwnershipUsageStatistics struct {
	// Statistics about ownership data in repositories
	ReposCount *OwnershipUsageReposCounts `json:"repos_count,omitempty"`

	// Activity of selecting owners as search results using
	// `select:file.owners`.
	SelectFileOwnersSearch *OwnershipUsageStatisticsActiveUsers `json:"select_file_owners_search,omitempty"`

	// Activity of using a `file:has.owner` predicate in search.
	FileHasOwnerSearch *OwnershipUsageStatisticsActiveUsers `json:"file_has_owner_search,omitempty"`

	// Opening ownership panel.
	OwnershipPanelOpened *OwnershipUsageStatisticsActiveUsers `json:"ownership_panel_opened,omitempty"`

	// AssignedOwnersCount is the total number of assigned owners. For instance
	// if an owner is assigned to a single file - that counts as one,
	// for the whole repo - also counts as one.
	AssignedOwnersCount *int32 `json:"assigned_owners_count"`
}

type OwnershipUsageReposCounts struct {
	// Total number of repositories. Can be used in computing adoption
	// ratio as denominator to number of repos with ownership.
	Total *int32 `json:"total,omitempty"`

	// Number of repos in an instance that have ownership
	// data (of any source, either CODEOWNERS file or API).
	WithOwnership *int32 `json:"with_ownership,omitempty"`

	// Number of repos in an instance that have ownership
	// data ingested through the API.
	WithIngestedOwnership *int32 `json:"with_ingested_ownership,omitempty"`
}

type OwnershipUsageStatisticsActiveUsers struct {
	// Daily-Active Users
	DAU *int32 `json:"dau,omitempty"`

	// Weekly-Active Users
	WAU *int32 `json:"wau,omitempty"`

	// Monthly-Active Users
	MAU *int32 `json:"mau,omitempty"`
}

// Secret represents the secrets table
type Secret struct {
	ID int32

	// The table containing an object whose token is being encrypted.
	SourceType sql.NullString

	// The ID of the object in the SourceType table.
	SourceID sql.NullInt32

	// KeyName represents a unique key for the case where we're storing key-value pairs.
	KeyName sql.NullString

	// Value contains the encrypted string
	Value string
}

type SearchContext struct {
	ID int64
	// Name contains the non-prefixed part of the search context spec.
	// The name is a substring of the spec and it should NOT be used as the spec itself.
	// The spec contains additional information (such as the @ prefix and the context namespace)
	// that helps differentiate between different search contexts.
	// Example mappings from context spec to context name:
	// global -> global, @user -> user, @org -> org,
	// @user/ctx1 -> ctx1, @org/ctx2 -> ctx2.
	Name        string
	Description string
	// Public property controls the visibility of the search context. Public search context is available to
	// any user on the instance. If a public search context contains private repositories, those are filtered out
	// for unauthorized users. Private search contexts are only available to their owners. Private user search context
	// is available only to the user, private org search context is available only to the members of the org, and private
	// instance-level search contexts is available only to site-admins.
	Public          bool
	NamespaceUserID int32 // if non-zero, the owner is this user. NamespaceUserID/NamespaceOrgID are mutually exclusive.
	NamespaceOrgID  int32 // if non-zero, the owner is this organization. NamespaceUserID/NamespaceOrgID are mutually exclusive.
	UpdatedAt       time.Time

	// We cache namespace names to avoid separate database lookups when constructing the search context spec

	// NamespaceUserName is the name of the user if NamespaceUserID is present.
	NamespaceUserName string
	// NamespaceOrgName is the name of the org if NamespaceOrgID is present.
	NamespaceOrgName string

	// Query is the Sourcegraph query that defines this search context
	// e.g. repo:^github\.com/org rev:bar archive:no f:sub/dir
	Query string

	// Whether the search context is auto-defined by Sourcegraph. Auto-defined search contexts are not editable by users.
	AutoDefined bool

	// Whether the search context is the default for the user. If the user hasn't explicitly set a default or is not authenticated, the global search context is used.
	Default bool

	// Whether the user has starred the context. If the user is not authenticated, this field is always false.
	Starred bool
}

// SearchContextRepositoryRevisions is a simple wrapper for a repository and its revisions
// contained in a search context. It is made compatible with search.RepositoryRevisions, so it can be easily
// converted when needed. We could use search.RepositoryRevisions directly instead, but it
// introduces an import cycle with `internal/vcs/git` package when used in `internal/database/search_contexts.go`.
type SearchContextRepositoryRevisions struct {
	Repo      MinimalRepo
	Revisions []string
}

type EncryptableSecret = encryption.Encryptable

// NewUnencryptedSecret creates an EncryptableSecret that *may* be encrypted in
// the future, but the current value has not yet been encrypted.
func NewUnencryptedSecret(value string) *EncryptableSecret {
	return encryption.NewUnencrypted(value)
}

// NewEncryptedSecret creates an EncryptableSecret that has come from an
// encrypted source. In this case you need to provide the keyID and key in order
// to be able to decrypt it.
func NewEncryptedSecret(cipher, keyID string, key encryption.Key) *EncryptableSecret {
	return encryption.NewEncrypted(cipher, keyID, key)
}

// Webhook defines the information we need to handle incoming webhooks from a
// code host.
type Webhook struct {
	// The primary key, used for sorting and pagination.
	ID int32
	// UUID is the ID we display externally and will appear in the webhook URL.
	UUID uuid.UUID
	// Name is a descriptive webhook name which is shown on the UI for convenience.
	Name         string
	CodeHostKind string
	CodeHostURN  extsvc.CodeHostBaseURL
	// Secret can be in one of three states:
	//
	// 1. nil, no secret provided.
	// 2. Provided but not encrypted.
	// 3. Provided and encrypted.
	//
	// For 2 and 3 you interact with it in the same way and just assume that it IS
	// encrypted. All the methods on EncryptableSecret will just pass around the raw
	// value and encryption / decryption methods are noops.
	Secret          *EncryptableSecret
	CreatedAt       time.Time
	UpdatedAt       time.Time
	CreatedByUserID int32
	UpdatedByUserID int32
}

// OutboundRequestLogItem represents a single outbound request made by Sourcegraph.
type OutboundRequestLogItem struct {
	ID                 string              `json:"id"`
	StartedAt          time.Time           `json:"startedAt"`
	Method             string              `json:"method"` // The request method (GET, POST, etc.)
	URL                string              `json:"url"`
	RequestHeaders     map[string][]string `json:"requestHeaders"`
	RequestBody        string              `json:"requestBody"`
	StatusCode         int32               `json:"statusCode"` // The response status code
	ResponseHeaders    map[string][]string `json:"responseHeaders"`
	Duration           float64             `json:"duration"`
	ErrorMessage       string              `json:"errorMessage"`
	CreationStackFrame string              `json:"creationStackFrame"`
	CallStackFrame     string              `json:"callStackFrame"` // Should be "CallStack" once this is final
}

type SlowRequest struct {
	Index     string         `json:"index"`
	Start     time.Time      `json:"start"`
	Duration  time.Duration  `json:"duration"`
	UserID    int32          `json:"userId"`
	Name      string         `json:"name"`
	Source    string         `json:"source"`
	Variables map[string]any `json:"variables"`
	Errors    []string       `json:"errors"`
	Query     string         `json:"query"`
	Filepath  string         `json:"filepath"`
}

type Team struct {
	ID           int32
	Name         string
	DisplayName  string
	ReadOnly     bool
	ParentTeamID int32
	CreatorID    int32
	CreatedAt    time.Time
	UpdatedAt    time.Time
}

type TeamMember struct {
	UserID    int32
	TeamID    int32
	CreatedAt time.Time
	UpdatedAt time.Time
}

type AccessRequestStatus string

type AccessRequest struct {
	ID               int32
	Name             string
	CreatedAt        time.Time
	UpdatedAt        time.Time
	Email            string
	AdditionalInfo   string
	Status           AccessRequestStatus
	DecisionByUserID *int32
}

const (
	AccessRequestStatusPending  AccessRequestStatus = "PENDING"
	AccessRequestStatusApproved AccessRequestStatus = "APPROVED"
	AccessRequestStatusRejected AccessRequestStatus = "REJECTED"
)

type PerforceChangelist struct {
	CommitSHA    api.CommitID
	ChangelistID int64
}

// CodeHost represents a signle code source, usually defined by url e.g. github.com, gitlab.com, bitbucket.sgdev.org.
type CodeHost struct {
	ID                          int32
	Kind                        string
	URL                         string
	APIRateLimitQuota           *int32
	APIRateLimitIntervalSeconds *int32
	GitRateLimitQuota           *int32
	GitRateLimitIntervalSeconds *int32
	CreatedAt                   time.Time
	UpdatedAt                   time.Time
}

// RepoSyncDiff is the difference found by a sync between what is in the store and
// what is returned from sources.
type RepoSyncDiff struct {
	Added      Repos
	Deleted    Repos
	Modified   ReposModified
	Unmodified Repos
}

// Sort sorts all Diff elements by Repo.IDs.
func (d *RepoSyncDiff) Sort() {
	for _, ds := range []Repos{
		d.Added,
		d.Deleted,
		d.Modified.Repos(),
		d.Unmodified,
	} {
		sort.Sort(ds)
	}
}

// Repos returns all repos in the Diff.
func (d *RepoSyncDiff) Repos() Repos {
	all := make(Repos, 0, len(d.Added)+
		len(d.Deleted)+
		len(d.Modified)+
		len(d.Unmodified))

	for _, rs := range []Repos{
		d.Added,
		d.Deleted,
		d.Modified.Repos(),
		d.Unmodified,
	} {
		all = append(all, rs...)
	}

	return all
}

func (d *RepoSyncDiff) Len() int {
	return len(d.Deleted) + len(d.Modified) + len(d.Added) + len(d.Unmodified)
}

// RepoModified tracks the modifications applied to a single repository after a
// sync.
type RepoModified struct {
	Repo     *Repo
	Modified RepoModifiedFields
}

type ReposModified []RepoModified

// Repos returns all modified repositories.
func (rm ReposModified) Repos() Repos {
	repos := make(Repos, len(rm))
	for i := range rm {
		repos[i] = rm[i].Repo
	}

	return repos
}

// ReposModified returns only the repositories that had a specific field
// modified in the sync.
func (rm ReposModified) ReposModified(modified RepoModifiedFields) Repos {
	repos := Repos{}
	for _, pair := range rm {
		if pair.Modified&modified == modified {
			repos = append(repos, pair.Repo)
		}
	}

	return repos
}<|MERGE_RESOLUTION|>--- conflicted
+++ resolved
@@ -628,13 +628,8 @@
 	HasWebhooks    *bool      // Whether this external service has webhooks configured; calculated from Config
 	TokenExpiresAt *time.Time // Whether the token in this external services expires, nil indicates never expires.
 	CodeHostID     *int32
-<<<<<<< HEAD
-	CreatorID      int32
-	LastUpdaterID  int32
-=======
 	CreatorID      *int32
 	LastUpdaterID  *int32
->>>>>>> 52669a7c
 }
 
 type ExternalServiceRepo struct {
