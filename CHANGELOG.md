<!--
###################################### READ ME ###########################################
### This changelog should always be read on `main` branch. Its contents on version     ###
### branches do not necessarily reflect the changes that have gone into that branch.   ###
### To update the changelog add your changes to the appropriate section under the      ###
### "Unreleased" heading.                                                              ###
##########################################################################################
-->

# Changelog

All notable changes to Sourcegraph are documented in this file.

<!-- START CHANGELOG -->

## Unreleased

### Added

- A "copy path" button has been added to file content, path, and symbol search results on hover or focus, next to the file path. The button copies the relative path of the file in the repo, in the same way as the "copy path" button in the file and repo pages. [#42721](https://github.com/sourcegraph/sourcegraph/pull/42721)
- Unindexed search now use the index for files that have not changed between the unindexed commit and the indexed commit. The result is faster unindexed search in general. If you are noticing issues you can disable by setting the feature flag `search-hybrid` to false. [#37112](https://github.com/sourcegraph/sourcegraph/issues/37112)
- The number of commits listed in the History tab can now be customized for all users by site admins under Configuration -> Global Settings from the site admin page by using the config `history.defaultPageSize`. Individual users may also set `history.defaultPagesize` from their user settings page to override the value set under the Global Settings. [#44651](https://github.com/sourcegraph/sourcegraph/pull/44651)
- Batch Changes: Mounted files can be accessed via the UI on the executions page. [#43180](https://github.com/sourcegraph/sourcegraph/pull/43180)
- Added "Outbound request log" feature for site admins [#44286](https://github.com/sourcegraph/sourcegraph/pull/44286)
- Code Insights: the data series API now provides information about incomplete datapoints during processing
<<<<<<< HEAD
- Batch Changes: Workspace resolution performance has been improved by caching the ignored state of each repository. [#45045](https://github.com/sourcegraph/sourcegraph/pull/45045)
=======
- Added a best-effort migration such that existing Code Insights will display zero results instead of missing points at the start and end of a graph. [#44928](https://github.com/sourcegraph/sourcegraph/pull/44928)
>>>>>>> accd7504

### Changed

- Batch Change: When one or more changesets are selected, we now display all bulk operations but disable the ones that aren't applicable to the changesets. [#44617](https://github.com/sourcegraph/sourcegraph/pull/44617)
- Gitserver's repository purge worker now runs on a regular interval instead of just on weekends, configurable by the `repoPurgeWorker` site configuration. [#44753](https://github.com/sourcegraph/sourcegraph/pull/44753)
- Editing the presentation metadata (title, line color, line label) or the default filters of a scoped Code Insight will no longer trigger insight recalculation. [#44769](https://github.com/sourcegraph/sourcegraph/pull/44769), [#44797](https://github.com/sourcegraph/sourcegraph/pull/44797)
- Indexed Search's `memory_map_areas_percentage_used` alert has been modified to alert earlier than it used to. It now issues a warning at 60% (previously 70%) and issues a critical alert at 80% (previously 90%).

### Fixed

- The Code Insights commit indexer no longer errors when fetching commits from empty repositories when sub-repo permissions are enabled. [#44558](https://github.com/sourcegraph/sourcegraph/pull/44558)
- Unintended newline characters that could appear in diff view rendering have been fixed. [#44805](https://github.com/sourcegraph/sourcegraph/pull/44805)
- Signing out doesn't immediately log the user back in when there's only one OAuth provider enabled. It now redirects the user to the Sourcegraph login page. [#44803](https://github.com/sourcegraph/sourcegraph/pull/44803)
- An issue causing certain kinds of queries to behave inconsistently in Code Insights. [#44917](https://github.com/sourcegraph/sourcegraph/pull/44917)
- When the setting `batchChanges.enforceForks` is enabled, Batch Changes will now prefix the name of the fork repo it creates with the original repo's namespace name in order to prevent repo name collisions. [#43681](https://github.com/sourcegraph/sourcegraph/pull/43681), [#44458](https://github.com/sourcegraph/sourcegraph/pull/44458), [#44548](https://github.com/sourcegraph/sourcegraph/pull/44548), [#44924](https://github.com/sourcegraph/sourcegraph/pull/44924)
- Code Insights: fixed an issue where certain queries matching sequential whitespace characters would overcount. [#44969](https://github.com/sourcegraph/sourcegraph/pull/44969)

### Removed

- Removed legacy GraphQL field `dirtyMetadata` on an insight series. `insightViewDebug` can be used as an alternative. [#44416](https://github.com/sourcegraph/sourcegraph/pull/44416)

## 4.2.0

### Added

- Creating access tokens is now tracked in the security events. [#43226](https://github.com/sourcegraph/sourcegraph/pull/43226)
- Added `codeIntelAutoIndexing.indexerMap` to site-config that allows users to update the indexers used when inferring precise code intelligence auto-indexing jobs (without having to overwrite the entire inference scripts). For example, `"codeIntelAutoIndexing.indexerMap": {"go": "my.registry/sourcegraph/lsif-go"}` will cause Go projects to use the specified container (in a alternative Docker registry). [#43199](https://github.com/sourcegraph/sourcegraph/pull/43199)
- Code Insights data points that do not contain any results will display zero instead of being omitted from the visualization. Only applies to insight data created after 4.2. [#43166](https://github.com/sourcegraph/sourcegraph/pull/43166)
- Sourcegraph ships with node-exporter, a Prometheus tool that provides hardware / OS metrics that helps Sourcegraph scale your deployment. See your deployment update for more information:
  - [Kubernetes](https://docs.sourcegraph.com/admin/updates/kubernetes)
  - [Docker Compose](https://docs.sourcegraph.com/admin/updates/docker_compose)
- A structural search diagnostic to warn users when a language filter is not set. [#43835](https://github.com/sourcegraph/sourcegraph/pull/43835)
- GitHub/GitLab OAuth success/fail attempts are now a part of the audit log. [#43886](https://github.com/sourcegraph/sourcegraph/pull/43886)
- When rendering a file which is backed by Git LFS, we show a page informing the file is LFS and linking to the file on the codehost. Previously we rendered the LFS pointer. [#43686](https://github.com/sourcegraph/sourcegraph/pull/43686)
- Batch changes run server-side now support secrets. [#27926](https://github.com/sourcegraph/sourcegraph/issues/27926)
- OIDC success/fail login attempts are now a part of the audit log. [#44467](https://github.com/sourcegraph/sourcegraph/pull/44467)
- A new experimental GraphQL query, `permissionsSyncJobs`, that lists the states of recently completed permissions sync jobs and the state of each provider. The TTL of entries retrained can be configured with `authz.syncJobsRecordsTTL`. [#44387](https://github.com/sourcegraph/sourcegraph/pull/44387), [#44258](https://github.com/sourcegraph/sourcegraph/pull/44258)
- The search input has a new search history button and allows cycling through recent searches via up/down arrow keys. [#44544](https://github.com/sourcegraph/sourcegraph/pull/44544)
- Repositories can now be ordered by size on the repo admin page. [#44360](https://github.com/sourcegraph/sourcegraph/pull/44360)
- The search bar contains a new Smart Search toggle. If a search returns no results, Smart Search attempts alternative queries based on a fixed set of rules, and shows their results (if there are any). Smart Search is enabled by default. It can be disabled by default with `"search.defaultMode": "precise"` in settings. [#44385](https://github.com/sourcegraph/sourcegraph/pull/44395)

### Changed

- Updated minimum required version of `git` to 2.38.1 in `gitserver` and `server` Docker image. This addresses: https://github.blog/2022-04-12-git-security-vulnerability-announced/ and https://lore.kernel.org/git/d1d460f6-e70f-b17f-73a5-e56d604dd9d5@github.com/. [#43615](https://github.com/sourcegraph/sourcegraph/pull/43615)
- When a `content:` filter is used in a query, only file contents will be searched (previously any of file contents, paths, or repos were searched). However, as before, if `type:` is also set, the `content:` filter will search for results of the specified `type:`. [#43442](https://github.com/sourcegraph/sourcegraph/pull/43442)
- Updated [p4-fusion](https://github.com/salesforce/p4-fusion) from `1.11` to `1.12`.

### Fixed

- Fixed a bug where path matches on files in the root directory of a repository were not highlighted. [#43275](https://github.com/sourcegraph/sourcegraph/pull/43275)
- Fixed a bug where a search query wouldn't be validated after the query type has changed. [#43849](https://github.com/sourcegraph/sourcegraph/pull/43849)
- Fixed an issue with insights where a single erroring insight would block access to all insights. This is a breaking change for users of the insights GraphQL api as the `InsightViewConnection.nodes` list may now contain `null`. [#44491](https://github.com/sourcegraph/sourcegraph/pull/44491)
- Fixed a bug where Open in Editor didn't work well with `"repositoryPathPattern" = "{nameWithOwner}"` [#43839](https://github.com/sourcegraph/sourcegraph/pull/44475)

### Removed

- Remove the older `log.gitserver.accessLogs` site config setting. The setting is succeeded by `log.auditLog.gitserverAccess`. [#43174](https://github.com/sourcegraph/sourcegraph/pull/43174)
- Remove `LOG_ALL_GRAPHQL_REQUESTS` env var. The setting is succeeded by `log.auditLog.graphQL`. [#43181](https://github.com/sourcegraph/sourcegraph/pull/43181)
- Removed support for setting `SRC_ENDPOINTS_CONSISTENT_HASH`. This was an environment variable to support the transition to a new consistent hashing scheme introduced in 3.31.0. [#43528](https://github.com/sourcegraph/sourcegraph/pull/43528)
- Removed legacy environment variable `ENABLE_CODE_INSIGHTS_SETTINGS_STORAGE` used in old versions of Code Insights to fall back to JSON settings based storage. All data was previously migrated in version 3.35 and this is no longer supported.

## 4.1.3

### Fixed

- Fixed a bug that caused the Phabricator native extension to not load the right CSS assets. [#43868](https://github.com/sourcegraph/sourcegraph/pull/43868)
- Fixed a bug that prevented search result exports to load. [#43344](https://github.com/sourcegraph/sourcegraph/pull/43344)

## 4.1.2

### Fixed

- Fix code navigation on OSS when CodeIntel is unavailable. [#43458](https://github.com/sourcegraph/sourcegraph/pull/43458)

### Removed

- Removed the onboarding checklist for new users that showed up in the top navigation bar, on user profiles, and in the site-admin overview page. After changes to the underlying user statistics system, the checklist caused severe performance issues for customers with large and heavily-used instances. [#43591](https://github.com/sourcegraph/sourcegraph/pull/43591)

## 4.1.1

### Fixed

- Fixed a bug with normalizing the `published` draft value for `changeset_specs`. [#43390](https://github.com/sourcegraph/sourcegraph/pull/43390)

## 4.1.0

### Added

- Outdated executors now show a warning from the admin page. [#40916](https://github.com/sourcegraph/sourcegraph/pull/40916)
- Added support for better Slack link previews for private instances. Link previews are currently feature-flagged, and site admins can turn them on by creating the `enable-link-previews` feature flag on the `/site-admin/feature-flags` page. [#41843](https://github.com/sourcegraph/sourcegraph/pull/41843)
- Added a new button in the repository settings, under "Mirroring", to delete a repository from disk and reclone it. [#42177](https://github.com/sourcegraph/sourcegraph/pull/42177)
- Batch changes run on the server can now be created within organisations. [#36536](https://github.com/sourcegraph/sourcegraph/issues/36536)
- GraphQL request logs are now compliant with the audit logging format. The old GraphQl logging based on `LOG_ALL_GRAPHQL_REQUESTS` env var is now deprecated and scheduled for removal. [#42550](https://github.com/sourcegraph/sourcegraph/pull/42550)
- Mounting files now works when running batch changes server side. [#31792](https://github.com/sourcegraph/sourcegraph/issues/31792)
- Added mini dashboard of total batch change metrics to the top of the batch changes list page. [#42046](https://github.com/sourcegraph/sourcegraph/pull/42046)
- Added repository sync counters to the code host details page. [#43039](https://github.com/sourcegraph/sourcegraph/pull/43039)

### Changed

- Git server access logs are now compliant with the audit logging format. Breaking change: The 'actor' field is now nested under 'audit' field. [#41865](https://github.com/sourcegraph/sourcegraph/pull/41865)
- All Perforce rules are now stored together in one column and evaluated on a "last rule takes precedence" basis. [#41785](https://github.com/sourcegraph/sourcegraph/pull/41785)
- Security events are now a part of the audit log. [#42653](https://github.com/sourcegraph/sourcegraph/pull/42653)
- "GC AUTO" is now the default garbage collection job. We disable sg maintenance, which had previously replace "GC AUTO", after repeated reports about repo corruption. [#42856](https://github.com/sourcegraph/sourcegraph/pull/42856)
- Security events (audit log) can now optionally omit the internal actor actions (internal traffic). [#42946](https://github.com/sourcegraph/sourcegraph/pull/42946)
- To use the optional `customGitFetch` feature, the `ENABLE_CUSTOM_GIT_FETCH` env var must be set on `gitserver`. [#42704](https://github.com/sourcegraph/sourcegraph/pull/42704)

### Fixed

- WIP changesets in Gitlab >= 14.0 are now prefixed with `Draft:` instead of `WIP:` to accomodate for the [breaking change in Gitlab 14.0](https://docs.gitlab.com/ee/update/removals.html#wip-merge-requests-renamed-draft-merge-requests). [#42024](https://github.com/sourcegraph/sourcegraph/pull/42024)
- When updating the site configuration, the provided Last ID is now used to prevent race conditions when simultaneous config updates occur. [#42691](https://github.com/sourcegraph/sourcegraph/pull/42691)
- When multiple auth providers of the same external service type is set up, there are now separate entries in the user's Account Security settings. [#42865](https://github.com/sourcegraph/sourcegraph/pull/42865)
- Fixed a bug with GitHub code hosts that did not label archived repos correctly when using the "public" repositoryQuery keyword. [#41461](https://github.com/sourcegraph/sourcegraph/pull/41461)
- Fixed a bug that would display the blank batch spec that a batch change is initialized with in the batch specs executions tab. [#42914](https://github.com/sourcegraph/sourcegraph/pull/42914)
- Fixed a bug that would cause menu dropdowns to not open appropriately. [#42779](https://github.com/sourcegraph/sourcegraph/pull/42779)

### Removed

-

## 4.0.1

### Fixed

- Fixed a panic that can be caused by some tracing configurations. [#42027](https://github.com/sourcegraph/sourcegraph/pull/42027)
- Fixed broken code navigation for Javascript. [#42055](https://github.com/sourcegraph/sourcegraph/pull/42055)
- Fixed issue with empty code navigation popovers. [#41958](https://github.com/sourcegraph/sourcegraph/pull/41958)

## 4.0.0

### Added

- A new look for Sourcegraph, previously in beta as "Simple UI", is now permanently enabled. [#41021](https://github.com/sourcegraph/sourcegraph/pull/41021)
- A new [multi-version upgrade](https://docs.sourcegraph.com/admin/updates#multi-version-upgrades) process now allows Sourcegraph instances to upgrade more than a single minor version. Instances at version 3.20 or later can now jump directly to 4.0. [#40628](https://github.com/sourcegraph/sourcegraph/pull/40628)
- Matching ranges in file paths are now highlighted for path results and content results. Matching paths in repository names are now highlighted for repository results. [#41296](https://github.com/sourcegraph/sourcegraph/pull/41296) [#41385](https://github.com/sourcegraph/sourcegraph/pull/41385) [#41470](https://github.com/sourcegraph/sourcegraph/pull/41470)
- Aggregations by repository, file, author, and capture group are now provided for search results. [#39643](https://github.com/sourcegraph/sourcegraph/issues/39643)
- Blob views and search results are now lazily syntax highlighted for better performance. [#39563](https://github.com/sourcegraph/sourcegraph/pull/39563) [#40263](https://github.com/sourcegraph/sourcegraph/pull/40263)
- File links in both the search results and the blob sidebar and now prefetched on hover or focus. [#40354](https://github.com/sourcegraph/sourcegraph/pull/40354) [#41420](https://github.com/sourcegraph/sourcegraph/pull/41420)
- Negation support for the search predicates `-repo:has.path()` and `-repo:has.content()`. [#40283](https://github.com/sourcegraph/sourcegraph/pull/40283)
- Experimental clientside OpenTelemetry can now be enabled with `"observability.client": { "openTelemetry": "/-/debug/otlp" }`, which sends OpenTelemetry to the new [bundled OpenTelemetry Collector](https://docs.sourcegraph.com/admin/observability/opentelemetry). [#37907](https://github.com/sourcegraph/sourcegraph/issues/37907)
- File diff stats are now characterized by 2 figures: lines added and lines removed. Previously, a 3rd figure for lines modified was also used. This is represented by the fields on the `DiffStat` type on the GraphQL API. [#40454](https://github.com/sourcegraph/sourcegraph/pull/40454)

### Changed

- [Sourcegraph with Kubernetes (without Helm)](https://docs.sourcegraph.com/admin/deploy/kubernetes): The `jaeger-agent` sidecar has been replaced by an [OpenTelemetry Collector](https://docs.sourcegraph.com/admin/observability/opentelemetry) DaemonSet + Deployment configuration. The bundled Jaeger instance is now disabled by default, instead of enabled. [#40456](https://github.com/sourcegraph/sourcegraph/issues/40456)
- [Sourcegraph with Docker Compose](https://docs.sourcegraph.com/admin/deploy/docker-compose): The `jaeger` service has been replaced by an [OpenTelemetry Collector](https://docs.sourcegraph.com/admin/observability/opentelemetry) service. The bundled Jaeger instance is now disabled by default, instead of enabled. [#40455](https://github.com/sourcegraph/sourcegraph/issues/40455)
- `"observability.tracing": { "type": "opentelemetry" }` is now the default tracer type. To revert to existing behaviour, set `"type": "jaeger"` instead. The legacy values `"type": "opentracing"` and `"type": "datadog"` have been removed. [#41242](https://github.com/sourcegraph/sourcegraph/pull/41242)
- `"observability.tracing": { "urlTemplate": "" }` is now the default, and if `"urlTemplate"` is left empty, no trace URLs are generated. To revert to existing behaviour, set `"urlTemplate": "{{ .ExternalURL }}/-/debug/jaeger/trace/{{ .TraceID }}"` instead. [#41242](https://github.com/sourcegraph/sourcegraph/pull/41242)
- Code host connection tokens are no longer supported as a fallback method for syncing changesets in Batch Changes. [#25394](https://github.com/sourcegraph/sourcegraph/issues/25394)
- **IMPORTANT:** `repo:contains(file:foo content:bar)` has been renamed to `repo:contains.file(path:foo content:bar)`. `repo:contains.file(foo)` has been renamed to `repo:contains.path(foo)`. `repo:contains()` **is no longer a valid predicate. Saved searches using** `repo:contains()` **will need to be updated to use the new syntax.** [#40389](https://github.com/sourcegraph/sourcegraph/pull/40389)

### Fixed

- Fixed support for bare repositories using the src-cli and other codehost type. This requires the latest version of src-cli. [#40863](https://github.com/sourcegraph/sourcegraph/pull/40863)
- The recommended [src-cli](https://github.com/sourcegraph/src-cli) version is now reported consistently. [#39468](https://github.com/sourcegraph/sourcegraph/issues/39468)
- A performance issue affecting structural search causing results to not stream. It is much faster now. [#40872](https://github.com/sourcegraph/sourcegraph/pull/40872)
- An issue where the saved search input box reports an invalid pattern type for `standard`, which is now valid. [#41068](https://github.com/sourcegraph/sourcegraph/pull/41068)
- Git will now respect system certificate authorities when specifying `certificates` for the `tls.external` site configuration. [#38128](https://github.com/sourcegraph/sourcegraph/issues/38128)
- Fixed a bug where setting `"observability.tracing": {}` would disable tracing, when the intended behaviour is to default to tracing with `"sampling": "selective"` enabled by default. [#41242](https://github.com/sourcegraph/sourcegraph/pull/41242)
- The performance, stability, and latency of search predicates like `repo:has.file()`, `repo:has.content()`, and `file:has.content()` have been dramatically improved. [#418](https://github.com/sourcegraph/zoekt/pull/418), [#40239](https://github.com/sourcegraph/sourcegraph/pull/40239), [#38988](https://github.com/sourcegraph/sourcegraph/pull/38988), [#39501](https://github.com/sourcegraph/sourcegraph/pull/39501)
- A search query issue where quoted patterns inside parenthesized expressions would be interpreted incorrectly. [#41455](https://github.com/sourcegraph/sourcegraph/pull/41455)

### Removed

- `CACHE_DIR` has been removed from the `sourcegraph-frontend` deployment. This required ephemeral storage which will no longer be needed. This variable (and corresponding filesystem mount) has been unused for many releases. [#38934](https://github.com/sourcegraph/sourcegraph/issues/38934)
- Quick links will no longer be shown on the homepage or search sidebar. The `quicklink` setting is now marked as deprecated. [#40750](https://github.com/sourcegraph/sourcegraph/pull/40750)
- Quick links will no longer be shown on the homepage or search sidebar if the "Simple UI" toggle is enabled and will be removed entirely in a future release. The `quicklink` setting is now marked as deprecated. [#40750](https://github.com/sourcegraph/sourcegraph/pull/40750)
- `file:contains()` has been removed from the list of valid predicates. `file:has.content()` and `file:contains.content()` remain, both of which work the same as `file:contains()` and are valid aliases of each other.
- The single-container `sourcegraph/server` deployment no longer bundles a Jaeger instance. [#41244](https://github.com/sourcegraph/sourcegraph/pull/41244)
- The following previously-deprecated fields have been removed from the Batch Changes GraphQL API: `GitBranchChangesetDescription.headRepository`, `BatchChange.initialApplier`, `BatchChange.specCreator`, `Changeset.publicationState`, `Changeset.reconcilerState`, `Changeset.externalState`.

## 3.43.2

### Fixed

- Fixed an issue causing context cancel error dumps when updating a code host config manually. [#40857](https://github.com/sourcegraph/sourcegraph/pull/41265)
- Fixed non-critical errors stopping the repo-syncing process for Bitbucket projectKeys. [#40897](https://github.com/sourcegraph/sourcegraph/pull/40582)
- Fixed an issue marking accounts as expired when the supplied Account ID list has no entries. [#40860](https://github.com/sourcegraph/sourcegraph/pull/40860)

## 3.43.1

### Fixed

- Fixed an infinite render loop on the batch changes detail page, causing the page to become unusable. [#40857](https://github.com/sourcegraph/sourcegraph/pull/40857)
- Unable to pick the correct GitLab OAuth for user authentication and repository permissions syncing when the instance configures more than one GitLab OAuth authentication providers. [#40897](https://github.com/sourcegraph/sourcegraph/pull/40897)

## 3.43.0

### Added

- Enforce 5-changeset limit for batch changes run server-side on an unlicensed instance. [#37834](https://github.com/sourcegraph/sourcegraph/issues/37834)
- Changesets that are not associated with any batch changes can have a retention period set using the site configuration `batchChanges.changesetsRetention`. [#36188](https://github.com/sourcegraph/sourcegraph/pull/36188)
- Added experimental support for exporting traces to an OpenTelemetry collector with `"observability.tracing": { "type": "opentelemetry" }` [#37984](https://github.com/sourcegraph/sourcegraph/pull/37984)
- Added `ROCKSKIP_MIN_REPO_SIZE_MB` to automatically use [Rockskip](https://docs.sourcegraph.com/code_intelligence/explanations/rockskip) for repositories over a certain size. [#38192](https://github.com/sourcegraph/sourcegraph/pull/38192)
- `"observability.tracing": { "urlTemplate": "..." }` can now be set to configure generated trace URLs (for example those generated via `&trace=1`). [#39765](https://github.com/sourcegraph/sourcegraph/pull/39765)

### Changed

- **IMPORTANT: Search queries with patterns surrounded by** `/.../` **will now be interpreted as regular expressions.** Existing search links or code monitors are unaffected. In the rare event where older links rely on the literal meaning of `/.../`, the string will be automatically quoted it in a `content` filter, preserving the original meaning. If you happen to use an existing older link and want `/.../` to work as a regular expression, add `patterntype:standard` to the query. New queries and code monitors will interpret `/.../` as regular expressions. [#38141](https://github.com/sourcegraph/sourcegraph/pull/38141).
- The password policy has been updated and is now part of the standard featureset configurable by site-admins. [#39213](https://github.com/sourcegraph/sourcegraph/pull/39213).
- Replaced the `ALLOW_DECRYPT_MIGRATION` envvar with `ALLOW_DECRYPTION`. See [updated documentation](https://docs.sourcegraph.com/admin/config/encryption). [#39984](https://github.com/sourcegraph/sourcegraph/pull/39984)
- Compute-powered insight now supports only one series custom colors for compute series bars [40038](https://github.com/sourcegraph/sourcegraph/pull/40038)

### Fixed

- Fix issue during code insight creation where selecting `"Run your insight over all your repositories"` reset the currently selected distance between data points. [#39261](https://github.com/sourcegraph/sourcegraph/pull/39261)
- Fix issue where symbols in the side panel did not have file level permission filtering applied correctly. [#39592](https://github.com/sourcegraph/sourcegraph/pull/39592)

### Removed

- The experimental dependencies search feature has been removed, including the `repo:deps(...)` search predicate and the site configuration options `codeIntelLockfileIndexing.enabled` and `experimentalFeatures.dependenciesSearch`. [#39742](https://github.com/sourcegraph/sourcegraph/pull/39742)

## 3.42.2

### Fixed

- Fix issue with capture group insights to fail immediately if they contain invalid queries. [#39842](https://github.com/sourcegraph/sourcegraph/pull/39842)
- Fix issue during conversion of just in time code insights to start backfilling data from the current time instead of the date the insight was created. [#39923](https://github.com/sourcegraph/sourcegraph/pull/39923)

## 3.42.1

### Fixed

- Reverted git version to avoid an issue with commit-graph that could cause repository corruptions [#39537](https://github.com/sourcegraph/sourcegraph/pull/39537)
- Fixed an issue with symbols where they were not respecting sub-repository permissions [#39592](https://github.com/sourcegraph/sourcegraph/pull/39592)

## 3.42.0

### Added

- Reattached changesets now display an action and factor into the stats when previewing batch changes. [#36359](https://github.com/sourcegraph/sourcegraph/issues/36359)
- New site configuration option `"permissions.syncUsersMaxConcurrency"` to control the maximum number of user-centric permissions syncing jobs could be spawned concurrently. [#37918](https://github.com/sourcegraph/sourcegraph/issues/37918)
- Added experimental support for exporting traces to an OpenTelemetry collector with `"observability.tracing": { "type": "opentelemetry" }` [#37984](https://github.com/sourcegraph/sourcegraph/pull/37984)
- Code Insights over some repos now get 12 historic data points in addition to a current daily value and future points that align with the defined interval. [#37756](https://github.com/sourcegraph/sourcegraph/pull/37756)
- A Kustomize overlay and Helm override file to apply envoy filter for networking error caused by service mesh. [#4150](https://github.com/sourcegraph/deploy-sourcegraph/pull/4150) & [#148](https://github.com/sourcegraph/deploy-sourcegraph-helm/pull/148)
- Resource Estimator: Ability to export the estimated results as override file for Helm and Docker Compose. [#18](https://github.com/sourcegraph/resource-estimator/pull/18)
- A toggle to enable/disable a beta simplified UI has been added to the user menu. This new UI is still actively in development and any changes visible with the toggle enabled may not be stable are subject to change. [#38763](https://github.com/sourcegraph/sourcegraph/pull/38763)
- Search query inputs are now backed by the CodeMirror library instead of Monaco. Monaco can be re-enabled by setting `experimentalFeatures.editor` to `"monaco"`. [38584](https://github.com/sourcegraph/sourcegraph/pull/38584)
- Better search-based code navigation for Python using tree-sitter [#38459](https://github.com/sourcegraph/sourcegraph/pull/38459)
- Gitserver endpoint access logs can now be enabled by adding `"log": { "gitserver.accessLogs": true }` to the site config. [#38798](https://github.com/sourcegraph/sourcegraph/pull/38798)
- Code Insights supports a new type of insight - compute-powered insight, currently under the experimental feature flag: `codeInsightsCompute` [#37857](https://github.com/sourcegraph/sourcegraph/issues/37857)
- Cache execution result when mounting files in a batch spec. [sourcegraph/src-cli#795](https://github.com/sourcegraph/src-cli/pull/795)
- Batch Changes changesets open on archived repositories will now move into a [Read-Only state](https://docs.sourcegraph.com/batch_changes/references/faq#why-is-my-changeset-read-only). [#26820](https://github.com/sourcegraph/sourcegraph/issues/26820)

### Changed

- Updated minimum required veresion of `git` to 2.35.2 in `gitserver` and `server` Docker image. This addresses [a few vulnerabilities announced by GitHub](https://github.blog/2022-04-12-git-security-vulnerability-announced/).
- Search: Pasting a query with line breaks into the main search query input will now replace them with spaces instead of removing them. [#37674](https://github.com/sourcegraph/sourcegraph/pull/37674)
- Rewrite resource estimator using the latest metrics [#37869](https://github.com/sourcegraph/sourcegraph/pull/37869)
- Selecting a line multiple times in the file view will only add a single browser history entry [#38204](https://github.com/sourcegraph/sourcegraph/pull/38204)
- The panels on the homepage (recent searches, etc) are now turned off by default. They can be re-enabled by setting `experimentalFeatures.showEnterpriseHomePanels` to true. [#38431](https://github.com/sourcegraph/sourcegraph/pull/38431)
- Log sampling is now enabled by default for Sourcegraph components that use the [new internal logging library](https://github.com/sourcegraph/log) - the first 100 identical log entries per second will always be output, but thereafter only every 100th identical message will be output. It can be configured for each service using the environment variables `SRC_LOG_SAMPLING_INITIAL` and `SRC_LOG_SAMPLING_THEREAFTER`, and if `SRC_LOG_SAMPLING_INITIAL` is set to `0` or `-1` the sampling will be disabled entirely. [#38451](https://github.com/sourcegraph/sourcegraph/pull/38451)
- Deprecated `experimentalFeatures.enableGitServerCommandExecFilter`. Setting this value has no effect on the code any longer and the code to guard against unknown commands is always enabled.
- Zoekt now runs with GOGC=25 by default, helping to reduce the memory consumption of Sourcegraph. Previously it ran with GOGC=50, but we noticed a regression when we switched to go 1.18 which contained significant changes to the go garbage collector. [#38708](https://github.com/sourcegraph/sourcegraph/issues/38708)
- Hide `Publish` action when working with imported changesets. [#37882](https://github.com/sourcegraph/sourcegraph/issues/37882)

### Fixed

- Fix an issue where updating the title or body of a Bitbucket Cloud pull request opened by a batch change could fail when the pull request was not on a fork of the target repository. [#37585](https://github.com/sourcegraph/sourcegraph/issues/37585)
- A bug where some complex `repo:` regexes only returned a subset of repository results. [#37925](https://github.com/sourcegraph/sourcegraph/pull/37925)
- Fix a bug when selecting all the changesets on the Preview Batch Change Page only selected the recently loaded changesets. [#38041](https://github.com/sourcegraph/sourcegraph/pull/38041)
- Fix a bug with bad code insights chart data points links. [#38102](https://github.com/sourcegraph/sourcegraph/pull/38102)
- Code Insights: the commit indexer no longer errors when fetching commits from empty repositories and marks them as successfully indexed. [#39081](https://github.com/sourcegraph/sourcegraph/pull/38091)
- The file view does not jump to the first selected line anymore when selecting multiple lines and the first selected line was out of view. [#38175](https://github.com/sourcegraph/sourcegraph/pull/38175)
- Fixed an issue where multiple activations of the back button are required to navigate back to a previously selected line in a file [#38193](https://github.com/sourcegraph/sourcegraph/pull/38193)
- Support timestamps with numeric timezone format from Gitlab's Webhook payload [#38250](https://github.com/sourcegraph/sourcegraph/pull/38250)
- Fix regression in 3.41 where search-based Code Insights could have their queries wrongly parsed into regex patterns when containing quotes or parentheses. [#38400](https://github.com/sourcegraph/sourcegraph/pull/38400)
- Fixed regression of mismatched `From` address when render emails. [#38589](https://github.com/sourcegraph/sourcegraph/pull/38589)
- Fixed a bug with GitHub code hosts using `"repositoryQuery":{"public"}` where it wasn't respecting exclude archived. [#38839](https://github.com/sourcegraph/sourcegraph/pull/38839)
- Fixed a bug with GitHub code hosts using `repositoryQuery` with custom queries, where it could potentially stall out searching for repos. [#38839](https://github.com/sourcegraph/sourcegraph/pull/38839)
- Fixed an issue in Code Insights were duplicate points were sometimes being returned when displaying series data. [#38903](https://github.com/sourcegraph/sourcegraph/pull/38903)
- Fix issue with Bitbucket Projects repository permissions sync regarding granting pending permissions. [#39013](https://github.com/sourcegraph/sourcegraph/pull/39013)
- Fix issue with Bitbucket Projects repository permissions sync when BindID is username. [#39035](https://github.com/sourcegraph/sourcegraph/pull/39035)
- Improve keyboard navigation for batch changes server-side execution flow. [#38601](https://github.com/sourcegraph/sourcegraph/pull/38601)
- Fixed a bug with the WorkspacePreview panel glitching when it's resized. [#36470](https://github.com/sourcegraph/sourcegraph/issues/36470)
- Handle special characters in search query when creating a batch change from search. [#38772](https://github.com/sourcegraph/sourcegraph/pull/38772)
- Fixed bug when parsing numeric timezone offset in Gitlab webhook payload. [#38250](https://github.com/sourcegraph/sourcegraph/pull/38250)
- Fixed setting unrestricted status on a repository when using the explicit permissions API. If the repository had never had explicit permissions before, previously this call would fail. [#39141](https://github.com/sourcegraph/sourcegraph/pull/39141)

### Removed

- The direct DataDog trace export integration has been removed. ([#37654](https://github.com/sourcegraph/sourcegraph/pull/37654))
- Removed the deprecated git exec forwarder. [#38092](https://github.com/sourcegraph/sourcegraph/pull/38092)
- Browser and IDE extensions banners. [#38715](https://github.com/sourcegraph/sourcegraph/pull/38715)

## 3.41.1

### Fixed

- Fix issue with Bitbucket Projects repository permissions sync when wrong repo IDs were used [#38637](https://github.com/sourcegraph/sourcegraph/pull/38637)
- Fix perforce permissions interpretation for rules where there is a wildcard in the depot name [#37648](https://github.com/sourcegraph/sourcegraph/pull/37648)

### Added

- Allow directory read access for sub repo permissions [#38487](https://github.com/sourcegraph/sourcegraph/pull/38487)

### Changed

- p4-fusion version is upgraded to 1.10 [#38272](https://github.com/sourcegraph/sourcegraph/pull/38272)

## 3.41.0

### Added

- Code Insights: Added toggle display of data series in line charts
- Code Insights: Added dashboard pills for the standalone insight page [#36341](https://github.com/sourcegraph/sourcegraph/pull/36341)
- Extensions: Added site config parameter `extensions.allowOnlySourcegraphAuthoredExtensions`. When enabled only extensions authored by Sourcegraph will be able to be viewed and installed. For more information check out the [docs](https://docs.sourcegraph.com/admin/extensions##allow-only-extensions-authored-by-sourcegraph). [#35054](https://github.com/sourcegraph/sourcegraph/pull/35054)
- Batch Changes Credentials can now be manually validated. [#35948](https://github.com/sourcegraph/sourcegraph/pull/35948)
- Zoekt-indexserver has a new debug landing page, `/debug`, which now exposes information about the queue, the list of indexed repositories, and the list of assigned repositories. Admins can reach the debug landing page by selecting Instrumentation > indexed-search-indexer from the site admin view. The debug page is linked at the top. [#346](https://github.com/sourcegraph/zoekt/pull/346)
- Extensions: Added `enableExtensionsDecorationsColumnView` user setting as [experimental feature](https://docs.sourcegraph.com/admin/beta_and_experimental_features#experimental-features). When enabled decorations of the extensions supporting column decorations (currently only git-extras extension does: [sourcegraph-git-extras/pull/276](https://github.com/sourcegraph/sourcegraph-git-extras/pull/276)) will be displayed in separate columns on the blob page. [#36007](https://github.com/sourcegraph/sourcegraph/pull/36007)
- SAML authentication provider has a new site configuration `allowGroups` that allows filtering users by group membership. [#36555](https://github.com/sourcegraph/sourcegraph/pull/36555)
- A new [templating](https://docs.sourcegraph.com/batch_changes/references/batch_spec_templating) variable, `batch_change_link` has been added for more control over where the "Created by Sourcegraph batch change ..." message appears in the published changeset description. [#491](https://github.com/sourcegraph/sourcegraph/pull/35319)
- Batch specs can now mount local files in the Docker container when using [Sourcegraph CLI](https://docs.sourcegraph.com/cli). [#31790](https://github.com/sourcegraph/sourcegraph/issues/31790)
- Code Monitoring: Notifications via Slack and generic webhooks are now enabled for everyone by default as a beta feature. [#37037](https://github.com/sourcegraph/sourcegraph/pull/37037)
- Code Insights: Sort and limit filters have been added to capture group insights. This gives users more control over which series are displayed. [#34611](https://github.com/sourcegraph/sourcegraph/pull/34611)
- [Running batch changes server-side](https://docs.sourcegraph.com/batch_changes/explanations/server_side) is now in beta! In addition to using src-cli to run batch changes locally, you can now run them server-side as well. This requires installing executors. While running server-side unlocks a new and improved UI experience, you can still use src-cli just like before.
- Code Monitoring: pings for new action types [#37288](https://github.com/sourcegraph/sourcegraph/pull/37288)
- Better search-based code navigation for Java using tree-sitter [#34875](https://github.com/sourcegraph/sourcegraph/pull/34875)

### Changed

- Code Insights: Added warnings about adding `context:` and `repo:` filters in search query.
- Batch Changes: The credentials of the last applying user will now be used to sync changesets when available. If unavailable, then the previous behaviour of using a site or code host configuration credential is retained. [#33413](https://github.com/sourcegraph/sourcegraph/issues/33413)
- Gitserver: we disable automatic git-gc for invocations of git-fetch to avoid corruption of repositories by competing git-gc processes. [#36274](https://github.com/sourcegraph/sourcegraph/pull/36274)
- Commit and diff search: The hard limit of 50 repositories has been removed, and long-running searches will continue running until the timeout is hit. [#36486](https://github.com/sourcegraph/sourcegraph/pull/36486)
- The Postgres DBs `frontend` and `codeintel-db` are now given 1 hour to begin accepting connections before Kubernetes restarts the containers. [#4136](https://github.com/sourcegraph/deploy-sourcegraph/pull/4136)
- The internal git command forwarder has been deprecated and will be removed in 3.42 [#37320](https://github.com/sourcegraph/sourcegraph/pull/37320)

### Fixed

- Unable to send emails through [Google SMTP relay](https://docs.sourcegraph.com/admin/config/email#configuring-sourcegraph-to-send-email-via-google-workspace-gmail) with mysterious error "EOF". [#35943](https://github.com/sourcegraph/sourcegraph/issues/35943)
- A common source of searcher evictions on kubernetes when running large structural searches. [#34828](https://github.com/sourcegraph/sourcegraph/issues/34828)
- An issue with permissions evaluation for saved searches
- An authorization check while Redis is down will now result in an internal server error, instead of clearing a valid session from the user's cookies. [#37016](https://github.com/sourcegraph/sourcegraph/issues/37016)

### Removed

-

## 3.40.2

### Fixed

- Fix issue with OAuth login using a Github code host by reverting gologin dependency update [#36685](https://github.com/sourcegraph/sourcegraph/pull/36685)
- Fix issue with single-container docker image where codeinsights-db was being incorrectly created [#36678](https://github.com/sourcegraph/sourcegraph/pull/36678)

## 3.40.1

### Fixed

- Support expiring OAuth tokens for GitLab which became the default in version 15.0. [#36003](https://github.com/sourcegraph/sourcegraph/pull/36003)
- Fix external service resolver erroring when webhooks not supported. [#35932](https://github.com/sourcegraph/sourcegraph/pull/35932)

## 3.40.0

### Added

- Code Insights: Added fuzzy search filter for dashboard select drop down
- Code Insights: You can share code insights through a shareable link. [#34965](https://github.com/sourcegraph/sourcegraph/pull/34965)
- Search: `path:` is now a valid filter. It is an alias for the existing `file:` filter. [#34947](https://github.com/sourcegraph/sourcegraph/pull/34947)
- Search: `-language` is a valid filter, but the web app displays it as invalid. The web app is fixed to reflect validity. [#34949](https://github.com/sourcegraph/sourcegraph/pull/34949)
- Search-based code intelligence now recognizes local variables in Python, Java, JavaScript, TypeScript, C/C++, C#, Go, and Ruby. [#33689](https://github.com/sourcegraph/sourcegraph/pull/33689)
- GraphQL API: Added support for async external service deletion. This should be used to delete an external service which cannot be deleted within 75 seconds timeout due to a large number of repos. Usage: add `async` boolean field to `deleteExternalService` mutation. Example: `mutation deleteExternalService(externalService: "id", async: true) { alwaysNil }`
- [search.largeFiles](https://docs.sourcegraph.com/admin/config/site_config#search-largeFiles) now supports recursive globs. For example, it is now possible to specify a pattern like `**/*.lock` to match a lock file anywhere in a repository. [#35411](https://github.com/sourcegraph/sourcegraph/pull/35411)
- Permissions: The `setRepositoryPermissionsUnrestricted` mutation was added, which allows explicitly marking a repo as available to all Sourcegraph users. [#35378](https://github.com/sourcegraph/sourcegraph/pull/35378)
- The `repo:deps(...)` predicate can now search through the [Python dependencies of your repositories](https://docs.sourcegraph.com/code_search/how-to/dependencies_search). [#32659](https://github.com/sourcegraph/sourcegraph/issues/32659)
- Batch Changes are now supported on [Bitbucket Cloud](https://bitbucket.org/). [#24199](https://github.com/sourcegraph/sourcegraph/issues/24199)
- Pings for server-side batch changes [#34308](https://github.com/sourcegraph/sourcegraph/pull/34308)
- Indexed search will detect when it is misconfigured and has multiple replicas writing to the same directory. [#35513](https://github.com/sourcegraph/sourcegraph/pull/35513)
- A new token creation callback feature that sends a token back to a trusted program automatically after the user has signed in [#35339](https://github.com/sourcegraph/sourcegraph/pull/35339)
- The Grafana dashboard now has a global container resource usage view to help site-admin quickly identify potential scaling issues. [#34808](https://github.com/sourcegraph/sourcegraph/pull/34808)

### Changed

- Sourcegraph's docker images are now based on Alpine Linux 3.14. [#34508](https://github.com/sourcegraph/sourcegraph/pull/34508)
- Sourcegraph is now built with Go 1.18. [#34899](https://github.com/sourcegraph/sourcegraph/pull/34899)
- Capture group Code Insights now use the Compute streaming endpoint. [#34905](https://github.com/sourcegraph/sourcegraph/pull/34905)
- Code Insights will now automatically generate queries with a default value of `fork:no` and `archived:no` if these fields are not specified by the user. This removes the need to manually add these fields to have consistent behavior from historical to non-historical results. [#30204](https://github.com/sourcegraph/sourcegraph/issues/30204)
- Search Code Insights now use the Search streaming endpoint. [#35286](https://github.com/sourcegraph/sourcegraph/pull/35286)
- Deployment: Nginx ingress controller updated to v1.2.0

### Fixed

- Code Insights: Fixed line chart data series hover effect. Now the active line will be rendered on top of the others.
- Code Insights: Fixed incorrect Line Chart size calculation in FireFox
- Unverified primary emails no longer breaks the Emails-page for users and Users-page for Site Admin. [#34312](https://github.com/sourcegraph/sourcegraph/pull/34312)
- Button to download raw file in blob page is now working correctly. [#34558](https://github.com/sourcegraph/sourcegraph/pull/34558)
- Searches containing `or` expressions are now optimized to evaluate natively on the backends that support it ([#34382](https://github.com/sourcegraph/sourcegraph/pull/34382)), and both commit and diff search have been updated to run optimized `and`, `or`, and `not` queries. [#34595](https://github.com/sourcegraph/sourcegraph/pull/34595)
- Carets in textareas in Firefox are now visible. [#34888](https://github.com/sourcegraph/sourcegraph/pull/34888)
- Changesets to GitHub code hosts could fail with a confusing, non actionable error message. [#35048](https://github.com/sourcegraph/sourcegraph/pull/35048)
- An issue causing search expressions to not work in conjunction with `type:symbol`. [#35126](https://github.com/sourcegraph/sourcegraph/pull/35126)
- A non-descriptive error message that would be returned when using `on.repository` if it is not a valid repository path [#35023](https://github.com/sourcegraph/sourcegraph/pull/35023)
- Reduced database load when viewing or previewing a batch change. [#35501](https://github.com/sourcegraph/sourcegraph/pull/35501)
- Fixed a bug where Capture Group Code Insights generated just in time only returned data for the latest repository in the list. [#35624](https://github.com/sourcegraph/sourcegraph/pull/35624)

### Removed

- The experimental API Docs feature released on our Cloud instance since 3.30.0 has been removed from the product entirely. This product functionality is being superseded by [doctree](https://github.com/sourcegraph/doctree). [#34798](https://github.com/sourcegraph/sourcegraph/pull/34798)

## 3.39.1

### Fixed

- Code Insights: Fixed bug that caused line rendering issues when series data is returned out of order by date.
- Code Insights: Fixed bug that caused before and after parameters to be switched when clicking in to the diff view from an insight.
- Fixed an issue with notebooks that caused the cursor to behave erratically in markdown blocks. [#34227](https://github.com/sourcegraph/sourcegraph/pull/34227)
- Batch Changes on docker compose installations were failing due to a missing environment variable [#813](https://github.com/sourcegraph/deploy-sourcegraph-docker/pull/813).

## 3.39.0

### Added

- Added support for LSIF upload authentication against GitLab.com on Sourcegraph Cloud. [#33254](https://github.com/sourcegraph/sourcegraph/pull/33254)
- Add "getting started/quick start checklist for authenticated users" [#32882](https://github.com/sourcegraph/sourcegraph/pull/32882)
- A redesigned repository page is now available under the `new-repo-page` feature flag. [#33319](https://github.com/sourcegraph/sourcegraph/pull/33319)
- Pings now include notebooks usage metrics. [#30087](https://github.com/sourcegraph/sourcegraph/issues/30087)
- Notebooks are now enabled by default. [#33706](https://github.com/sourcegraph/sourcegraph/pull/33706)
- The Code Insights GraphQL API now accepts Search Contexts as a filter and will extract the expressions embedded the `repo` and `-repo` search query fields from the contexts to apply them as filters on the insight. [#33866](https://github.com/sourcegraph/sourcegraph/pull/33866)
- The Code Insights commit indexer can now index commits in smaller batches. Set the number of days per batch in the site setting `insights.commit.indexer.windowDuration`. A value of 0 (default) will disable batching. [#33666](https://github.com/sourcegraph/sourcegraph/pull/33666)
- Support account lockout after consecutive failed sign-in attempts for builtin authentication provider (i.e. username and password), new config options are added to the site configuration under `"auth.lockout"` to customize the threshold, length of lockout and consecutive periods. [#33999](https://github.com/sourcegraph/sourcegraph/pull/33999)
- pgsql-exporter for Code Insights has been added to docker-compose and Kubernetes deployments to gather database-level metrics. [#780](https://github.com/sourcegraph/deploy-sourcegraph-docker/pull/780), [#4111](https://github.com/sourcegraph/deploy-sourcegraph/pull/4111)
- `repo:dependencies(...)` predicate can now search through the [Go dependencies of your repositories](https://docs.sourcegraph.com/code_search/how-to/dependencies_search). [#32658](https://github.com/sourcegraph/sourcegraph/issues/32658)
- Added a site config value `defaultRateLimit` to optionally configure a global default rate limit for external services.

### Changed

- Code Insights: Replaced native window confirmation dialog with branded modal. [#33637](https://github.com/sourcegraph/sourcegraph/pull/33637)
- Code Insights: Series data is now sorted by semantic version then alphabetically.
- Code Insights: Added locked insights overlays for frozen insights while in limited access mode. Restricted insight editing save change button for frozen insights. [#33062](https://github.com/sourcegraph/sourcegraph/pull/33062)
- Code Insights: A global dashboard will now be automatically created while in limited access mode to provide consistent visibility for unlocked insights. This dashboard cannot be deleted or modified while in limited access mode. [#32992](https://github.com/sourcegraph/sourcegraph/pull/32992)
- Update "getting started checklist for visitors" to a new design [TODO:]
- Update "getting started/quick start checklist for visitors" to a new design [#32882](https://github.com/sourcegraph/sourcegraph/pull/32882)
- Code Insights: Capture group values are now restricted to 100 characters. [#32828](https://github.com/sourcegraph/sourcegraph/pull/32828)
- Repositories for which gitserver's janitor job "sg maintenance" fails will eventually be re-cloned if "DisableAutoGitUpdates" is set to false (default) in site configuration. [#33432](https://github.com/sourcegraph/sourcegraph/pull/33432)
- The Code Insights database is now based on Postgres 12, removing the dependency on TimescaleDB. [#32697](https://github.com/sourcegraph/sourcegraph/pull/32697)

### Fixed

- Fixed create insight button being erroneously disabled.
- Fixed an issue where a `Warning: Sourcegraph cannot send emails!` banner would appear for all users instead of just site admins (introduced in v3.38).
- Fixed reading search pattern type from settings [#32989](https://github.com/sourcegraph/sourcegraph/issues/32989)
- Display a tooltip and truncate the title of a search result when content overflows [#32904](https://github.com/sourcegraph/sourcegraph/pull/32904)
- Search patterns containing `and` and `not` expressions are now optimized to evaluate natively on the Zoekt backend for indexed code content and symbol search wherever possible. These kinds of queries are now typically an order of magnitude faster. Previous cases where no results were returned for expensive search expressions should now work and return results quickly. [#33308](https://github.com/sourcegraph/sourcegraph/pull/33308)
- Fail to log extension activation event will no longer block extension from activating [#33300][https://github.com/sourcegraph/sourcegraph/pull/33300]
- Fixed out-ouf-memory events for gitserver's janitor job "sg maintenance". [#33353](https://github.com/sourcegraph/sourcegraph/issues/33353)
- Setting the publication state for changesets when previewing a batch spec now works correctly if all changesets are selected and there is more than one page of changesets. [#33619](https://github.com/sourcegraph/sourcegraph/issues/33619)

### Removed

-

## 3.38.1

### Fixed

- An issue introduced in 3.38 that caused alerts to not be delivered [#33398](https://github.com/sourcegraph/sourcegraph/pull/33398)

## 3.38.0

### Added

- Added new "Getting started onboarding tour" for not authenticated users on Sourcegraph.com instead of "Search onboarding tour" [#32263](https://github.com/sourcegraph/sourcegraph/pull/32263)
- Pings now include code host integration usage metrics [#31379](https://github.com/sourcegraph/sourcegraph/pull/31379)
- Added `PRECISE_CODE_INTEL_UPLOAD_AWS_USE_EC2_ROLE_CREDENTIALS` environment variable to enable EC2 metadata API authentication to an external S3 bucket storing precise code intelligence uploads. [#31820](https://github.com/sourcegraph/sourcegraph/pull/31820)
- LSIF upload pages now include a section listing the reasons and retention policies resulting in an upload being retained and not expired. [#30864](https://github.com/sourcegraph/sourcegraph/pull/30864)
- Timestamps in the history panel can now be formatted as absolute timestamps by using user setting `history.preferAbsoluteTimestamps`
- Timestamps in the history panel can now be formatted as absolute timestamps by using user setting `history.preferAbsoluteTimestamps` [#31837](https://github.com/sourcegraph/sourcegraph/pull/31837)
- Notebooks from private enterprise instances can now be embedded in external sites by enabling the `enable-embed-route` feature flag. [#31628](https://github.com/sourcegraph/sourcegraph/issues/31628)
- Pings now include IDE extensions usage metrics [#32000](https://github.com/sourcegraph/sourcegraph/pull/32000)
- New EventSource type: `IDEEXTENSION` for IDE extensions-related events [#32000](https://github.com/sourcegraph/sourcegraph/pull/32000)
- Code Monitoring now has a Logs tab enabled as a [beta feature](https://docs.sourcegraph.com/admin/beta_and_experimental_features). This lets you see recent runs of your code monitors and determine if any notifications were sent or if there were any errors during the run. [#32292](https://github.com/sourcegraph/sourcegraph/pull/32292)
- Code Monitoring creation and editing now supports syntax highlighting and autocomplete on the search box. [#32536](https://github.com/sourcegraph/sourcegraph/pull/32536)
- New `repo:dependencies(...)` predicate allows you to [search through the dependencies of your repositories](https://docs.sourcegraph.com/code_search/how-to/dependencies_search). This feature is currently in beta and only npm package repositories are supported with dependencies from `package-lock.json` and `yarn.lock` files. [#32405](https://github.com/sourcegraph/sourcegraph/issues/32405)
- Site config has a new _experimental_ feature called `gitServerPinnedRepos` that allows admins to pin specific repositories to particular gitserver instances. [#32831](https://github.com/sourcegraph/sourcegraph/pull/32831).
- Added [Rockskip](https://docs.sourcegraph.com/code_intelligence/explanations/rockskip), a scalable symbol service backend for a fast symbol sidebar and search-based code intelligence on monorepos.
- Code monitor email notifications can now optionally include the content of new search results. This is disabled by default but can be enabled by editing the code monitor's email action and toggling on "Include search results in sent message". [#32097](https://github.com/sourcegraph/sourcegraph/pull/32097)

### Changed

- Searching for the pattern `//` with regular expression search is now interpreted literally and will search for `//`. Previously, the `//` pattern was interpreted as our regular expression syntax `/<regexp>/` which would in turn be intrpreted as the empty string. Since searching for an empty string offers little practically utility, we now instead interpret `//` to search for its literal meaning in regular expression search. [#31520](https://github.com/sourcegraph/sourcegraph/pull/31520)
- Timestamps in the webapp will now display local time on hover instead of UTC time [#31672](https://github.com/sourcegraph/sourcegraph/pull/31672)
- Updated Postgres version from 12.6 to 12.7 [#31933](https://github.com/sourcegraph/sourcegraph/pull/31933)
- Code Insights will now periodically clean up data series that are not in use. There is a 1 hour grace period where the series can be reattached to a view, after which all of the time series data and metadata will be deleted. [#32094](https://github.com/sourcegraph/sourcegraph/pull/32094)
- Code Insights critical telemetry total count now only includes insights that are not frozen (limited by trial mode restrictions). [#32529](https://github.com/sourcegraph/sourcegraph/pull/32529)
- The Phabricator integration with Gitolite code hosts has been deprecated, the fields have been kept to not break existing systems, but the integration does not work anymore
- The SSH library used to push Batch Change branches to code hosts has been updated to prevent issues pushing to github.com or GitHub Enterprise releases after March 15, 2022. [#32641](https://github.com/sourcegraph/sourcegraph/issues/32641)
- Bumped the minimum supported version of Docker Compose from `1.22.0` to `1.29.0`. [#32631](https://github.com/sourcegraph/sourcegraph/pull/32631)
- [Code host API rate limit configuration](https://docs.sourcegraph.com/admin/repo/update_frequency#code-host-api-rate-limiting) no longer based on code host URLs but only takes effect on each individual external services. To enforce API rate limit, please add configuration to all external services that are intended to be rate limited. [#32768](https://github.com/sourcegraph/sourcegraph/pull/32768)

### Fixed

- Viewing or previewing a batch change is now more resilient when transient network or server errors occur. [#29859](https://github.com/sourcegraph/sourcegraph/issues/29859)
- Search: `select:file` and `select:file.directory` now properly deduplicates results. [#32469](https://github.com/sourcegraph/sourcegraph/pull/32469)
- Security: Patch container images against CVE 2022-0778 [#32679](https://github.com/sourcegraph/sourcegraph/issues/32679)
- When closing a batch change, draft changesets that will be closed are now also shown. [#32481](https://github.com/sourcegraph/sourcegraph/pull/32481)

### Removed

- The deprecated GraphQL field `SearchResults.resultCount` has been removed in favor of its replacement, `matchCount`. [#31573](https://github.com/sourcegraph/sourcegraph/pull/31573)
- The deprecated site-config field `UseJaeger` has been removed. Use `"observability.tracing": { "sampling": "all" }` instead [#31294](https://github.com/sourcegraph/sourcegraph/pull/31294/commits/6793220d6cf1200535a2610d79d2dd9e18c67dca)

## 3.37.0

### Added

- Code in search results is now selectable (e.g. for copying). Just clicking on the code continues to open the corresponding file as it did before. [#30033](https://github.com/sourcegraph/sourcegraph/pull/30033)
- Search Notebooks now support importing and exporting Markdown-formatted files. [#28586](https://github.com/sourcegraph/sourcegraph/issues/28586)
- Added standalone migrator service that can be used to run database migrations independently of an upgrade. For more detail see the [standalone migrator docs](https://docs.sourcegraph.com/admin/how-to/manual_database_migrations) and the [docker-compose](https://docs.sourcegraph.com/admin/install/docker-compose/operations#database-migrations) or [kubernetes](https://docs.sourcegraph.com/admin/install/kubernetes/update#database-migrations) upgrade docs.

### Changed

- Syntax highlighting for JSON now uses a distinct color for strings in object key positions. [#30105](https://github.com/sourcegraph/sourcegraph/pull/30105)
- GraphQL API: The order of events returned by `MonitorTriggerEventConnection` has been reversed so newer events are returned first. The `after` parameter has been modified accordingly to return events older the one specified, to allow for pagination. [31219](https://github.com/sourcegraph/sourcegraph/pull/31219)
- [Query based search contexts](https://docs.sourcegraph.com/code_search/how-to/search_contexts#beta-query-based-search-contexts) are now enabled by default as a [beta feature](https://docs.sourcegraph.com/admin/beta_and_experimental_features). [#30888](https://github.com/sourcegraph/sourcegraph/pull/30888)
- The symbols sidebar loads much faster on old commits (after processing it) when scoped to a subdirectory in a big repository. [#31300](https://github.com/sourcegraph/sourcegraph/pull/31300)

### Fixed

- Links generated by editor endpoint will render image preview correctly. [#30767](https://github.com/sourcegraph/sourcegraph/pull/30767)
- Fixed a race condition in the precise code intel upload expirer process that prematurely expired new uploads. [#30546](https://github.com/sourcegraph/sourcegraph/pull/30546)
- Pushing changesets from Batch Changes to code hosts with self-signed TLS certificates has been fixed. [#31010](https://github.com/sourcegraph/sourcegraph/issues/31010)
- Fixed LSIF uploads not being expired according to retention policies when the repository contained tags and branches with the same name but pointing to different commits. [#31108](https://github.com/sourcegraph/sourcegraph/pull/31108)
- Service discovery for the symbols service can transition from no endpoints to endpoints. Previously we always returned an error after the first empty state. [#31225](https://github.com/sourcegraph/sourcegraph/pull/31225)
- Fixed performance issue in LSIF upload processing, reducing the latency between uploading an LSIF index and accessing precise code intel in the UI. ([#30978](https://github.com/sourcegraph/sourcegraph/pull/30978), [#31143](https://github.com/sourcegraph/sourcegraph/pull/31143))
- Fixed symbols not appearing when no files changed between commits. [#31295](https://github.com/sourcegraph/sourcegraph/pull/31295)
- Fixed symbols not appearing when too many files changed between commits. [#31110](https://github.com/sourcegraph/sourcegraph/pull/31110)
- Fixed runaway disk usage in the `symbols` service. [#30647](https://github.com/sourcegraph/sourcegraph/pull/30647)

### Removed

- Removed `experimentalFeature.showCodeMonitoringTestEmailButton`. Test emails can still be sent by editing the code monitor and expanding the "Send email notification" section. [#29953](https://github.com/sourcegraph/sourcegraph/pull/29953)

## 3.36.3

### Fixed

- Fix Code Monitor permissions. For more detail see our [security advisory](https://github.com/sourcegraph/sourcegraph/security/advisories/GHSA-xqv2-x6f2-w3pf) [#30547](https://github.com/sourcegraph/sourcegraph/pull/30547)

## 3.36.2

### Removed

- The TOS consent screen which would appear for all users upon signing into Sourcegraph. We had some internal miscommunication on this onboarding flow and it didn’t turn out the way we intended, this effectively reverts that change. ![#30192](https://github.com/sourcegraph/sourcegraph/issues/30192)

## 3.36.1

### Fixed

- Fix broken 'src lsif upload' inside executor due to basic auth removal. [#30023](https://github.com/sourcegraph/sourcegraph/pull/30023)

## 3.36.0

### Added

- Search contexts can now be defined with a restricted search query as an alternative to a specific list of repositories and revisions. This feature is _beta_ and may change in the following releases. Allowed filters: `repo`, `rev`, `file`, `lang`, `case`, `fork`, `visibility`. `OR`, `AND` expressions are also allowed. To enable this feature to all users, set `experimentalFeatures.searchContextsQuery` to true in global settings. You'll then see a "Create context" button from the search results page and a "Query" input field in the search contexts form. If you want revisions specified in these query based search contexts to be indexed, set `experimentalFeatures.search.index.query.contexts` to true in site configuration. [#29327](https://github.com/sourcegraph/sourcegraph/pull/29327)
- More explicit Terms of Service and Privacy Policy consent has been added to Sourcegraph Server. [#28716](https://github.com/sourcegraph/sourcegraph/issues/28716)
- Batch changes will be created on forks of the upstream repository if the new `batchChanges.enforceForks` site setting is enabled. [#17879](https://github.com/sourcegraph/sourcegraph/issues/17879)
- Symbolic links are now searchable. Previously it was possible to navigate to symbolic links in the repository tree view, however the symbolic links were ignored during searches. [#29567](https://github.com/sourcegraph/sourcegraph/pull/29567), [#237](https://github.com/sourcegraph/zoekt/pull/237)
- Maximum number of references/definitions shown in panel can be adjusted in settings with `codeIntelligence.maxPanelResults`. If not set, a hardcoded limit of 500 was used. [#29629](https://github.com/sourcegraph/sourcegraph/29629)
- Search notebooks are now fully persistable. You can create notebooks through the WYSIWYG editor and share them via a unique URL. We support two visibility modes: private (only the creator can view the notebook) and public (everyone can view the notebook). This feature is _beta_ and may change in the following releases. [#27384](https://github.com/sourcegraph/sourcegraph/issues/27384)
- Code Insights that are run over all repositories now have data points with links that lead to the search page. [#29587](https://github.com/sourcegraph/sourcegraph/pull/29587)
- Code Insights creation UI query field now supports different syntax highlight modes based on `patterntype` filter. [#29733](https://github.com/sourcegraph/sourcegraph/pull/29733)
- Code Insights creation UI query field now has live-preview button that leads to the search page with predefined query value. [#29698](https://github.com/sourcegraph/sourcegraph/pull/29698)
- Code Insights creation UI detect and track patterns can now search across all repositories. [#29906](https://github.com/sourcegraph/sourcegraph/pull/29906)
- Pings now contain aggregated CTA metrics. [#29966](https://github.com/sourcegraph/sourcegraph/pull/29966)
- Pings now contain aggregated CTA metrics. [#29966](https://github.com/sourcegraph/sourcegraph/pull/29966) and [#31389](https://github.com/sourcegraph/sourcegraph/pull/31389)

### Changed

- Sourcegraph's API (streaming search, GraphQL, etc.) may now be used from any domain when using an access token for authentication, or with no authentication in the case of Sourcegraph.com. [#28775](https://github.com/sourcegraph/sourcegraph/pull/28775)
- The endpoint `/search/stream` will be retired in favor of `/.api/search/stream`. This requires no action unless you have developed custom code against `/search/stream`. We will support both endpoints for a short period of time before removing `/search/stream`. Please refer to the [documentation](https://docs.sourcegraph.com/api/stream_api) for more information.
- When displaying the content of symbolic links in the repository tree view, we will show the relative path to the link's target instead of the target's content. This behavior is consistent with how we display symbolic links in search results. [#29687](https://github.com/sourcegraph/sourcegraph/pull/29687)
- A new janitor job, "sg maintenance" was added to gitserver. The new job replaces "garbage collect" with the goal to optimize the performance of git operations for large repositories. You can choose to enable "garbage collect" again by setting the environment variables "SRC_ENABLE_GC_AUTO" to "true" and "SRC_ENABLE_SG_MAINTENANCE" to "false" for gitserver. Note that you must not enable both options at the same time. [#28224](https://github.com/sourcegraph/sourcegraph/pull/28224).
- Search results across repositories are now ordered by repository rank by default. By default the rank is the number of stars a repository has. An administrator can inflate the rank of a repository via `experimentalFeatures.ranking.repoScores`. If you notice increased latency in results, you can disable this feature by setting `experimentalFeatures.ranking.maxReorderQueueSize` to 0. [#29856](https://github.com/sourcegraph/sourcegraph/pull/29856)
- Search results within the same file are now ordered by relevance instead of line number. To order by line number, update the setting `experimentalFeatures.clientSearchResultRanking: "by-line-number"`. [#29046](https://github.com/sourcegraph/sourcegraph/pull/29046)
- Bumped the symbols processing timeout from 20 minutes to 2 hours and made it configurable. [#29891](https://github.com/sourcegraph/sourcegraph/pull/29891)

### Fixed

- Issue preventing searches from completing when certain patterns contain `@`. [#29489](https://github.com/sourcegraph/sourcegraph/pull/29489)
- The grafana dashboard for "successful search request duration" reports the time for streaming search which is used by the browser. Previously it reported the GraphQL time which the browser no longer uses. [#29625](https://github.com/sourcegraph/sourcegraph/pull/29625)
- A regression introduced in 3.35 causing Code Insights that are run over all repositories to not query against repositories that have permissions enabled. (Restricted repositories are and remain filtered based on user permissions when a user views a chart, not at query time.) This may cause global Insights to undercount for data points generated after upgrading to 3.35 and before upgrading to 3.36. [](https://github.com/sourcegraph/sourcegraph/pull/29725)
- Renaming repositories now removes the old indexes on Zoekt's disks. This did not affect search results, only wasted disk space. This was a regression introduced in Sourcegraph 3.33. [#29685](https://github.com/sourcegraph/sourcegraph/issues/29685)

### Removed

- Removed unused backend service from Kubernetes deployments. [#4050](https://github.com/sourcegraph/deploy-sourcegraph/pull/4050)

## 3.35.2

### Fixed

- Fix Code Monitor permissions. For more detail see our [security advisory](https://github.com/sourcegraph/sourcegraph/security/advisories/GHSA-xqv2-x6f2-w3pf) [#30547](https://github.com/sourcegraph/sourcegraph/pull/30547)

## 3.35.1

**⚠️ Due to issues related to Code Insights in the 3.35.0 release, users are advised to upgrade directly to 3.35.1.**

### Fixed

- Skipped migrations caused existing Code Insights to not appear. [#29395](https://github.com/sourcegraph/sourcegraph/pull/29395)
- Enterprise-only out-of-band migrations failed to execute due to missing enterprise configuration flag. [#29426](https://github.com/sourcegraph/sourcegraph/pull/29426)

## 3.35.0

**⚠️ Due to issues related to Code Insights on this release, users are advised to upgrade directly to 3.35.1.**

### Added

- Individual batch changes can publish multiple changesets to the same repository by specifying multiple target branches using the [`on.branches`](https://docs.sourcegraph.com/batch_changes/references/batch_spec_yaml_reference#on-repository) attribute. [#25228](https://github.com/sourcegraph/sourcegraph/issues/25228)
- Low resource overlay added. NOTE: this is designed for internal-use only. Customers can use the `minikube` overlay to achieve similar results.[#4012](https://github.com/sourcegraph/deploy-sourcegraph/pull/4012)
- Code Insights has a new insight `Detect and Track` which will generate unique time series from the matches of a pattern specified as a regular expression capture group. This is currently limited to insights scoped to specific repositories. [docs](https://docs.sourcegraph.com/code_insights/explanations/automatically_generated_data_series)
- Code Insights is persisted entirely in the `codeinsights-db` database. A migration will automatically be performed to move any defined insights and dashboards from your user, org, or global settings files.
- The GraphQL API for Code Insights has entered beta. [docs](https://docs.sourcegraph.com/code_insights/references/code_insights_graphql_api)
- The `SRC_GIT_SERVICE_MAX_EGRESS_BYTES_PER_SECOND` environment variable to control the egress throughput of gitserver's git service (e.g. used by zoekt-index-server to clone repos to index). Set to -1 for no limit. [#29197](https://github.com/sourcegraph/sourcegraph/pull/29197)
- Search suggestions via the GraphQL API were deprecated last release and are now no longer available. Suggestions now work only with the search streaming API. [#29283](https://github.com/sourcegraph/sourcegraph/pull/29283)
- Clicking on a token will now jump to its definition. [#28520](https://github.com/sourcegraph/sourcegraph/pull/28520)

### Changed

- The `ALLOW_DECRYPT_MIGRATION` environment variable is now read by the `worker` service, not the `frontend` service as in previous versions.
- External services will stop syncing if they exceed the user / site level limit for total number of repositories added. It will only continue syncing if the extra repositories are removed or the corresponding limit is increased, otherwise it will stop syncing for the very first repository each time the syncer attempts to sync the external service again. [#28674](https://github.com/sourcegraph/sourcegraph/pull/28674)
- Sourcegraph services now listen to SIGTERM signals. This allows smoother rollouts in kubernetes deployments. [#27958](https://github.com/sourcegraph/sourcegraph/pull/27958)
- The sourcegraph-frontend ingress now uses the networking.k8s.io/v1 api. This adds support for k8s v1.22 and later, and deprecates support for versions older than v1.18.x [#4029](https://github.com/sourcegraph/deploy-sourcegraph/pull/4029)
- Non-bare repositories found on gitserver will be removed by a janitor job. [#28895](https://github.com/sourcegraph/sourcegraph/pull/28895)
- The search bar is no longer auto-focused when navigating between files. This change means that the keyboard shortcut Cmd+LeftArrow (or Ctrl-LeftArrow) now goes back to the browser's previous page instead of moving the cursor position to the first position of the search bar. [#28943](https://github.com/sourcegraph/sourcegraph/pull/28943)
- Code Insights series over all repositories can now be edited
- Code Insights series over all repositories now support a custom time interval and will calculate with 12 points starting at the moment the series is created and working backwards.
- Minio service upgraded to RELEASE.2021-12-10T23-03-39Z. [#29188](https://github.com/sourcegraph/sourcegraph/pull/29188)
- Code insights creation UI form query field now supports suggestions and syntax highlighting. [#28130](https://github.com/sourcegraph/sourcegraph/pull/28130)
- Using `select:repo` in search queries will now stream results incrementally, greatly improving speed and reducing time-to-first-result. [#28920](https://github.com/sourcegraph/sourcegraph/pull/28920)
- The fuzzy file finder is now enabled by default and can be activated with the shortcut `Cmd+K` on macOS and `Ctrl+K` on Linux/Windows. Change the user setting `experimentalFeatures.fuzzyFinder` to `false` to disable this feature. [#29010](https://github.com/sourcegraph/sourcegraph/pull/29010)
- Search-based code intelligence and the symbol sidebar are much faster now that the symbols service incrementally processes files that changed. [#27932](https://github.com/sourcegraph/sourcegraph/pull/27932)

### Fixed

- Moving a changeset from draft state into published state was broken on GitLab code hosts. [#28239](https://github.com/sourcegraph/sourcegraph/pull/28239)
- The shortcuts for toggling the History Panel and Line Wrap were not working on Mac. [#28574](https://github.com/sourcegraph/sourcegraph/pull/28574)
- Suppresses docker-on-mac warning for Kubernetes, Docker Compose, and Pure Docker deployments. [#28405](https://github.com/sourcegraph/sourcegraph/pull/28821)
- Fixed an issue where certain regexp syntax for repository searches caused the entire search, including non-repository searches, to fail with a parse error (issue affects only version 3.34). [#28826](https://github.com/sourcegraph/sourcegraph/pull/28826)
- Modifying changesets on Bitbucket Server could previously fail if the local copy in Batch Changes was out of date. That has been fixed by retrying the operations in case of a 409 response. [#29100](https://github.com/sourcegraph/sourcegraph/pull/29100)

### Removed

- Settings files (user, org, global) as a persistence mechanism for Code Insights are now deprecated.
- Query-runner deployment has been removed. You can safely remove the `query-runner` service from your installation.

## 3.34.2

### Fixed

- A bug introduced in 3.34 and 3.34.1 that resulted in certain repositories being missed in search results. [#28624](https://github.com/sourcegraph/sourcegraph/pull/28624)

## 3.34.1

### Fixed

- Fixed Redis alerting for docker-compose deployments [#28099](https://github.com/sourcegraph/sourcegraph/issues/28099)

## 3.34.0

### Added

- Added documentation for merging site-config files. Available since 3.32 [#21220](https://github.com/sourcegraph/sourcegraph/issues/21220)
- Added site config variable `cloneProgressLog` to optionally enable logging of clone progress to temporary files for debugging. Disabled by default. [#26568](https://github.com/sourcegraph/sourcegraph/pull/26568)
- GNU's `wget` has been added to all `sourcegraph/*` Docker images that use `sourcegraph/alpine` as its base [#26823](https://github.com/sourcegraph/sourcegraph/pull/26823)
- Added the "no results page", a help page shown if a search doesn't return any results [#26154](https://github.com/sourcegraph/sourcegraph/pull/26154)
- Added monitoring page for Redis databases [#26967](https://github.com/sourcegraph/sourcegraph/issues/26967)
- The search indexer only polls repositories that have been marked as changed. This reduces a large source of load in installations with a large number of repositories. If you notice index staleness, you can try disabling by setting the environment variable `SRC_SEARCH_INDEXER_EFFICIENT_POLLING_DISABLED` on `sourcegraph-frontend`. [#27058](https://github.com/sourcegraph/sourcegraph/issues/27058)
- Pings include instance wide total counts of Code Insights grouped by presentation type, series type, and presentation-series type. [#27602](https://github.com/sourcegraph/sourcegraph/pull/27602)
- Added logging of incoming Batch Changes webhooks, which can be viewed by site admins. By default, sites without encryption will log webhooks for three days, while sites with encryption will not log webhooks without explicit configuration. [See the documentation for more details](https://docs.sourcegraph.com/admin/config/batch_changes#incoming-webhooks). [#26669](https://github.com/sourcegraph/sourcegraph/issues/26669)
- Added support for finding implementations of interfaces and methods. [#24854](https://github.com/sourcegraph/sourcegraph/pull/24854)

### Changed

- Removed liveness probes from Kubernetes Prometheus deployment [#2970](https://github.com/sourcegraph/deploy-sourcegraph/pull/2970)
- Batch Changes now requests the `workflow` scope on GitHub personal access tokens to allow batch changes to write to the `.github` directory in repositories. If you have already configured a GitHub PAT for use with Batch Changes, we suggest adding the scope to the others already granted. [#26606](https://github.com/sourcegraph/sourcegraph/issues/26606)
- Sourcegraph's Prometheus and Alertmanager dependency has been upgraded to v2.31.1 and v0.23.0 respectively. [#27336](https://github.com/sourcegraph/sourcegraph/pull/27336)
- The search UI's repositories count as well as the GraphQL API's `search().repositories` and `search().repositoriesCount` have changed semantics from the set of searchable repositories to the set of repositories with matches. In a future release, we'll introduce separate fields for the set of searchable repositories backed by a [scalable implementation](https://github.com/sourcegraph/sourcegraph/issues/27274). [#26995](https://github.com/sourcegraph/sourcegraph/issues/26995)

### Fixed

- An issue that causes the server to panic when performing a structural search via the GQL API for a query that also
  matches missing repos (affected versions 3.33.0 and 3.32.0)
  . [#26630](https://github.com/sourcegraph/sourcegraph/pull/26630)
- Improve detection for Docker running in non-linux
  environments. [#23477](https://github.com/sourcegraph/sourcegraph/issues/23477)
- Fixed the cache size calculation used for Kubernetes deployments. Previously, the calculated value was too high and would exceed the ephemeral storage request limit. #[26283](https://github.com/sourcegraph/sourcegraph/issues/26283)
- Fixed a regression that was introduced in 3.27 and broke SSH-based authentication for managing Batch Changes changesets on code hosts. SSH keys generated by Sourcegraph were not used for authentication and authenticating with the code host would fail if no SSH key with write-access had been added to `gitserver`. [#27491](https://github.com/sourcegraph/sourcegraph/pull/27491)
- Private repositories matching `-repo:` expressions are now excluded. This was a regression introduced in 3.33.0. [#27044](https://github.com/sourcegraph/sourcegraph/issues/27044)

### Removed

- All version contexts functionality (deprecated in 3.33) is now removed. [#26267](https://github.com/sourcegraph/sourcegraph/issues/26267)
- Query filter `repogroup` (deprecated in 3.33) is now removed. [#24277](https://github.com/sourcegraph/sourcegraph/issues/24277)
- Sourcegraph no longer uses CSRF security tokens/cookies to prevent CSRF attacks. Instead, Sourcegraph now relies solely on browser's CORS policies (which were already in place.) In practice, this is just as safe and leads to a simpler CSRF threat model which reduces security risks associated with our threat model complexity. [#7658](https://github.com/sourcegraph/sourcegraph/pull/7658)
- Notifications for saved searches (deprecated in v3.31.0) have been removed [#27912](https://github.com/sourcegraph/sourcegraph/pull/27912/files)

## 3.33.2

### Fixed

- Fixed: backported saved search and code monitor notification fixes from 3.34.0 [#28019](https://github.com/sourcegraph/sourcegraph/pull/28019)

## 3.33.1

### Fixed

- Private repositories matching `-repo:` expressions are now excluded. This was a regression introduced in 3.33.0. [#27044](https://github.com/sourcegraph/sourcegraph/issues/27044)
- Fixed a regression that was introduced in 3.27 and broke SSH-based authentication for managing Batch Changes changesets on code hosts. SSH keys generated by Sourcegraph were not used for authentication and authenticating with the code host would fail if no SSH key with write-access had been added to `gitserver`. [#27491](https://github.com/sourcegraph/sourcegraph/pull/27491)

## 3.33.0

### Added

- More rules have been added to the search query validation so that user get faster feedback on issues with their query. [#24747](https://github.com/sourcegraph/sourcegraph/pull/24747)
- Bloom filters have been added to the zoekt indexing backend to accelerate queries with code fragments matching `\w{4,}`. [zoekt#126](https://github.com/sourcegraph/zoekt/pull/126)
- For short search queries containing no filters but the name of a supported programming language we are now suggesting to run the query with a language filter. [#25792](https://github.com/sourcegraph/sourcegraph/pull/25792)
- The API scope used by GitLab OAuth can now optionally be configured in the provider. [#26152](https://github.com/sourcegraph/sourcegraph/pull/26152)
- Added Apex language support for syntax highlighting and search-based code intelligence. [#25268](https://github.com/sourcegraph/sourcegraph/pull/25268)

### Changed

- Search context management pages are now only available in the Sourcegraph enterprise version. Search context dropdown is disabled in the OSS version. [#25147](https://github.com/sourcegraph/sourcegraph/pull/25147)
- Search contexts GQL API is now only available in the Sourcegraph enterprise version. [#25281](https://github.com/sourcegraph/sourcegraph/pull/25281)
- When running a commit or diff query, the accepted values of `before` and `after` have changed from "whatever git accepts" to a [slightly more strict subset](https://docs.sourcegraph.com/code_search/reference/language#before) of that. [#25414](https://github.com/sourcegraph/sourcegraph/pull/25414)
- Repogroups and version contexts are deprecated in favor of search contexts. Read more about the deprecation and how to migrate to search contexts in the [blog post](https://about.sourcegraph.com/blog/introducing-search-contexts). [#25676](https://github.com/sourcegraph/sourcegraph/pull/25676)
- Search contexts are now enabled by default in the Sourcegraph enterprise version. [#25674](https://github.com/sourcegraph/sourcegraph/pull/25674)
- Code Insights background queries will now retry a maximum of 10 times (down from 100). [#26057](https://github.com/sourcegraph/sourcegraph/pull/26057)
- Our `sourcegraph/cadvisor` Docker image has been upgraded to cadvisor version `v0.42.0`. [#26126](https://github.com/sourcegraph/sourcegraph/pull/26126)
- Our `jaeger` version in the `sourcegraph/sourcegraph` Docker image has been upgraded to `1.24.0`. [#26215](https://github.com/sourcegraph/sourcegraph/pull/26215)

### Fixed

- A search regression in 3.32.0 which caused instances with search indexing _disabled_ (very rare) via `"search.index.enabled": false,` in their site config to crash with a panic. [#25321](https://github.com/sourcegraph/sourcegraph/pull/25321)
- An issue where the default `search.index.enabled` value on single-container Docker instances would incorrectly be computed as `false` in some situations. [#25321](https://github.com/sourcegraph/sourcegraph/pull/25321)
- StatefulSet service discovery in Kubernetes correctly constructs pod hostnames in the case where the ServiceName is different from the StatefulSet name. [#25146](https://github.com/sourcegraph/sourcegraph/pull/25146)
- An issue where clicking on a link in the 'Revisions' search sidebar section would result in an invalid query if the query didn't already contain a 'repo:' filter. [#25076](https://github.com/sourcegraph/sourcegraph/pull/25076)
- An issue where links to jump to Bitbucket Cloud wouldn't render in the UI. [#25533](https://github.com/sourcegraph/sourcegraph/pull/25533)
- Fixed some code insights pings being aggregated on `anonymous_user_id` instead of `user_id`. [#25926](https://github.com/sourcegraph/sourcegraph/pull/25926)
- Code insights running over all repositories using a commit search (`type:commit` or `type:diff`) would fail to deserialize and produce no results. [#25928](https://github.com/sourcegraph/sourcegraph/pull/25928)
- Fixed an issue where code insights queries could produce a panic on queued records that did not include a `record_time` [#25929](https://github.com/sourcegraph/sourcegraph/pull/25929)
- Fixed an issue where Batch Change changeset diffs would sometimes render incorrectly when previewed from the UI if they contained deleted empty lines. [#25866](https://github.com/sourcegraph/sourcegraph/pull/25866)
- An issue where `repo:contains.commit.after()` would fail on some malformed git repositories. [#25974](https://github.com/sourcegraph/sourcegraph/issues/25974)
- Fixed primary email bug where users with no primary email set would break the email setting page when trying to add a new email. [#25008](https://github.com/sourcegraph/sourcegraph/pull/25008)
- An issue where keywords like `and`, `or`, `not` would not be highlighted properly in the search bar due to the presence of quotes. [#26135](https://github.com/sourcegraph/sourcegraph/pull/26135)
- An issue where frequent search indexing operations led to incoming search queries timing out. When these timeouts happened in quick succession, `zoekt-webserver` processes would shut themselves down via their `watchdog` routine. This should now only happen when a given `zoekt-webserver` is under-provisioned on CPUs. [#25872](https://github.com/sourcegraph/sourcegraph/issues/25872)
- Since 3.28.0, Batch Changes webhooks would not update changesets opened in private repositories. This has been fixed. [#26380](https://github.com/sourcegraph/sourcegraph/issues/26380)
- Reconciling batch changes could stall when updating the state of a changeset that already existed. This has been fixed. [#26386](https://github.com/sourcegraph/sourcegraph/issues/26386)

### Removed

- Batch Changes changeset specs stored the raw JSON used when creating them, which is no longer used and is not exposed in the API. This column has been removed, thereby saving space in the Sourcegraph database. [#25453](https://github.com/sourcegraph/sourcegraph/issues/25453)
- The query builder page experimental feature, which was disabled in 3.21, is now removed. The setting `{ "experimentalFeatures": { "showQueryBuilder": true } }` now has no effect. [#26125](https://github.com/sourcegraph/sourcegraph/pull/26125)

## 3.32.1

### Fixed

- Fixed a regression that was introduced in 3.27 and broke SSH-based authentication for managing Batch Changes changesets on code hosts. SSH keys generated by Sourcegraph were not used for authentication and authenticating with the code host would fail if no SSH key with write-access had been added to `gitserver`. [#27491](https://github.com/sourcegraph/sourcegraph/pull/27491)

## 3.32.0

### Added

- The search sidebar shows a revisions section if all search results are from a single repository. This makes it easier to search in and switch between different revisions. [#23835](https://github.com/sourcegraph/sourcegraph/pull/23835)
- The various alerts overview panels in Grafana can now be clicked to go directly to the relevant panels and dashboards. [#24920](https://github.com/sourcegraph/sourcegraph/pull/24920)
- Added a `Documentation` tab to the Site Admin Maintenance panel that links to the official Sourcegraph documentation. [#24917](https://github.com/sourcegraph/sourcegraph/pull/24917)
- Code Insights that run over all repositories now generate a moving daily snapshot between time points. [#24804](https://github.com/sourcegraph/sourcegraph/pull/24804)
- The Code Insights GraphQL API now restricts the results to user, org, and globally scoped insights. Insights will be synced to the database with access associated to the user or org setting containing the insight definition. [#25017](https://github.com/sourcegraph/sourcegraph/pull/25017)
- The timeout for long-running Git commands can be customized via `gitLongCommandTimeout` in the site config. [#25080](https://github.com/sourcegraph/sourcegraph/pull/25080)

### Changed

- `allowGroupsPermissionsSync` in the GitHub authorization provider is now required to enable the experimental GitHub teams and organization permissions caching. [#24561](https://github.com/sourcegraph/sourcegraph/pull/24561)
- GitHub external code hosts now validate if a corresponding authorization provider is set, and emits a warning if not. [#24526](https://github.com/sourcegraph/sourcegraph/pull/24526)
- Sourcegraph is now built with Go 1.17. [#24566](https://github.com/sourcegraph/sourcegraph/pull/24566)
- Code Insights is now available only in the Sourcegraph enterprise. [#24741](https://github.com/sourcegraph/sourcegraph/pull/24741)
- Prometheus in Sourcegraph with Docker Compose now scrapes Postgres and Redis instances for metrics. [deploy-sourcegraph-docker#580](https://github.com/sourcegraph/deploy-sourcegraph-docker/pull/580)
- Symbol suggestions now leverage optimizations for global searches. [#24943](https://github.com/sourcegraph/sourcegraph/pull/24943)

### Fixed

- Fixed a number of issues where repository permissions sync may fail for instances with very large numbers of repositories. [#24852](https://github.com/sourcegraph/sourcegraph/pull/24852), [#24972](https://github.com/sourcegraph/sourcegraph/pull/24972)
- Fixed excessive re-rendering of the whole web application on every keypress in the search query input. [#24844](https://github.com/sourcegraph/sourcegraph/pull/24844)
- Code Insights line chart now supports different timelines for each data series (lines). [#25005](https://github.com/sourcegraph/sourcegraph/pull/25005)
- Postgres exporter now exposes pg_stat_activity account to show the number of active DB connections. [#25086](https://github.com/sourcegraph/sourcegraph/pull/25086)

### Removed

- The `PRECISE_CODE_INTEL_DATA_TTL` environment variable is no longer read by the worker service. Instead, global and repository-specific data retention policies configurable in the UI by site-admins will control the length of time LSIF uploads are considered _fresh_. [#24793](https://github.com/sourcegraph/sourcegraph/pull/24793)
- The `repo.cloned` column was removed as it was deprecated in 3.26. [#25066](https://github.com/sourcegraph/sourcegraph/pull/25066)

## 3.31.2

### Fixed

- Fixed multiple CVEs for [libssl](https://cve.mitre.org/cgi-bin/cvename.cgi?name=CVE-2021-3711) and [Python3](https://cve.mitre.org/cgi-bin/cvename.cgi?name=CVE-2021-29921). [#24700](https://github.com/sourcegraph/sourcegraph/pull/24700) [#24620](https://github.com/sourcegraph/sourcegraph/pull/24620) [#24695](https://github.com/sourcegraph/sourcegraph/pull/24695)

## 3.31.1

### Added

- The required authentication scopes required to enable caching behaviour for GitHub repository permissions can now be requested via `allowGroupsPermissionsSync` in GitHub `auth.providers`. [#24328](https://github.com/sourcegraph/sourcegraph/pull/24328)

### Changed

- Caching behaviour for GitHub repository permissions enabled via the `authorization.groupsCacheTTL` field in the code host config can now leverage additional caching of team and organization permissions for repository permissions syncing (on top of the caching for user permissions syncing introduced in 3.31). [#24328](https://github.com/sourcegraph/sourcegraph/pull/24328)

## 3.31.0

### Added

- Backend Code Insights GraphQL queries now support arguments `includeRepoRegex` and `excludeRepoRegex` to filter on repository names. [#23256](https://github.com/sourcegraph/sourcegraph/pull/23256)
- Code Insights background queries now process in a priority order backwards through time. This will allow insights to populate concurrently. [#23101](https://github.com/sourcegraph/sourcegraph/pull/23101)
- Operator documentation has been added to the Search Reference sidebar section. [#23116](https://github.com/sourcegraph/sourcegraph/pull/23116)
- Syntax highlighting support for the [Cue](https://cuelang.org) language.
- Reintroduced a revised version of the Search Types sidebar section. [#23170](https://github.com/sourcegraph/sourcegraph/pull/23170)
- Improved usability where filters followed by a space in the search query will warn users that the filter value is empty. [#23646](https://github.com/sourcegraph/sourcegraph/pull/23646)
- Perforce: [`git p4`'s `--use-client-spec` option](https://git-scm.com/docs/git-p4#Documentation/git-p4.txt---use-client-spec) can now be enabled by configuring the `p4.client` field. [#23833](https://github.com/sourcegraph/sourcegraph/pull/23833), [#23845](https://github.com/sourcegraph/sourcegraph/pull/23845)
- Code Insights will do a one-time reset of ephemeral insights specific database tables to clean up stale and invalid data. Insight data will regenerate automatically. [23791](https://github.com/sourcegraph/sourcegraph/pull/23791)
- Perforce: added basic support for Perforce permission table path wildcards. [#23755](https://github.com/sourcegraph/sourcegraph/pull/23755)
- Added autocompletion and search filtering of branch/tag/commit revisions to the repository compare page. [#23977](https://github.com/sourcegraph/sourcegraph/pull/23977)
- Batch Changes changesets can now be [set to published when previewing new or updated batch changes](https://docs.sourcegraph.com/batch_changes/how-tos/publishing_changesets#within-the-ui). [#22912](https://github.com/sourcegraph/sourcegraph/issues/22912)
- Added Python3 to server and gitserver images to enable git-p4 support. [#24204](https://github.com/sourcegraph/sourcegraph/pull/24204)
- Code Insights drill-down filters now allow filtering insights data on the dashboard page using repo: filters. [#23186](https://github.com/sourcegraph/sourcegraph/issues/23186)
- GitHub repository permissions can now leverage caching of team and organization permissions for user permissions syncing. Caching behaviour can be enabled via the `authorization.groupsCacheTTL` field in the code host config. This can significantly reduce the amount of time it takes to perform a full permissions sync due to reduced instances of being rate limited by the code host. [#23978](https://github.com/sourcegraph/sourcegraph/pull/23978)

### Changed

- Code Insights will now always backfill from the time the data series was created. [#23430](https://github.com/sourcegraph/sourcegraph/pull/23430)
- Code Insights queries will now extract repository name out of the GraphQL response instead of going to the database. [#23388](https://github.com/sourcegraph/sourcegraph/pull/23388)
- Code Insights backend has moved from the `repo-updater` service to the `worker` service. [#23050](https://github.com/sourcegraph/sourcegraph/pull/23050)
- Code Insights feature flag `DISABLE_CODE_INSIGHTS` environment variable has moved from the `repo-updater` service to the `worker` service. Any users of this flag will need to update their `worker` service configuration to continue using it. [#23050](https://github.com/sourcegraph/sourcegraph/pull/23050)
- Updated Docker-Compose Caddy Image to v2.0.0-alpine. [#468](https://github.com/sourcegraph/deploy-sourcegraph-docker/pull/468)
- Code Insights historical samples will record using the timestamp of the commit that was searched. [#23520](https://github.com/sourcegraph/sourcegraph/pull/23520)
- Authorization checks are now handled using role based permissions instead of manually altering SQL statements. [23398](https://github.com/sourcegraph/sourcegraph/pull/23398)
- Docker Compose: the Jaeger container's `SAMPLING_STRATEGIES_FILE` now has a default value. If you are currently using a custom sampling strategies configuration, you may need to make sure your configuration is not overridden by the change when upgrading. [sourcegraph/deploy-sourcegraph#489](https://github.com/sourcegraph/deploy-sourcegraph-docker/pull/489)
- Code Insights historical samples will record using the most recent commit to the start of the frame instead of the middle of the frame. [#23573](https://github.com/sourcegraph/sourcegraph/pull/23573)
- The copy icon displayed next to files and repositories will now copy the file or repository path. Previously, this action copied the URL to clipboard. [#23390](https://github.com/sourcegraph/sourcegraph/pull/23390)
- Sourcegraph's Prometheus dependency has been upgraded to v2.28.1. [23663](https://github.com/sourcegraph/sourcegraph/pull/23663)
- Sourcegraph's Alertmanager dependency has been upgraded to v0.22.2. [23663](https://github.com/sourcegraph/sourcegraph/pull/23714)
- Code Insights will now schedule sample recordings for the first of the next month after creation or a previous recording. [#23799](https://github.com/sourcegraph/sourcegraph/pull/23799)
- Code Insights now stores data in a new format. Data points will store complete vectors for all repositories even if the underlying Sourcegraph queries were compressed. [#23768](https://github.com/sourcegraph/sourcegraph/pull/23768)
- Code Insights rate limit values have been tuned for a more reasonable performance. [#23860](https://github.com/sourcegraph/sourcegraph/pull/23860)
- Code Insights will now generate historical data once per month on the first of the month, up to the configured `insights.historical.frames` number of frames. [#23768](https://github.com/sourcegraph/sourcegraph/pull/23768)
- Code Insights will now schedule recordings for the first of the next calendar month after an insight is created or recorded. [#23799](https://github.com/sourcegraph/sourcegraph/pull/23799)
- Code Insights will attempt to sync insight definitions from settings to the database once every 10 minutes. [23805](https://github.com/sourcegraph/sourcegraph/pull/23805)
- Code Insights exposes information about queries that are flagged `dirty` through the `insights` GraphQL query. [#23857](https://github.com/sourcegraph/sourcegraph/pull/23857/)
- Code Insights GraphQL query `insights` will now fetch 12 months of data instead of 6 if a specific time range is not provided. [#23786](https://github.com/sourcegraph/sourcegraph/pull/23786)
- Code Insights will now generate 12 months of historical data during a backfill instead of 6. [#23860](https://github.com/sourcegraph/sourcegraph/pull/23860)
- The `sourcegraph-frontend.Role` in Kubernetes deployments was updated to permit statefulsets access in the Kubernetes API. This is needed to better support stable service discovery for stateful sets during deployments, which isn't currently possible by using service endpoints. [#3670](https://github.com/sourcegraph/deploy-sourcegraph/pull/3670) [#23889](https://github.com/sourcegraph/sourcegraph/pull/23889)
- For Docker-Compose and Kubernetes users, the built-in main Postgres and codeintel databases have switched to an alpine Docker image. This requires re-indexing the entire database. This process can take up to a few hours on systems with large datasets. [#23697](https://github.com/sourcegraph/sourcegraph/pull/23697)
- Results are now streamed from searcher by default, improving memory usage and latency for large, unindexed searches. [#23754](https://github.com/sourcegraph/sourcegraph/pull/23754)
- [`deploy-sourcegraph` overlays](https://docs.sourcegraph.com/admin/install/kubernetes/configure#overlays) now use `resources:` instead of the [deprecated `bases:` field](https://kubectl.docs.kubernetes.io/references/kustomize/kustomization/bases/) for referencing Kustomize bases. [deploy-sourcegraph#3606](https://github.com/sourcegraph/deploy-sourcegraph/pull/3606)
- The `deploy-sourcegraph-docker` Pure Docker deployment scripts and configuration has been moved to the `./pure-docker` subdirectory. [deploy-sourcegraph-docker#454](https://github.com/sourcegraph/deploy-sourcegraph-docker/pull/454)
- In Kubernetes deployments, setting the `SRC_GIT_SERVERS` environment variable explicitly is no longer needed. Addresses of the gitserver pods will be discovered automatically and in the same numerical order as with the static list. Unset the env var in your `frontend.Deployment.yaml` to make use of this feature. [#24094](https://github.com/sourcegraph/sourcegraph/pull/24094)
- The consistent hashing scheme used to distribute repositories across indexed-search replicas has changed to improve distribution and reduce load discrepancies. In the next upgrade, indexed-search pods will re-index the majority of repositories since the repo to replica assignments will change. This can take a few hours in large instances, but searches should succeed during that time since a replica will only delete a repo once it has been indexed in the new replica that owns it. You can monitor this process in the Zoekt Index Server Grafana dashboard - the "assigned" repos in "Total number of repos" will spike and then reduce until it becomes the same as "indexed". As a fail-safe, the old consistent hashing scheme can be enabled by setting the `SRC_ENDPOINTS_CONSISTENT_HASH` env var to `consistent(crc32ieee)` in the `sourcegraph-frontend` deployment. [#23921](https://github.com/sourcegraph/sourcegraph/pull/23921)
- In Kubernetes deployments an emptyDir (`/dev/shm`) is now mounted in the `pgsql` deployment to allow Postgres to access more than 64KB shared memory. This value should be configured to match the `shared_buffers` value in your Postgres configuration. [deploy-sourcegraph#3784](https://github.com/sourcegraph/deploy-sourcegraph/pull/3784/)

### Fixed

- The search reference will now show matching entries when using the filter input. [#23224](https://github.com/sourcegraph/sourcegraph/pull/23224)
- Graceful termination periods have been added to database deployments. [#3358](https://github.com/sourcegraph/deploy-sourcegraph/pull/3358) & [#477](https://github.com/sourcegraph/deploy-sourcegraph-docker/pull/477)
- All commit search results for `and`-expressions are now highlighted. [#23336](https://github.com/sourcegraph/sourcegraph/pull/23336)
- Email notifiers in `observability.alerts` now correctly respect the `email.smtp.noVerifyTLS` site configuration field. [#23636](https://github.com/sourcegraph/sourcegraph/issues/23636)
- Alertmanager (Prometheus) now respects `SMTPServerConfig.noVerifyTLS` field. [#23636](https://github.com/sourcegraph/sourcegraph/issues/23636)
- Clicking on symbols in the left search pane now renders hover tooltips for indexed repositories. [#23664](https://github.com/sourcegraph/sourcegraph/pull/23664)
- Fixed a result streaming throttling issue that was causing significantly increased latency for some searches. [#23736](https://github.com/sourcegraph/sourcegraph/pull/23736)
- GitCredentials passwords stored in AWS CodeCommit configuration is now redacted. [#23832](https://github.com/sourcegraph/sourcegraph/pull/23832)
- Patched a vulnerability in `apk-tools`. [#23917](https://github.com/sourcegraph/sourcegraph/pull/23917)
- Line content was being duplicated in unindexed search payloads, causing memory instability for some dense search queries. [#23918](https://github.com/sourcegraph/sourcegraph/pull/23918)
- Updating draft merge requests on GitLab from batch changes no longer removes the draft status. [#23944](https://github.com/sourcegraph/sourcegraph/issues/23944)
- Report highlight matches instead of line matches in search results. [#21443](https://github.com/sourcegraph/sourcegraph/issues/21443)
- Force the `codeinsights-db` database to read from the `configMap` configuration file by explicitly setting the `POSTGRESQL_CONF_DIR` environment variable to the `configMap` mount path. [deploy-sourcegraph#3788](https://github.com/sourcegraph/deploy-sourcegraph/pull/3788)

### Removed

- The old batch repository syncer was removed and can no longer be activated by setting `ENABLE_STREAMING_REPOS_SYNCER=false`. [#22949](https://github.com/sourcegraph/sourcegraph/pull/22949)
- Email notifications for saved searches are now deprecated in favor of Code Monitoring. Email notifications can no longer be enabled for saved searches. Saved searches that already have notifications enabled will continue to work, but there is now a button users can click to migrate to code monitors. Notifications for saved searches will be removed entirely in the future. [#23275](https://github.com/sourcegraph/sourcegraph/pull/23275)
- The `sg_service` Postgres role and `sg_repo_access_policy` policy on the `repo` table have been removed due to performance concerns. [#23622](https://github.com/sourcegraph/sourcegraph/pull/23622)
- Deprecated site configuration field `email.smtp.disableTLS` has been removed. [#23639](https://github.com/sourcegraph/sourcegraph/pull/23639)
- Deprecated language servers have been removed from `deploy-sourcegraph`. [deploy-sourcegraph#3605](https://github.com/sourcegraph/deploy-sourcegraph/pull/3605)
- The experimental `codeInsightsAllRepos` feature flag has been removed. [#23850](https://github.com/sourcegraph/sourcegraph/pull/23850)

## 3.30.4

### Added

- Add a new environment variable `SRC_HTTP_CLI_EXTERNAL_TIMEOUT` to control the timeout for all external HTTP requests. [#23620](https://github.com/sourcegraph/sourcegraph/pull/23620)

### Changed

- Postgres has been upgraded to `12.8` in the single-server Sourcegraph image [#23999](https://github.com/sourcegraph/sourcegraph/pull/23999)

## 3.30.3

**⚠️ Users on 3.29.x are advised to upgrade directly to 3.30.3**. If you have already upgraded to 3.30.0, 3.30.1, or 3.30.2 please follow [this migration guide](https://docs.sourcegraph.com/admin/migration/3_30).

### Fixed

- Codeintel-db database images have been reverted back to debian due to corruption caused by glibc and alpine. [23324](https://github.com/sourcegraph/sourcegraph/pull/23324)

## 3.30.2

**⚠️ Users on 3.29.x are advised to upgrade directly to 3.30.3**. If you have already upgraded to 3.30.0, 3.30.1, or 3.30.2 please follow [this migration guide](https://docs.sourcegraph.com/admin/migration/3_30).

### Fixed

- Postgres database images have been reverted back to debian due to corruption caused by glibc and alpine. [23302](https://github.com/sourcegraph/sourcegraph/pull/23302)

## 3.30.1

**⚠️ Users on 3.29.x are advised to upgrade directly to 3.30.3**. If you have already upgraded to 3.30.0, 3.30.1, or 3.30.2 please follow [this migration guide](https://docs.sourcegraph.com/admin/migration/3_30).

### Fixed

- An issue where the UI would occasionally display `lsifStore.Ranges: ERROR: relation \"lsif_documentation_mappings\" does not exist (SQLSTATE 42P01)` [#23115](https://github.com/sourcegraph/sourcegraph/pull/23115)
- Fixed a vulnerability in our Postgres Alpine image related to libgcrypt [#23174](https://github.com/sourcegraph/sourcegraph/pull/23174)
- When syncing in streaming mode, repo-updater will now ensure a repo's transaction is committed before notifying gitserver to update that repo. [#23169](https://github.com/sourcegraph/sourcegraph/pull/23169)
- When encountering spurious errors during streaming syncing (like temporary 500s from codehosts), repo-updater will no longer delete all associated repos that weren't seen. Deletion will happen only if there were no errors or if the error was one of "Unauthorized", "Forbidden" or "Account Suspended". [#23171](https://github.com/sourcegraph/sourcegraph/pull/23171)
- External HTTP requests are now automatically retried when appropriate. [#23131](https://github.com/sourcegraph/sourcegraph/pull/23131)

## 3.30.0

**⚠️ Users on 3.29.x are advised to upgrade directly to 3.30.3**. If you have already upgraded to 3.30.0, 3.30.1, or 3.30.2 please follow [this migration guide](https://docs.sourcegraph.com/admin/migration/3_30).

### Added

- Added support for `select:file.directory` in search queries, which returns unique directory paths for results that satisfy the query. [#22449](https://github.com/sourcegraph/sourcegraph/pull/22449)
- An `sg_service` Postgres role has been introduced, as well as an `sg_repo_access_policy` policy on the `repo` table that restricts access to that role. The role that owns the `repo` table will continue to get unrestricted access. [#22303](https://github.com/sourcegraph/sourcegraph/pull/22303)
- Every service that connects to the database (i.e. Postgres) now has a "Database connections" monitoring section in its Grafana dashboard. [#22570](https://github.com/sourcegraph/sourcegraph/pull/22570)
- A new bulk operation to close many changesets at once has been added to Batch Changes. [#22547](https://github.com/sourcegraph/sourcegraph/pull/22547)
- Backend Code Insights will aggregate viewable repositories based on the authenticated user. [#22471](https://github.com/sourcegraph/sourcegraph/pull/22471)
- Added support for highlighting .frugal files as Thrift syntax.
- Added `file:contains.content(regexp)` predicate, which filters only to files that contain matches of the given pattern. [#22666](https://github.com/sourcegraph/sourcegraph/pull/22666)
- Repository syncing is now done in streaming mode by default. Customers with many repositories should notice code host updates much faster, with repo-updater consuming less memory. Using the previous batch mode can be done by setting the `ENABLE_STREAMING_REPOS_SYNCER` environment variable to `false` in `repo-updater`. That environment variable will be deleted in the next release. [#22756](https://github.com/sourcegraph/sourcegraph/pull/22756)
- Enabled the ability to query Batch Changes changesets, changesets stats, and file diff stats for an individual repository via the Sourcegraph GraphQL API. [#22744](https://github.com/sourcegraph/sourcegraph/pull/22744/)
- Added "Groovy" to the initial `lang:` filter suggestions in the search bar. [#22755](https://github.com/sourcegraph/sourcegraph/pull/22755)
- The `lang:` filter suggestions now show all supported, matching languages as the user types a language name. [#22765](https://github.com/sourcegraph/sourcegraph/pull/22765)
- Code Insights can now be grouped into dashboards. [#22215](https://github.com/sourcegraph/sourcegraph/issues/22215)
- Batch Changes changesets can now be [published from the Sourcegraph UI](https://docs.sourcegraph.com/batch_changes/how-tos/publishing_changesets#within-the-ui). [#18277](https://github.com/sourcegraph/sourcegraph/issues/18277)
- The repository page now has a new button to view batch change changesets created in that specific repository, with a badge indicating how many changesets are currently open. [#22804](https://github.com/sourcegraph/sourcegraph/pull/22804)
- Experimental: Search-based code insights can run over all repositories on the instance. To enable, use the feature flag `"experimentalFeatures": { "codeInsightsAllRepos": true }` and tick the checkbox in the insight creation/edit UI. [#22759](https://github.com/sourcegraph/sourcegraph/issues/22759)
- Search References is a new search sidebar section to simplify learning about the available search filters directly where they are used. [#21539](https://github.com/sourcegraph/sourcegraph/issues/21539)

### Changed

- Backend Code Insights only fills historical data frames that have changed to reduce the number of searches required. [#22298](https://github.com/sourcegraph/sourcegraph/pull/22298)
- Backend Code Insights displays data points for a fixed 6 months period in 2 week intervals, and will carry observations forward that are missing. [#22298](https://github.com/sourcegraph/sourcegraph/pull/22298)
- Backend Code Insights now aggregate over 26 weeks instead of 6 months. [#22527](https://github.com/sourcegraph/sourcegraph/pull/22527)
- Search queries now disallow specifying `rev:` without `repo:`. Note that to search across potentially multiple revisions, a query like `repo:.* rev:<revision>` remains valid. [#22705](https://github.com/sourcegraph/sourcegraph/pull/22705)
- The extensions status bar on diff pages has been redesigned and now shows information for both the base and head commits. [#22123](https://github.com/sourcegraph/sourcegraph/pull/22123/files)
- The `applyBatchChange` and `createBatchChange` mutations now accept an optional `publicationStates` argument to set the publication state of specific changesets within the batch change. [#22485](https://github.com/sourcegraph/sourcegraph/pull/22485) and [#22854](https://github.com/sourcegraph/sourcegraph/pull/22854)
- Search queries now return up to 80 suggested filters. Previously we returned up to 24. [#22863](https://github.com/sourcegraph/sourcegraph/pull/22863)
- GitHub code host connections can now include `repositoryQuery` entries that match more than 1000 repositories from the GitHub search API without requiring the previously documented work-around of splitting the query up with `created:` qualifiers, which is now done automatically. [#2562](https://github.com/sourcegraph/sourcegraph/issues/2562)

### Fixed

- The Batch Changes user and site credential encryption migrators added in Sourcegraph 3.28 could report zero progress when encryption was disabled, even though they had nothing to do. This has been fixed, and progress will now be correctly reported. [#22277](https://github.com/sourcegraph/sourcegraph/issues/22277)
- Listing Github Entreprise org repos now returns internal repos as well. [#22339](https://github.com/sourcegraph/sourcegraph/pull/22339)
- Jaeger works in Docker-compose deployments again. [#22691](https://github.com/sourcegraph/sourcegraph/pull/22691)
- A bug where the pattern `)` makes the browser unresponsive. [#22738](https://github.com/sourcegraph/sourcegraph/pull/22738)
- An issue where using `select:repo` in conjunction with `and` patterns did not yield expected repo results. [#22743](https://github.com/sourcegraph/sourcegraph/pull/22743)
- The `isLocked` and `isDisabled` fields of GitHub repositories are now fetched correctly from the GraphQL API of GitHub Enterprise instances. Users that rely on the `repos` config in GitHub code host connections should update so that locked and disabled repositories defined in that list are actually skipped. [#22788](https://github.com/sourcegraph/sourcegraph/pull/22788)
- Homepage no longer fails to load if there are invalid entries in user's search history. [#22857](https://github.com/sourcegraph/sourcegraph/pull/22857)
- An issue where regexp query highlighting in the search bar would render incorrectly on Firefox. [#23043](https://github.com/sourcegraph/sourcegraph/pull/23043)
- Code intelligence uploads and indexes are restricted to only site-admins. It was read-only for any user. [#22890](https://github.com/sourcegraph/sourcegraph/pull/22890)
- Daily usage statistics are restricted to only site-admins. It was read-only for any user. [#23026](https://github.com/sourcegraph/sourcegraph/pull/23026)
- Ephemeral storage requests now match their cache size requests for Kubernetes deployments. [#2953](https://github.com/sourcegraph/deploy-sourcegraph/pull/2953)

### Removed

- The experimental paginated search feature (the `stable:` keyword) has been removed, to be replaced with streaming search. [#22428](https://github.com/sourcegraph/sourcegraph/pull/22428)
- The experimental extensions view page has been removed. [#22565](https://github.com/sourcegraph/sourcegraph/pull/22565)
- A search query diagnostic that previously warned the user when quotes are interpreted literally has been removed. The literal meaning has been Sourcegraph's default search behavior for some time now. [#22892](https://github.com/sourcegraph/sourcegraph/pull/22892)
- Non-root overlays were removed for `deploy-sourcegraph` in favor of using `non-privileged`. [#3404](https://github.com/sourcegraph/deploy-sourcegraph/pull/3404)

### API docs (experimental)

API docs is a new experimental feature of Sourcegraph ([learn more](https://docs.sourcegraph.com/code_intelligence/apidocs)). It is enabled by default in Sourcegraph 3.30.0.

- API docs is enabled by default in Sourcegraph 3.30.0. It can be disabled by adding `"apiDocs": false` to the `experimentalFeatures` section of user settings.
- The API docs landing page now indicates what API docs are and provide more info.
- The API docs landing page now represents the code in the repository root, instead of an empty page.
- Pages now correctly indicate it is an experimental feature, and include a feedback widget.
- Subpages linked via the sidebar are now rendered much better, and have an expandable section.
- Symbols in documentation now have distinct icons for e.g. functions/vars/consts/etc.
- Symbols are now sorted in exported-first, alphabetical order.
- Repositories without LSIF documentation data now show a friendly error page indicating what languages are supported, how to set it up, etc.
- API docs can now distinguish between different types of symbols, tests, examples, benchmarks, etc. and whether symbols are public/private - to support filtering in the future.
- Only public/exported symbols are included by default for now.
- URL paths for Go packages are now friendlier, e.g. `/-/docs/cmd/frontend/auth` instead of `/-/docs/cmd-frontend-auth`.
- URLs are now formatted by the language indexer, in a way that makes sense for the language, e.g. `#Mocks.CreateUserAndSave` instead of `#ypeMocksCreateUserAndSave` for a Go method `CreateUserAndSave` on type `Mocks`.
- Go blank identifier assignments `var _ = ...` are no longer incorrectly included.
- Go symbols defined within functions, e.g. a `var` inside a `func` scope are no longer incorrectly included.
- `Functions`, `Variables`, and other top-level sections are no longer rendered empty if there are none in that section.
- A new test suite for LSIF indexers implementing the Sourcegraph documentation extension to LSIF [is available](https://github.com/sourcegraph/lsif-static-doc).
- We now emit the LSIF data needed to in the future support "Jump to API docs" from code views, "View code" from API docs, usage examples in API docs, and search indexing.
- Various UI style issues, color contrast issues, etc. have been fixed.
- Major improvements to the GraphQL APIs for API documentation.

## 3.29.0

### Added

- Code Insights queries can now run concurrently up to a limit set by the `insights.query.worker.concurrency` site config. [#21219](https://github.com/sourcegraph/sourcegraph/pull/21219)
- Code Insights workers now support a rate limit for query execution and historical data frame analysis using the `insights.query.worker.rateLimit` and `insights.historical.worker.rateLimit` site configurations. [#21533](https://github.com/sourcegraph/sourcegraph/pull/21533)
- The GraphQL `Site` `SettingsSubject` type now has an `allowSiteSettingsEdits` field to allow clients to determine whether the instance uses the `GLOBAL_SETTINGS_FILE` environment variable. [#21827](https://github.com/sourcegraph/sourcegraph/pull/21827)
- The Code Insights creation UI now remembers previously filled-in field values when returning to the form after having navigated away. [#21744](https://github.com/sourcegraph/sourcegraph/pull/21744)
- The Code Insights creation UI now shows autosuggestions for the repository field. [#21699](https://github.com/sourcegraph/sourcegraph/pull/21699)
- A new bulk operation to retry many changesets at once has been added to Batch Changes. [#21173](https://github.com/sourcegraph/sourcegraph/pull/21173)
- A `security_event_logs` database table has been added in support of upcoming security-related efforts. [#21949](https://github.com/sourcegraph/sourcegraph/pull/21949)
- Added featured Sourcegraph extensions query to the GraphQL API, as well as a section in the extension registry to display featured extensions. [#21665](https://github.com/sourcegraph/sourcegraph/pull/21665)
- The search page now has a `create insight` button to create search-based insight based on your search query [#21943](https://github.com/sourcegraph/sourcegraph/pull/21943)
- Added support for Terraform syntax highlighting. [#22040](https://github.com/sourcegraph/sourcegraph/pull/22040)
- A new bulk operation to merge many changesets at once has been added to Batch Changes. [#21959](https://github.com/sourcegraph/sourcegraph/pull/21959)
- Pings include aggregated usage for the Code Insights creation UI, organization visible insight count per insight type, and insight step size in days. [#21671](https://github.com/sourcegraph/sourcegraph/pull/21671)
- Search-based insight creation UI now supports `count:` filter in data series query input. [#22049](https://github.com/sourcegraph/sourcegraph/pull/22049)
- Code Insights background workers will now index commits in a new table `commit_index` for future optimization efforts. [#21994](https://github.com/sourcegraph/sourcegraph/pull/21994)
- The creation UI for search-based insights now supports the `count:` filter in the data series query input. [#22049](https://github.com/sourcegraph/sourcegraph/pull/22049)
- A new service, `worker`, has been introduced to run background jobs that were previously run in the frontend. See the [deployment documentation](https://docs.sourcegraph.com/admin/workers) for additional details. [#21768](https://github.com/sourcegraph/sourcegraph/pull/21768)

### Changed

- SSH public keys generated to access code hosts with batch changes now include a comment indicating they originated from Sourcegraph. [#20523](https://github.com/sourcegraph/sourcegraph/issues/20523)
- The copy query button is now permanently enabled and `experimentalFeatures.copyQueryButton` setting has been deprecated. [#21364](https://github.com/sourcegraph/sourcegraph/pull/21364)
- Search streaming is now permanently enabled and `experimentalFeatures.searchStreaming` setting has been deprecated. [#21522](https://github.com/sourcegraph/sourcegraph/pull/21522)
- Pings removes the collection of aggregate search filter usage counts and adds a smaller set of aggregate usage counts for query operators, predicates, and pattern counts. [#21320](https://github.com/sourcegraph/sourcegraph/pull/21320)
- Sourcegraph will now refuse to start if there are unfinished [out-of-band-migrations](https://docs.sourcegraph.com/admin/migrations) that are deprecated in the current version. See the [upgrade documentation](https://docs.sourcegraph.com/admin/updates) for changes to the upgrade process. [#20967](https://github.com/sourcegraph/sourcegraph/pull/20967)
- Code Insight pages now have new URLs [#21856](https://github.com/sourcegraph/sourcegraph/pull/21856)
- We are proud to bring you [an entirely new visual design for the Sourcegraph UI](https://about.sourcegraph.com/blog/introducing-sourcegraphs-new-ui/). We think you’ll find this new design improves your experience and sets the stage for some incredible features to come. Some of the highlights include:

  - **Refined search results:** The redesigned search bar provides more space for expressive queries, and the new results sidebar helps to discover search syntax without referencing documentation.
  - **Improved focus on code:** We’ve reduced non-essential UI elements to provide greater focus on the code itself, and positioned the most important items so they’re unobtrusive and located exactly where they are needed.
  - **Improved layouts:** We’ve improved pages like diff views to make them easier to use and to help find information quickly.
  - **New navigation:** A new global navigation provides immediate discoverability and access to current and future functionality.
  - **Promoting extensibility:** We've brought the extension registry back to the main navigation and improved its design and navigation.

  With bulk of the redesign complete, future releases will include more improvements and refinements.

### Fixed

- Stricter validation of structural search queries. The `type:` parameter is not supported for structural searches and returns an appropriate alert. [#21487](https://github.com/sourcegraph/sourcegraph/pull/21487)
- Batch changeset specs that are not attached to changesets will no longer prematurely expire before the batch specs that they are associated with. [#21678](https://github.com/sourcegraph/sourcegraph/pull/21678)
- The Y-axis of Code Insights line charts no longer start at a negative value. [#22018](https://github.com/sourcegraph/sourcegraph/pull/22018)
- Correctly handle field aliases in the query (like `r:` versus `repo:`) when used with `contains` predicates. [#22105](https://github.com/sourcegraph/sourcegraph/pull/22105)
- Running a code insight over a timeframe when the repository didn't yet exist doesn't break the entire insight anymore. [#21288](https://github.com/sourcegraph/sourcegraph/pull/21288)

### Removed

- The deprecated GraphQL `icon` field on CommitSearchResult and Repository was removed. [#21310](https://github.com/sourcegraph/sourcegraph/pull/21310)
- The undocumented `index` filter was removed from search type-ahead suggestions. [#18806](https://github.com/sourcegraph/sourcegraph/issues/18806)
- Code host connection tokens aren't used for creating changesets anymore when the user is site admin and no credential has been specified. [#16814](https://github.com/sourcegraph/sourcegraph/issues/16814)

## 3.28.0

### Added

- Added `select:commit.diff.added` and `select:commit.diff.removed` for `type:diff` search queries. These selectors return commit diffs only if a pattern matches in `added` (respespectively, `removed`) lines. [#20328](https://github.com/sourcegraph/sourcegraph/pull/20328)
- Additional language autocompletions for the `lang:` filter in the search bar. [#20535](https://github.com/sourcegraph/sourcegraph/pull/20535)
- Steps in batch specs can now have an `if:` attribute to enable conditional execution of different steps. [#20701](https://github.com/sourcegraph/sourcegraph/pull/20701)
- Extensions can now log messages through `sourcegraph.app.log` to aid debugging user issues. [#20474](https://github.com/sourcegraph/sourcegraph/pull/20474)
- Bulk comments on many changesets are now available in Batch Changes. [#20361](https://github.com/sourcegraph/sourcegraph/pull/20361)
- Batch specs are now viewable when previewing changesets. [#19534](https://github.com/sourcegraph/sourcegraph/issues/19534)
- Added a new UI for creating code insights. [#20212](https://github.com/sourcegraph/sourcegraph/issues/20212)

### Changed

- User and site credentials used in Batch Changes are now encrypted in the database if encryption is enabled with the `encryption.keys` config. [#19570](https://github.com/sourcegraph/sourcegraph/issues/19570)
- All Sourcegraph images within [deploy-sourcegraph](https://github.com/sourcegraph/deploy-sourcegraph) now specify the registry. Thanks! @k24dizzle [#2901](https://github.com/sourcegraph/deploy-sourcegraph/pull/2901).
- Default reviewers are now added to Bitbucket Server PRs opened by Batch Changes. [#20551](https://github.com/sourcegraph/sourcegraph/pull/20551)
- The default memory requirements for the `redis-*` containers have been raised by 1GB (to a new total of 7GB). This change allows Redis to properly run its key-eviction routines (when under memory pressure) without getting killed by the host machine. This affects both the docker-compose and Kubernetes deployments. [sourcegraph/deploy-sourcegraph-docker#373](https://github.com/sourcegraph/deploy-sourcegraph-docker/pull/373) and [sourcegraph/deploy-sourcegraph#2898](https://github.com/sourcegraph/deploy-sourcegraph/pull/2898)
- Only site admins can now list users on an instance. [#20619](https://github.com/sourcegraph/sourcegraph/pull/20619)
- Repository permissions can now be enabled for site admins via the `authz.enforceForSiteAdmins` setting. [#20674](https://github.com/sourcegraph/sourcegraph/pull/20674)
- Site admins can no longer view user added code host configuration. [#20851](https://github.com/sourcegraph/sourcegraph/pull/20851)
- Site admins cannot add access tokens for any user by default. [#20988](https://github.com/sourcegraph/sourcegraph/pull/20988)
- Our namespaced overlays now only scrape container metrics within that namespace. [#2969](https://github.com/sourcegraph/deploy-sourcegraph/pull/2969)
- The extension registry main page has a new visual design that better conveys the most useful information about extensions, and individual extension pages have better information architecture. [#20822](https://github.com/sourcegraph/sourcegraph/pull/20822)

### Fixed

- Search returned inconsistent result counts when a `count:` limit was not specified.
- Indexed search failed when the `master` branch needed indexing but was not the default. [#20260](https://github.com/sourcegraph/sourcegraph/pull/20260)
- `repo:contains(...)` built-in did not respect parameters that affect repo filtering (e.g., `repogroup`, `fork`). It now respects these. [#20339](https://github.com/sourcegraph/sourcegraph/pull/20339)
- An issue where duplicate results would render for certain `or`-expressions. [#20480](https://github.com/sourcegraph/sourcegraph/pull/20480)
- Issue where the search query bar suggests that some `lang` values are not valid. [#20534](https://github.com/sourcegraph/sourcegraph/pull/20534)
- Pull request event webhooks received from GitHub with unexpected actions no longer cause panics. [#20571](https://github.com/sourcegraph/sourcegraph/pull/20571)
- Repository search patterns like `^repo/(prefix-suffix|prefix)$` now correctly match both `repo/prefix-suffix` and `repo/prefix`. [#20389](https://github.com/sourcegraph/sourcegraph/issues/20389)
- Ephemeral storage requests and limits now match the default cache size to avoid Symbols pods being evicted. The symbols pod now requires 10GB of ephemeral space as a minimum to scheduled. [#2369](https://github.com/sourcegraph/deploy-sourcegraph/pull/2369)
- Minor query syntax highlighting bug for `repo:contains` predicate. [#21038](https://github.com/sourcegraph/sourcegraph/pull/21038)
- An issue causing diff and commit results with file filters to return invalid results. [#21039](https://github.com/sourcegraph/sourcegraph/pull/21039)
- All databases now have the Kubernetes Quality of Service class of 'Guaranteed' which should reduce the chance of them
  being evicted during NodePressure events. [#2900](https://github.com/sourcegraph/deploy-sourcegraph/pull/2900)
- An issue causing diff views to display without syntax highlighting [#21160](https://github.com/sourcegraph/sourcegraph/pull/21160)

### Removed

- The deprecated `SetRepositoryEnabled` mutation was removed. [#21044](https://github.com/sourcegraph/sourcegraph/pull/21044)

## 3.27.5

### Fixed

- Fix scp style VCS url parsing. [#20799](https://github.com/sourcegraph/sourcegraph/pull/20799)

## 3.27.4

### Fixed

- Fixed an issue related to Gitolite repos with `@` being prepended with a `?`. [#20297](https://github.com/sourcegraph/sourcegraph/pull/20297)
- Add missing return from handler when DisableAutoGitUpdates is true. [#20451](https://github.com/sourcegraph/sourcegraph/pull/20451)

## 3.27.3

### Fixed

- Pushing batch changes to Bitbucket Server code hosts over SSH was broken in 3.27.0, and has been fixed. [#20324](https://github.com/sourcegraph/sourcegraph/issues/20324)

## 3.27.2

### Fixed

- Fixed an issue with our release tooling that was preventing all images from being tagged with the correct version.
  All sourcegraph images have the proper release version now.

## 3.27.1

### Fixed

- Indexed search failed when the `master` branch needed indexing but was not the default. [#20260](https://github.com/sourcegraph/sourcegraph/pull/20260)
- Fixed a regression that caused "other" code hosts urls to not be built correctly which prevents code to be cloned / updated in 3.27.0. This change will provoke some cloning errors on repositories that are already sync'ed, until the next code host sync. [#20258](https://github.com/sourcegraph/sourcegraph/pull/20258)

## 3.27.0

### Added

- `count:` now supports "all" as value. Queries with `count:all` will return up to 999999 results. [#19756](https://github.com/sourcegraph/sourcegraph/pull/19756)
- Credentials for Batch Changes are now validated when adding them. [#19602](https://github.com/sourcegraph/sourcegraph/pull/19602)
- Batch Changes now ignore repositories that contain a `.batchignore` file. [#19877](https://github.com/sourcegraph/sourcegraph/pull/19877) and [src-cli#509](https://github.com/sourcegraph/src-cli/pull/509)
- Side-by-side diff for commit visualization. [#19553](https://github.com/sourcegraph/sourcegraph/pull/19553)
- The site configuration now supports defining batch change rollout windows, which can be used to slow or disable pushing changesets at particular times of day or days of the week. [#19796](https://github.com/sourcegraph/sourcegraph/pull/19796), [#19797](https://github.com/sourcegraph/sourcegraph/pull/19797), and [#19951](https://github.com/sourcegraph/sourcegraph/pull/19951).
- Search functionality via built-in `contains` predicate: `repo:contains(...)`, `repo:contains.file(...)`, `repo:contains.content(...)`, repo:contains.commit.after(...)`. [#18584](https://github.com/sourcegraph/sourcegraph/issues/18584)
- Database encryption, external service config & user auth data can now be encrypted in the database using the `encryption.keys` config. See [the docs](https://docs.sourcegraph.com/admin/encryption) for more info.
- Repositories that gitserver fails to clone or fetch are now gradually moved to the back of the background update queue instead of remaining at the front. [#20204](https://github.com/sourcegraph/sourcegraph/pull/20204)
- The new `disableAutoCodeHostSyncs` setting allows site admins to disable any periodic background syncing of configured code host connections. That includes syncing of repository metadata (i.e. not git updates, use `disableAutoGitUpdates` for that), permissions and batch changes changesets, but may include other data we'd sync from the code host API in the future.

### Changed

- Bumped the minimum supported version of Postgres from `9.6` to `12`. The upgrade procedure is mostly automated for existing deployments, but may require action if using the single-container deployment or an external database. See the [upgrade documentation](https://docs.sourcegraph.com/admin/updates) for your deployment type for detailed instructions.
- Changesets in batch changes will now be marked as archived instead of being detached when a new batch spec that doesn't include the changesets is applied. Once they're archived users can manually detach them in the UI. [#19527](https://github.com/sourcegraph/sourcegraph/pull/19527)
- The default replica count on `sourcegraph-frontend` and `precise-code-intel-worker` for Kubernetes has changed from `1` -> `2`.
- Changes to code monitor trigger search queries [#19680](https://github.com/sourcegraph/sourcegraph/pull/19680)
  - A `repo:` filter is now required. This is due to an existing limitations where only 50 repositories can be searched at a time, so using a `repo:` filter makes sure the right code is being searched. Any existing code monitor without `repo:` in the trigger query will continue to work (with the limitation that not all repositories will be searched) but will require a `repo:` filter to be added when making any changes to it.
  - A `patternType` filter is no longer required. `patternType:literal` will be added to a code monitor query if not specified.
  - Added a new checklist UI to make it more intuitive to create code monitor trigger queries.
- Deprecated the GraphQL `icon` field on `GenericSearchResultInterface`. It will be removed in a future release. [#20028](https://github.com/sourcegraph/sourcegraph/pull/20028/files)
- Creating changesets through Batch Changes as a site-admin without configured Batch Changes credentials has been deprecated. Please configure user or global credentials before Sourcegraph 3.29 to not experience any interruptions in changeset creation. [#20143](https://github.com/sourcegraph/sourcegraph/pull/20143)
- Deprecated the GraphQL `limitHit` field on `LineMatch`. It will be removed in a future release. [#20164](https://github.com/sourcegraph/sourcegraph/pull/20164)

### Fixed

- A regression caused by search onboarding tour logic to never focus input in the search bar on the homepage. Input now focuses on the homepage if the search tour isn't in effect. [#19678](https://github.com/sourcegraph/sourcegraph/pull/19678)
- New changes of a Perforce depot will now be reflected in `master` branch after the initial clone. [#19718](https://github.com/sourcegraph/sourcegraph/pull/19718)
- Gitolite and Other type code host connection configuration can be correctly displayed. [#19976](https://github.com/sourcegraph/sourcegraph/pull/19976)
- Fixed a regression that caused user and code host limits to be ignored. [#20089](https://github.com/sourcegraph/sourcegraph/pull/20089)
- A regression where incorrect query highlighting happens for certain quoted values. [#20110](https://github.com/sourcegraph/sourcegraph/pull/20110)
- We now respect the `disableAutoGitUpdates` setting when cloning or fetching repos on demand and during cleanup tasks that may re-clone old repos. [#20194](https://github.com/sourcegraph/sourcegraph/pull/20194)

## 3.26.3

### Fixed

- Setting `gitMaxCodehostRequestsPerSecond` to `0` now actually blocks all Git operations happening on the gitserver. [#19716](https://github.com/sourcegraph/sourcegraph/pull/19716)

## 3.26.2

### Fixed

- Our indexed search logic now correctly handles de-duplication of search results across multiple replicas. [#19743](https://github.com/sourcegraph/sourcegraph/pull/19743)

## 3.26.1

### Added

- Experimental: Sync permissions of Perforce depots through the Sourcegraph UI. To enable, use the feature flag `"experimentalFeatures": { "perforce": "enabled" }`. For more information, see [how to enable permissions for your Perforce depots](https://docs.sourcegraph.com/admin/repo/perforce). [#16705](https://github.com/sourcegraph/sourcegraph/issues/16705)
- Added support for user email headers in the HTTP auth proxy. See [HTTP Auth Proxy docs](https://docs.sourcegraph.com/admin/auth#http-authentication-proxies) for more information.
- Ignore locked and disabled GitHub Enterprise repositories. [#19500](https://github.com/sourcegraph/sourcegraph/pull/19500)
- Remote code host git operations (such as `clone` or `ls-remote`) can now be rate limited beyond concurrency (which was already possible with `gitMaxConcurrentClones`). Set `gitMaxCodehostRequestsPerSecond` in site config to control the maximum rate of these operations per git-server instance. [#19504](https://github.com/sourcegraph/sourcegraph/pull/19504)

### Changed

-

### Fixed

- Commit search returning duplicate commits. [#19460](https://github.com/sourcegraph/sourcegraph/pull/19460)
- Clicking the Code Monitoring tab tries to take users to a non-existent repo. [#19525](https://github.com/sourcegraph/sourcegraph/pull/19525)
- Diff and commit search not highlighting search terms correctly for some files. [#19543](https://github.com/sourcegraph/sourcegraph/pull/19543), [#19639](https://github.com/sourcegraph/sourcegraph/pull/19639)
- File actions weren't appearing on large window sizes in Firefox and Safari. [#19380](https://github.com/sourcegraph/sourcegraph/pull/19380)

### Removed

-

## 3.26.0

### Added

- Searches are streamed into Sourcegraph by default. [#19300](https://github.com/sourcegraph/sourcegraph/pull/19300)
  - This gives a faster time to first result.
  - Several heuristics around result limits have been improved. You should see more consistent result counts now.
  - Can be disabled with the setting `experimentalFeatures.streamingSearch`.
- Opsgenie API keys can now be added via an environment variable. [#18662](https://github.com/sourcegraph/sourcegraph/pull/18662)
- It's now possible to control where code insights are displayed through the boolean settings `insights.displayLocation.homepage`, `insights.displayLocation.insightsPage` and `insights.displayLocation.directory`. [#18979](https://github.com/sourcegraph/sourcegraph/pull/18979)
- Users can now create changesets in batch changes on repositories that are cloned using SSH. [#16888](https://github.com/sourcegraph/sourcegraph/issues/16888)
- Syntax highlighting for Elixir, Elm, REG, Julia, Move, Nix, Puppet, VimL, Coq. [#19282](https://github.com/sourcegraph/sourcegraph/pull/19282)
- `BUILD.in` files are now highlighted as Bazel/Starlark build files. Thanks to @jjwon0 [#19282](https://github.com/sourcegraph/sourcegraph/pull/19282)
- `*.pyst` and `*.pyst-include` are now highlighted as Python files. Thanks to @jjwon0 [#19282](https://github.com/sourcegraph/sourcegraph/pull/19282)
- The code monitoring feature flag is now enabled by default. [#19295](https://github.com/sourcegraph/sourcegraph/pull/19295)
- New query field `select` enables returning only results of the desired type. See [documentation](https://docs.sourcegraph.com/code_search/reference/language#select) for details. [#19236](https://github.com/sourcegraph/sourcegraph/pull/19236)
- Syntax highlighting for Elixer, Elm, REG, Julia, Move, Nix, Puppet, VimL thanks to @rvantonder
- `BUILD.in` files are now highlighted as Bazel/Starlark build files. Thanks to @jjwon0
- `*.pyst` and `*.pyst-include` are now highlighted as Python files. Thanks to @jjwon0
- Added a `search.defaultCaseSensitive` setting to configure whether query patterns should be treated case sensitivitely by default.

### Changed

- Campaigns have been renamed to Batch Changes! See [#18771](https://github.com/sourcegraph/sourcegraph/issues/18771) for a detailed log on what has been renamed.
  - A new [Sourcegraph CLI](https://docs.sourcegraph.com/cli) version will use `src batch [preview|apply]` commands, while keeping the old ones working to be used with older Sourcegraph versions.
  - Old URLs in the application and in the documentation will redirect.
  - GraphQL API entities with "campaign" in their name have been deprecated and have new Batch Changes counterparts:
    - Deprecated GraphQL entities: `CampaignState`, `Campaign`, `CampaignSpec`, `CampaignConnection`, `CampaignsCodeHostConnection`, `CampaignsCodeHost`, `CampaignsCredential`, `CampaignDescription`
    - Deprecated GraphQL mutations: `createCampaign`, `applyCampaign`, `moveCampaign`, `closeCampaign`, `deleteCampaign`, `createCampaignSpec`, `createCampaignsCredential`, `deleteCampaignsCredential`
    - Deprecated GraphQL queries: `Org.campaigns`, `User.campaigns`, `User.campaignsCodeHosts`, `camapigns`, `campaign`
  - Site settings with `campaigns` in their name have been replaced with equivalent `batchChanges` settings.
- A repository's `remote.origin.url` is not stored on gitserver disk anymore. Note: if you use the experimental feature `customGitFetch` your setting may need to be updated to specify the remote URL. [#18535](https://github.com/sourcegraph/sourcegraph/pull/18535)
- Repositories and files containing spaces will now render with escaped spaces in the query bar rather than being
  quoted. [#18642](https://github.com/sourcegraph/sourcegraph/pull/18642)
- Sourcegraph is now built with Go 1.16. [#18447](https://github.com/sourcegraph/sourcegraph/pull/18447)
- Cursor hover information in the search query bar will now display after 150ms (previously 0ms). [#18916](https://github.com/sourcegraph/sourcegraph/pull/18916)
- The `repo.cloned` column is deprecated in favour of `gitserver_repos.clone_status`. It will be removed in a subsequent release.
- Precision class indicators have been improved for code intelligence results in both the hover overlay as well as the definition and references locations panel. [#18843](https://github.com/sourcegraph/sourcegraph/pull/18843)
- Pings now contain added, aggregated campaigns usage data: aggregate counts of unique monthly users and Weekly campaign and changesets counts for campaign cohorts created in the last 12 months. [#18604](https://github.com/sourcegraph/sourcegraph/pull/18604)

### Fixed

- Auto complete suggestions for repositories and files containing spaces will now be automatically escaped when accepting the suggestion. [#18635](https://github.com/sourcegraph/sourcegraph/issues/18635)
- An issue causing repository results containing spaces to not be clickable in some cases. [#18668](https://github.com/sourcegraph/sourcegraph/pull/18668)
- Closing a batch change now correctly closes the entailed changesets, when requested by the user. [#18957](https://github.com/sourcegraph/sourcegraph/pull/18957)
- TypesScript highlighting bug. [#15930](https://github.com/sourcegraph/sourcegraph/issues/15930)
- The number of shards is now reported accurately in Site Admin > Repository Status > Settings > Indexing. [#19265](https://github.com/sourcegraph/sourcegraph/pull/19265)

### Removed

- Removed the deprecated GraphQL fields `SearchResults.repositoriesSearched` and `SearchResults.indexedRepositoriesSearched`.
- Removed the deprecated search field `max`
- Removed the `experimentalFeatures.showBadgeAttachments` setting

## 3.25.2

### Fixed

- A security vulnerability with in the authentication workflow has been fixed. [#18686](https://github.com/sourcegraph/sourcegraph/pull/18686)

## 3.25.1

### Added

- Experimental: Sync Perforce depots directly through the Sourcegraph UI. To enable, use the feature flag `"experimentalFeatures": { "perforce": "enabled" }`. For more information, see [how to add your Perforce depots](https://docs.sourcegraph.com/admin/repo/perforce). [#16703](https://github.com/sourcegraph/sourcegraph/issues/16703)

## 3.25.0

**IMPORTANT** Sourcegraph now uses Go 1.15. This may break AWS RDS database connections with older x509 certificates. Please follow the Amazon [docs](https://docs.aws.amazon.com/AmazonRDS/latest/UserGuide/UsingWithRDS.SSL-certificate-rotation.html) to rotate your certificate.

### Added

- New site config option `"log": { "sentry": { "backendDSN": "<REDACTED>" } }` to use a separate Sentry project for backend errors. [#17363](https://github.com/sourcegraph/sourcegraph/pull/17363)
- Structural search now supports searching indexed branches other than default. [#17726](https://github.com/sourcegraph/sourcegraph/pull/17726)
- Structural search now supports searching unindexed revisions. [#17967](https://github.com/sourcegraph/sourcegraph/pull/17967)
- New site config option `"allowSignup"` for SAML authentication to determine if automatically create new users is allowed. [#17989](https://github.com/sourcegraph/sourcegraph/pull/17989)
- Experimental: The webapp can now stream search results to the client, improving search performance. To enable it, add `{ "experimentalFeatures": { "searchStreaming": true } }` in user settings. [#16097](https://github.com/sourcegraph/sourcegraph/pull/16097)
- New product research sign-up page. This can be accessed by all users in their user settings. [#17945](https://github.com/sourcegraph/sourcegraph/pull/17945)
- New site config option `productResearchPage.enabled` to disable access to the product research sign-up page. [#17945](https://github.com/sourcegraph/sourcegraph/pull/17945)
- Pings now contain Sourcegraph extension activation statistics. [#16421](https://github.com/sourcegraph/sourcegraph/pull/16421)
- Pings now contain aggregate Sourcegraph extension activation statistics: the number of users and number of activations per (public) extension per week, and the number of total extension users per week and average extensions activated per user. [#16421](https://github.com/sourcegraph/sourcegraph/pull/16421)
- Pings now contain aggregate code insights usage data: total insight views, interactions, edits, creations, removals, and counts of unique users that view and create insights. [#16421](https://github.com/sourcegraph/sourcegraph/pull/17805)
- When previewing a campaign spec, changesets can be filtered by current state or the action(s) to be performed. [#16960](https://github.com/sourcegraph/sourcegraph/issues/16960)

### Changed

- Alert solutions links included in [monitoring alerts](https://docs.sourcegraph.com/admin/observability/alerting) now link to the relevant documentation version. [#17828](https://github.com/sourcegraph/sourcegraph/pull/17828)
- Secrets (such as access tokens and passwords) will now appear as REDACTED when editing external service config, and in graphql API responses. [#17261](https://github.com/sourcegraph/sourcegraph/issues/17261)
- Sourcegraph is now built with Go 1.15
  - Go `1.15` introduced changes to SSL/TLS connection validation which requires certificates to include a `SAN`. This field was not included in older certificates and clients relied on the `CN` field. You might see an error like `x509: certificate relies on legacy Common Name field`. We recommend that customers using Sourcegraph with an external database and connecting to it using SSL/TLS check whether the certificate is up to date.
  - RDS Customers please reference [AWS' documentation on updating the SSL/TLS certificate](https://docs.aws.amazon.com/AmazonRDS/latest/UserGuide/UsingWithRDS.SSL-certificate-rotation.html).
- Search results on `.rs` files now recommend `lang:rust` instead of `lang:renderscript` as a filter. [#18316](https://github.com/sourcegraph/sourcegraph/pull/18316)
- Campaigns users creating Personal Access Tokens on GitHub are now asked to request the `user:email` scope in addition to the [previous scopes](https://docs.sourcegraph.com/@3.24/admin/external_service/github#github-api-token-and-access). This will be used in a future Sourcegraph release to display more fine-grained information on the progress of pull requests. [#17555](https://github.com/sourcegraph/sourcegraph/issues/17555)

### Fixed

- Fixes an issue that prevented the hard deletion of a user if they had saved searches. [#17461](https://github.com/sourcegraph/sourcegraph/pull/17461)
- Fixes an issue that caused some missing results for `type:commit` when a pattern was used instead of the `message` field. [#17490](https://github.com/sourcegraph/sourcegraph/pull/17490#issuecomment-764004758)
- Fixes an issue where cAdvisor-based alerts would not fire correctly for services with multiple replicas. [#17600](https://github.com/sourcegraph/sourcegraph/pull/17600)
- Significantly improved performance of structural search on monorepo deployments [#17846](https://github.com/sourcegraph/sourcegraph/pull/17846)
- Fixes an issue where upgrades on Kubernetes may fail due to null environment variable lists in deployment manifests [#1781](https://github.com/sourcegraph/deploy-sourcegraph/pull/1781)
- Fixes an issue where counts on search filters were inaccurate. [#18158](https://github.com/sourcegraph/sourcegraph/pull/18158)
- Fixes services with emptyDir volumes being evicted from nodes. [#1852](https://github.com/sourcegraph/deploy-sourcegraph/pull/1852)

### Removed

- Removed the `search.migrateParser` setting. As of 3.20 and onward, a new parser processes search queries by default. Previously, `search.migrateParser` was available to enable the legacy parser. Enabling/disabling this setting now no longer has any effect. [#17344](https://github.com/sourcegraph/sourcegraph/pull/17344)

## 3.24.1

### Fixed

- Fixes an issue that SAML is not able to proceed with the error `Expected Enveloped and C14N transforms`. [#13032](https://github.com/sourcegraph/sourcegraph/issues/13032)

## 3.24.0

### Added

- Panels in the [Sourcegraph monitoring dashboards](https://docs.sourcegraph.com/admin/observability/metrics#grafana) now:
  - include links to relevant alerts documentation and the new [monitoring dashboards reference](https://docs.sourcegraph.com/admin/observability/dashboards). [#16939](https://github.com/sourcegraph/sourcegraph/pull/16939)
  - include alert events and version changes annotations that can be enabled from the top of each service dashboard. [#17198](https://github.com/sourcegraph/sourcegraph/pull/17198)
- Suggested filters in the search results page can now be scrolled. [#17097](https://github.com/sourcegraph/sourcegraph/pull/17097)
- Structural search queries can now be used in saved searches by adding `patternType:structural`. [#17265](https://github.com/sourcegraph/sourcegraph/pull/17265)

### Changed

- Dashboard links included in [monitoring alerts](https://docs.sourcegraph.com/admin/observability/alerting) now:
  - link directly to the relevant Grafana panel, instead of just the service dashboard. [#17014](https://github.com/sourcegraph/sourcegraph/pull/17014)
  - link to a time frame relevant to the alert, instead of just the past few hours. [#17034](https://github.com/sourcegraph/sourcegraph/pull/17034)
- Added `serviceKind` field of the `ExternalServiceKind` type to `Repository.externalURLs` GraphQL API, `serviceType` field is deprecated and will be removed in the future releases. [#14979](https://github.com/sourcegraph/sourcegraph/issues/14979)
- Deprecated the GraphQL fields `SearchResults.repositoriesSearched` and `SearchResults.indexedRepositoriesSearched`.
- The minimum Kubernetes version required to use the [Kubernetes deployment option](https://docs.sourcegraph.com/admin/install/kubernetes) is now [v1.15 (released June 2019)](https://kubernetes.io/blog/2019/06/19/kubernetes-1-15-release-announcement/).

### Fixed

- Imported changesets acquired an extra button to download the "generated diff", which did nothing, since imported changesets don't have a generated diff. This button has been removed. [#16778](https://github.com/sourcegraph/sourcegraph/issues/16778)
- Quoted global filter values (case, patterntype) are now properly extracted and set in URL parameters. [#16186](https://github.com/sourcegraph/sourcegraph/issues/16186)
- The endpoint for "Open in Sourcegraph" functionality in editor extensions now uses code host connection information to resolve the repository, which makes it more correct and respect the `repositoryPathPattern` setting. [#16846](https://github.com/sourcegraph/sourcegraph/pull/16846)
- Fixed an issue that prevented search expressions of the form `repo:foo (rev:a or rev:b)` from evaluating all revisions [#16873](https://github.com/sourcegraph/sourcegraph/pull/16873)
- Updated language detection library. Includes language detection for `lang:starlark`. [#16900](https://github.com/sourcegraph/sourcegraph/pull/16900)
- Fixed retrieving status for indexed tags and deduplicated main branches in the indexing settings page. [#13787](https://github.com/sourcegraph/sourcegraph/issues/13787)
- Specifying a ref that doesn't exist would show an alert, but still return results [#15576](https://github.com/sourcegraph/sourcegraph/issues/15576)
- Fixed search highlighting the wrong line. [#10468](https://github.com/sourcegraph/sourcegraph/issues/10468)
- Fixed an issue where searches of the form `foo type:file` returned results of type `path` too. [#17076](https://github.com/sourcegraph/sourcegraph/issues/17076)
- Fixed queries like `(type:commit or type:diff)` so that if the query matches both the commit message and the diff, both are returned as results. [#16899](https://github.com/sourcegraph/sourcegraph/issues/16899)
- Fixed container monitoring and provisioning dashboard panels not displaying metrics in certain deployment types and environments. If you continue to have issues with these panels not displaying any metrics after upgrading, please [open an issue](https://github.com/sourcegraph/sourcegraph/issues/new).
- Fixed a nonexistent field in site configuration being marked as "required" when configuring PagerDuty alert notifications. [#17277](https://github.com/sourcegraph/sourcegraph/pull/17277)
- Fixed cases of incorrect highlighting for symbol definitions in the definitions panel. [#17258](https://github.com/sourcegraph/sourcegraph/pull/17258)
- Fixed a Cross-Site Scripting vulnerability where quick links created on the homepage were not sanitized and allowed arbitrary JavaScript execution. [#17099](https://github.com/sourcegraph/sourcegraph/pull/17099)

### Removed

- Interactive mode has now been removed. [#16868](https://github.com/sourcegraph/sourcegraph/pull/16868).

## 3.23.0

### Added

- Password reset link expiration can be customized via `auth.passwordResetLinkExpiry` in the site config. [#13999](https://github.com/sourcegraph/sourcegraph/issues/13999)
- Campaign steps may now include environment variables from outside of the campaign spec using [array syntax](http://docs.sourcegraph.com/campaigns/references/campaign_spec_yaml_reference#environment-array). [#15822](https://github.com/sourcegraph/sourcegraph/issues/15822)
- The total size of all Git repositories and the lines of code for indexed branches are displayed in the site admin overview. [#15125](https://github.com/sourcegraph/sourcegraph/issues/15125)
- Extensions can now add decorations to files on the sidebar tree view and tree page through the experimental `FileDecoration` API. [#15833](https://github.com/sourcegraph/sourcegraph/pull/15833)
- Extensions can now easily query the Sourcegraph GraphQL API through a dedicated API method. [#15566](https://github.com/sourcegraph/sourcegraph/pull/15566)
- Individual changesets can now be downloaded as a diff. [#16098](https://github.com/sourcegraph/sourcegraph/issues/16098)
- The campaigns preview page is much more detailed now, especially when updating existing campaigns. [#16240](https://github.com/sourcegraph/sourcegraph/pull/16240)
- When a newer version of a campaign spec is uploaded, a message is now displayed when viewing the campaign or an outdated campaign spec. [#14532](https://github.com/sourcegraph/sourcegraph/issues/14532)
- Changesets in a campaign can now be searched by title and repository name. [#15781](https://github.com/sourcegraph/sourcegraph/issues/15781)
- Experimental: [`transformChanges` in campaign specs](https://docs.sourcegraph.com/campaigns/references/campaign_spec_yaml_reference#transformchanges) is now available as a feature preview to allow users to create multiple changesets in a single repository. [#16235](https://github.com/sourcegraph/sourcegraph/pull/16235)
- The `gitUpdateInterval` site setting was added to allow custom git update intervals based on repository names. [#16765](https://github.com/sourcegraph/sourcegraph/pull/16765)
- Various additions to syntax highlighting and hover tooltips in the search query bar (e.g., regular expressions). Can be disabled with `{ "experimentalFeatures": { "enableSmartQuery": false } }` in case of unlikely adverse effects. [#16742](https://github.com/sourcegraph/sourcegraph/pull/16742)
- Search queries may now scope subexpressions across repositories and files, and also allow greater freedom for combining search filters. See the updated documentation on [search subexpressions](https://docs.sourcegraph.com/code_search/tutorials/search_subexpressions) to learn more. [#16866](https://github.com/sourcegraph/sourcegraph/pull/16866)

### Changed

- Search indexer tuned to wait longer before assuming a deadlock has occurred. Previously if the indexserver had many cores (40+) and indexed a monorepo it could give up. [#16110](https://github.com/sourcegraph/sourcegraph/pull/16110)
- The total size of all Git repositories and the lines of code for indexed branches will be sent back in pings as part of critical telemetry. [#16188](https://github.com/sourcegraph/sourcegraph/pull/16188)
- The `gitserver` container now has a dependency on Postgres. This does not require any additional configuration unless access to Postgres requires a sidecar proxy / firewall rules. [#16121](https://github.com/sourcegraph/sourcegraph/pull/16121)
- Licensing is now enforced for campaigns: creating a campaign with more than five changesets requires a valid license. Please [contact Sourcegraph with any licensing questions](https://about.sourcegraph.com/contact/sales/). [#15715](https://github.com/sourcegraph/sourcegraph/issues/15715)

### Fixed

- Syntax highlighting on files with mixed extension case (e.g. `.CPP` vs `.cpp`) now works as expected. [#11327](https://github.com/sourcegraph/sourcegraph/issues/11327)
- After applying a campaign, some GitLab MRs might have had outdated state shown in the UI until the next sync with the code host. [#16100](https://github.com/sourcegraph/sourcegraph/pull/16100)
- The web app no longer sends stale text document content to extensions. [#14965](https://github.com/sourcegraph/sourcegraph/issues/14965)
- The blob viewer now supports multiple decorations per line as intended. [#15063](https://github.com/sourcegraph/sourcegraph/issues/15063)
- Repositories with plus signs in their name can now be navigated to as expected. [#15079](https://github.com/sourcegraph/sourcegraph/issues/15079)

### Removed

-

## 3.22.1

### Changed

- Reduced memory and CPU required for updating the code intelligence commit graph [#16517](https://github.com/sourcegraph/sourcegraph/pull/16517)

## 3.22.0

### Added

- GraphQL and TOML syntax highlighting is now back (special thanks to @rvantonder) [#13935](https://github.com/sourcegraph/sourcegraph/issues/13935)
- Zig and DreamMaker syntax highlighting.
- Campaigns now support publishing GitHub draft PRs and GitLab WIP MRs. [#7998](https://github.com/sourcegraph/sourcegraph/issues/7998)
- `indexed-searcher`'s watchdog can be configured and has additional instrumentation. This is useful when diagnosing [zoekt-webserver is restarting due to watchdog](https://docs.sourcegraph.com/admin/observability/troubleshooting#scenario-zoekt-webserver-is-restarting-due-to-watchdog). [#15148](https://github.com/sourcegraph/sourcegraph/pull/15148)
- Pings now contain Redis & Postgres server versions. [14405](https://github.com/sourcegraph/sourcegraph/14405)
- Aggregated usage data of the search onboarding tour is now included in pings. The data tracked are: total number of views of the onboarding tour, total number of views of each step in the onboarding tour, total number of tours closed. [#15113](https://github.com/sourcegraph/sourcegraph/pull/15113)
- Users can now specify credentials for code hosts to enable campaigns for non site-admin users. [#15506](https://github.com/sourcegraph/sourcegraph/pull/15506)
- A `campaigns.restrictToAdmins` site configuration option has been added to prevent non site-admin users from using campaigns. [#15785](https://github.com/sourcegraph/sourcegraph/pull/15785)
- Number of page views on campaign apply page, page views on campaign details page after create/update, closed campaigns, created campaign specs and changesets specs and the sum of changeset diff stats will be sent back in pings. [#15279](https://github.com/sourcegraph/sourcegraph/pull/15279)
- Users can now explicitly set their primary email address. [#15683](https://github.com/sourcegraph/sourcegraph/pull/15683)
- "[Why code search is still needed for monorepos](https://docs.sourcegraph.com/adopt/code_search_in_monorepos)" doc page

### Changed

- Improved contrast / visibility in comment syntax highlighting. [#14546](https://github.com/sourcegraph/sourcegraph/issues/14546)
- Campaigns are no longer in beta. [#14900](https://github.com/sourcegraph/sourcegraph/pull/14900)
- Campaigns now have a fancy new icon. [#14740](https://github.com/sourcegraph/sourcegraph/pull/14740)
- Search queries with an unbalanced closing paren `)` are now invalid, since this likely indicates an error. Previously, patterns with dangling `)` were valid in some cases. Note that patterns with dangling `)` can still be searched, but should be quoted via `content:"foo)"`. [#15042](https://github.com/sourcegraph/sourcegraph/pull/15042)
- Extension providers can now return AsyncIterables, enabling dynamic provider results without dependencies. [#15042](https://github.com/sourcegraph/sourcegraph/issues/15061)
- Deprecated the `"email.smtp": { "disableTLS" }` site config option, this field has been replaced by `"email.smtp": { "noVerifyTLS" }`. [#15682](https://github.com/sourcegraph/sourcegraph/pull/15682)

### Fixed

- The `file:` added to the search field when navigating to a tree or file view will now behave correctly when the file path contains spaces. [#12296](https://github.com/sourcegraph/sourcegraph/issues/12296)
- OAuth login now respects site configuration `experimentalFeatures: { "tls.external": {...} }` for custom certificates and skipping TLS verify. [#14144](https://github.com/sourcegraph/sourcegraph/issues/14144)
- If the `HEAD` file in a cloned repo is absent or truncated, background cleanup activities will use a best-effort default to remedy the situation. [#14962](https://github.com/sourcegraph/sourcegraph/pull/14962)
- Search input will always show suggestions. Previously we only showed suggestions for letters and some special characters. [#14982](https://github.com/sourcegraph/sourcegraph/pull/14982)
- Fixed an issue where `not` keywords were not recognized inside expression groups, and treated incorrectly as patterns. [#15139](https://github.com/sourcegraph/sourcegraph/pull/15139)
- Fixed an issue where hover pop-ups would not show on the first character of a valid hover range in search queries. [#15410](https://github.com/sourcegraph/sourcegraph/pull/15410)
- Fixed an issue where submodules configured with a relative URL resulted in non-functional hyperlinks in the file tree UI. [#15286](https://github.com/sourcegraph/sourcegraph/issues/15286)
- Pushing commits to public GitLab repositories with campaigns now works, since we use the configured token even if the repository is public. [#15536](https://github.com/sourcegraph/sourcegraph/pull/15536)
- `.kts` is now highlighted properly as Kotlin code, fixed various other issues in Kotlin syntax highlighting.
- Fixed an issue where the value of `content:` was treated literally when the regular expression toggle is active. [#15639](https://github.com/sourcegraph/sourcegraph/pull/15639)
- Fixed an issue where non-site admins were prohibited from updating some of their other personal metadata when `auth.enableUsernameChanges` was `false`. [#15663](https://github.com/sourcegraph/sourcegraph/issues/15663)
- Fixed the `url` fields of repositories and trees in GraphQL returning URLs that were not %-encoded (e.g. when the repository name contained spaces). [#15667](https://github.com/sourcegraph/sourcegraph/issues/15667)
- Fixed "Find references" showing errors in the references panel in place of the syntax-highlighted code for repositories with spaces in their name. [#15618](https://github.com/sourcegraph/sourcegraph/issues/15618)
- Fixed an issue where specifying the `repohasfile` filter did not return results as expected unless `repo` was specified. [#15894](https://github.com/sourcegraph/sourcegraph/pull/15894)
- Fixed an issue causing user input in the search query field to be erased in some cases. [#15921](https://github.com/sourcegraph/sourcegraph/issues/15921).

### Removed

-

## 3.21.2

:warning: WARNING :warning: For users of single-image Sourcegraph instance, please delete the secret key file `/var/lib/sourcegraph/token` inside the container before attempting to upgrade to 3.21.x.

### Fixed

- Fix externalURLs alert logic [#14980](https://github.com/sourcegraph/sourcegraph/pull/14980)

## 3.21.1

:warning: WARNING :warning: For users of single-image Sourcegraph instance, please delete the secret key file `/var/lib/sourcegraph/token` inside the container before attempting to upgrade to 3.21.x.

### Fixed

- Fix alerting for native integration condition [#14775](https://github.com/sourcegraph/sourcegraph/pull/14775)
- Fix query with large repo count hanging [#14944](https://github.com/sourcegraph/sourcegraph/pull/14944)
- Fix server upgrade where codeintel database does not exist [#14953](https://github.com/sourcegraph/sourcegraph/pull/14953)
- CVE-2019-18218 in postgres docker image [#14954](https://github.com/sourcegraph/sourcegraph/pull/14954)
- Fix an issue where .git/HEAD in invalid [#14962](https://github.com/sourcegraph/sourcegraph/pull/14962)
- Repository syncing will not happen more frequently than the repoListUpdateInterval config value [#14901](https://github.com/sourcegraph/sourcegraph/pull/14901) [#14983](https://github.com/sourcegraph/sourcegraph/pull/14983)

## 3.21.0

:warning: WARNING :warning: For users of single-image Sourcegraph instance, please delete the secret key file `/var/lib/sourcegraph/token` inside the container before attempting to upgrade to 3.21.x.

### Added

- The new GraphQL API query field `namespaceByName(name: String!)` makes it easier to look up the user or organization with the given name. Previously callers needed to try looking up the user and organization separately.
- Changesets created by campaigns will now include a link back to the campaign in their body text. [#14033](https://github.com/sourcegraph/sourcegraph/issues/14033)
- Users can now preview commits that are going to be created in their repositories in the campaign preview UI. [#14181](https://github.com/sourcegraph/sourcegraph/pull/14181)
- If emails are configured, the user will be sent an email when important account information is changed. This currently encompasses changing/resetting the password, adding/removing emails, and adding/removing access tokens. [#14320](https://github.com/sourcegraph/sourcegraph/pull/14320)
- A subset of changesets can now be published by setting the `published` flag in campaign specs [to an array](https://docs.sourcegraph.com/@main/campaigns/campaign_spec_yaml_reference#publishing-only-specific-changesets), which allows only specific changesets within a campaign to be published based on the repository name. [#13476](https://github.com/sourcegraph/sourcegraph/pull/13476)
- Homepage panels are now enabled by default. [#14287](https://github.com/sourcegraph/sourcegraph/issues/14287)
- The most recent ping data is now available to site admins via the Site-admin > Pings page. [#13956](https://github.com/sourcegraph/sourcegraph/issues/13956)
- Homepage panel engagement metrics will be sent back in pings. [#14589](https://github.com/sourcegraph/sourcegraph/pull/14589)
- Homepage now has a footer with links to different extensibility features. [#14638](https://github.com/sourcegraph/sourcegraph/issues/14638)
- Added an onboarding tour of Sourcegraph for new users. It can be enabled in user settings with `experimentalFeatures.showOnboardingTour` [#14636](https://github.com/sourcegraph/sourcegraph/pull/14636)
- Added an onboarding tour of Sourcegraph for new users. [#14636](https://github.com/sourcegraph/sourcegraph/pull/14636)
- Repository GraphQL queries now support an `after` parameter that permits cursor-based pagination. [#13715](https://github.com/sourcegraph/sourcegraph/issues/13715)
- Searches in the Recent Searches panel and other places are now syntax highlighted. [#14443](https://github.com/sourcegraph/sourcegraph/issues/14443)

### Changed

- Interactive search mode is now disabled by default because the new plain text search input is smarter. To reenable it, add `{ "experimentalFeatures": { "splitSearchModes": true } }` in user settings.
- The extension registry has been redesigned to make it easier to find non-default Sourcegraph extensions.
- Tokens and similar sensitive information included in the userinfo portion of remote repository URLs will no longer be visible on the Mirroring settings page. [#14153](https://github.com/sourcegraph/sourcegraph/pull/14153)
- The sign in and sign up forms have been redesigned with better input validation.
- Kubernetes admins mounting [configuration files](https://docs.sourcegraph.com/admin/config/advanced_config_file#kubernetes-configmap) are encouraged to change how the ConfigMap is mounted. See the new documentation. Previously our documentation suggested using subPath. However, this lead to Kubernetes not automatically updating the files on configuration change. [#14297](https://github.com/sourcegraph/sourcegraph/pull/14297)
- The precise code intel bundle manager will now expire any converted LSIF data that is older than `PRECISE_CODE_INTEL_MAX_DATA_AGE` (30 days by default) that is also not visible from the tip of the default branch.
- `SRC_LOG_LEVEL=warn` is now the default in Docker Compose and Kubernetes deployments, reducing the amount of uninformative log spam. [#14458](https://github.com/sourcegraph/sourcegraph/pull/14458)
- Permissions data that were stored in deprecated binary format are abandoned. Downgrade from 3.21 to 3.20 is OK, but to 3.19 or prior versions might experience missing/incomplete state of permissions for a short period of time. [#13740](https://github.com/sourcegraph/sourcegraph/issues/13740)
- The query builder page is now disabled by default. To reenable it, add `{ "experimentalFeatures": { "showQueryBuilder": true } }` in user settings.
- The GraphQL `updateUser` mutation now returns the updated user (instead of an empty response).

### Fixed

- Git clone URLs now validate their format correctly. [#14313](https://github.com/sourcegraph/sourcegraph/pull/14313)
- Usernames set in Slack `observability.alerts` now apply correctly. [#14079](https://github.com/sourcegraph/sourcegraph/pull/14079)
- Path segments in breadcrumbs get truncated correctly again on small screen sizes instead of inflating the header bar. [#14097](https://github.com/sourcegraph/sourcegraph/pull/14097)
- GitLab pipelines are now parsed correctly and show their current status in campaign changesets. [#14129](https://github.com/sourcegraph/sourcegraph/pull/14129)
- Fixed an issue where specifying any repogroups would effectively search all repositories for all repogroups. [#14190](https://github.com/sourcegraph/sourcegraph/pull/14190)
- Changesets that were previously closed after being detached from a campaign are now reopened when being reattached. [#14099](https://github.com/sourcegraph/sourcegraph/pull/14099)
- Previously large files that match the site configuration [search.largeFiles](https://docs.sourcegraph.com/admin/config/site_config#search-largeFiles) would not be indexed if they contained a large number of unique trigrams. We now index those files as well. Note: files matching the glob still need to be valid utf-8. [#12443](https://github.com/sourcegraph/sourcegraph/issues/12443)
- Git tags without a `creatordate` value will no longer break tag search within a repository. [#5453](https://github.com/sourcegraph/sourcegraph/issues/5453)
- Campaigns pages now work properly on small viewports. [#14292](https://github.com/sourcegraph/sourcegraph/pull/14292)
- Fix an issue with viewing repositories that have spaces in the repository name [#2867](https://github.com/sourcegraph/sourcegraph/issues/2867)

### Removed

- Syntax highlighting for GraphQL, INI, TOML, and Perforce files has been removed [due to incompatible/absent licenses](https://github.com/sourcegraph/sourcegraph/issues/13933). We plan to [add it back in the future](https://github.com/sourcegraph/sourcegraph/issues?q=is%3Aissue+is%3Aopen+add+syntax+highlighting+for+develop+a+).
- Search scope pages (`/search/scope/:id`) were removed.
- User-defined search scopes are no longer shown below the search bar on the homepage. Use the [`quicklinks`](https://docs.sourcegraph.com/user/personalization/quick_links) setting instead to display links there.
- The explore page (`/explore`) was removed.
- The sign out page was removed.
- The unused GraphQL types `DiffSearchResult` and `DeploymentConfiguration` were removed.
- The deprecated GraphQL mutation `updateAllMirrorRepositories`.
- The deprecated GraphQL field `Site.noRepositoriesEnabled`.
- Total counts of users by product area have been removed from pings.
- Aggregate daily, weekly, and monthly latencies (in ms) of code intelligence events (e.g., hover tooltips) have been removed from pings.

## 3.20.1

### Fixed

- gomod: rollback go-diff to v0.5.3 (v0.6.0 causes panic in certain cases) [#13973](https://github.com/sourcegraph/sourcegraph/pull/13973).
- Fixed an issue causing the scoped query in the search field to be erased when viewing files. [#13954](https://github.com/sourcegraph/sourcegraph/pull/13954).

## 3.20.0

### Added

- Site admins can now force a specific user to re-authenticate on their next request or visit. [#13647](https://github.com/sourcegraph/sourcegraph/pull/13647)
- Sourcegraph now watches its [configuration files](https://docs.sourcegraph.com/admin/config/advanced_config_file) (when using external files) and automatically applies the changes to Sourcegraph's configuration when they change. For example, this allows Sourcegraph to detect when a Kubernetes ConfigMap changes. [#13646](https://github.com/sourcegraph/sourcegraph/pull/13646)
- To define repository groups (`search.repositoryGroups` in global, org, or user settings), you can now specify regular expressions in addition to single repository names. [#13730](https://github.com/sourcegraph/sourcegraph/pull/13730)
- The new site configuration property `search.limits` configures the maximum search timeout and the maximum number of repositories to search for various types of searches. [#13448](https://github.com/sourcegraph/sourcegraph/pull/13448)
- Files and directories can now be excluded from search by adding the file `.sourcegraph/ignore` to the root directory of a repository. Each line in the _ignore_ file is interpreted as a globbing pattern. [#13690](https://github.com/sourcegraph/sourcegraph/pull/13690)
- Structural search syntax now allows regular expressions in patterns. Also, `...` can now be used in place of `:[_]`. See the [documentation](https://docs.sourcegraph.com/@main/code_search/reference/structural) for example syntax. [#13809](https://github.com/sourcegraph/sourcegraph/pull/13809)
- The total size of all Git repositories and the lines of code for indexed branches will be sent back in pings. [#13764](https://github.com/sourcegraph/sourcegraph/pull/13764)
- Experimental: A new homepage UI for Sourcegraph Server shows the user their recent searches, repositories, files, and saved searches. It can be enabled with `experimentalFeatures.showEnterpriseHomePanels`. [#13407](https://github.com/sourcegraph/sourcegraph/issues/13407)

### Changed

- Campaigns are enabled by default for all users. Site admins may view and create campaigns; everyone else may only view campaigns. The new site configuration property `campaigns.enabled` can be used to disable campaigns for all users. The properties `campaigns.readAccess`, `automation.readAccess.enabled`, and `"experimentalFeatures": { "automation": "enabled" }}` are deprecated and no longer have any effect.
- Diff and commit searches are limited to 10,000 repositories (if `before:` or `after:` filters are used), or 50 repositories (if no time filters are used). You can configure this limit in the site configuration property `search.limits`. [#13386](https://github.com/sourcegraph/sourcegraph/pull/13386)
- The site configuration `maxReposToSearch` has been deprecated in favor of the property `maxRepos` on `search.limits`. [#13439](https://github.com/sourcegraph/sourcegraph/pull/13439)
- Search queries are now processed by a new parser that will always be enabled going forward. There should be no material difference in behavior. In case of adverse effects, the previous parser can be reenabled by setting `"search.migrateParser": false` in settings. [#13435](https://github.com/sourcegraph/sourcegraph/pull/13435)
- It is now possible to search for file content that excludes a term using the `NOT` operator. [#12412](https://github.com/sourcegraph/sourcegraph/pull/12412)
- `NOT` is available as an alternative syntax of `-` on supported keywords `repo`, `file`, `content`, `lang`, and `repohasfile`. [#12412](https://github.com/sourcegraph/sourcegraph/pull/12412)
- Negated content search is now also supported for unindexed repositories. Previously it was only supported for indexed repositories [#13359](https://github.com/sourcegraph/sourcegraph/pull/13359).
- The experimental feature flag `andOrQuery` is deprecated. [#13435](https://github.com/sourcegraph/sourcegraph/pull/13435)
- After a user's password changes, they will be signed out on all devices and must sign in again. [#13647](https://github.com/sourcegraph/sourcegraph/pull/13647)
- `rev:` is available as alternative syntax of `@` for searching revisions instead of the default branch [#13133](https://github.com/sourcegraph/sourcegraph/pull/13133)
- Campaign URLs have changed to use the campaign name instead of an opaque ID. The old URLs no longer work. [#13368](https://github.com/sourcegraph/sourcegraph/pull/13368)
- A new `external_service_repos` join table was added. The migration required to make this change may take a few minutes.

### Fixed

- User satisfaction/NPS surveys will now correctly provide a range from 0–10, rather than 0–9. [#13163](https://github.com/sourcegraph/sourcegraph/pull/13163)
- Fixed a bug where we returned repositories with invalid revisions in the search results. Now, if a user specifies an invalid revision, we show an alert. [#13271](https://github.com/sourcegraph/sourcegraph/pull/13271)
- Previously it wasn't possible to search for certain patterns containing `:` because they would not be considered valid filters. We made these checks less strict. [#10920](https://github.com/sourcegraph/sourcegraph/pull/10920)
- When a user signs out of their account, all of their sessions will be invalidated, not just the session where they signed out. [#13647](https://github.com/sourcegraph/sourcegraph/pull/13647)
- URL information will no longer be leaked by the HTTP referer header. This prevents the user's password reset code from being leaked. [#13804](https://github.com/sourcegraph/sourcegraph/pull/13804)
- GitLab OAuth2 user authentication now respects `tls.external` site setting. [#13814](https://github.com/sourcegraph/sourcegraph/pull/13814)

### Removed

- The smartSearchField feature is now always enabled. The `experimentalFeatures.smartSearchField` settings option has been removed.

## 3.19.2

### Fixed

- search: always limit commit and diff to less than 10,000 repos [a97f81b0f7](https://github.com/sourcegraph/sourcegraph/commit/a97f81b0f79535253bd7eae6c30d5c91d48da5ca)
- search: configurable limits on commit/diff search [1c22d8ce1](https://github.com/sourcegraph/sourcegraph/commit/1c22d8ce13c149b3fa3a7a26f8cb96adc89fc556)
- search: add site configuration for maxTimeout [d8d61b43c0f](https://github.com/sourcegraph/sourcegraph/commit/d8d61b43c0f0d229d46236f2f128ca0f93455172)

## 3.19.1

### Fixed

- migrations: revert migration causing deadlocks in some deployments [#13194](https://github.com/sourcegraph/sourcegraph/pull/13194)

## 3.19.0

### Added

- Emails can be now be sent to SMTP servers with self-signed certificates, using `email.smtp.disableTLS`. [#12243](https://github.com/sourcegraph/sourcegraph/pull/12243)
- Saved search emails now include a link to the user's saved searches page. [#11651](https://github.com/sourcegraph/sourcegraph/pull/11651)
- Campaigns can now be synced using GitLab webhooks. [#12139](https://github.com/sourcegraph/sourcegraph/pull/12139)
- Configured `observability.alerts` can now be tested using a GraphQL endpoint, `triggerObservabilityTestAlert`. [#12532](https://github.com/sourcegraph/sourcegraph/pull/12532)
- The Sourcegraph CLI can now serve local repositories for Sourcegraph to clone. This was previously in a command called `src-expose`. See [serving local repositories](https://docs.sourcegraph.com/admin/external_service/src_serve_git) in our documentation to find out more. [#12363](https://github.com/sourcegraph/sourcegraph/issues/12363)
- The count of retained, churned, resurrected, new and deleted users will be sent back in pings. [#12136](https://github.com/sourcegraph/sourcegraph/pull/12136)
- Saved search usage will be sent back in pings. [#12956](https://github.com/sourcegraph/sourcegraph/pull/12956)
- Any request with `?trace=1` as a URL query parameter will enable Jaeger tracing (if Jaeger is enabled). [#12291](https://github.com/sourcegraph/sourcegraph/pull/12291)
- Password reset emails will now be automatically sent to users created by a site admin if email sending is configured and password reset is enabled. Previously, site admins needed to manually send the user this password reset link. [#12803](https://github.com/sourcegraph/sourcegraph/pull/12803)
- Syntax highlighting for `and` and `or` search operators. [#12694](https://github.com/sourcegraph/sourcegraph/pull/12694)
- It is now possible to search for file content that excludes a term using the `NOT` operator. Negating pattern syntax requires setting `"search.migrateParser": true` in settings and is currently only supported for literal and regexp queries on indexed repositories. [#12412](https://github.com/sourcegraph/sourcegraph/pull/12412)
- `NOT` is available as an alternative syntax of `-` on supported keywords `repo`, `file`, `content`, `lang`, and `repohasfile`. `NOT` requires setting `"search.migrateParser": true` option in settings. [#12520](https://github.com/sourcegraph/sourcegraph/pull/12520)

### Changed

- Repository permissions are now always checked and updated asynchronously ([background permissions syncing](https://docs.sourcegraph.com/admin/repo/permissions#background-permissions-syncing)) instead of blocking each operation. The site config option `permissions.backgroundSync` (which enabled this behavior in previous versions) is now a no-op and is deprecated.
- [Background permissions syncing](https://docs.sourcegraph.com/admin/repo/permissions#background-permissions-syncing) (`permissions.backgroundSync`) has become the only option for mirroring repository permissions from code hosts. All relevant site configurations are deprecated.

### Fixed

- Fixed site admins are getting errors when visiting user settings page in OSS version. [#12313](https://github.com/sourcegraph/sourcegraph/pull/12313)
- `github-proxy` now respects the environment variables `HTTP_PROXY`, `HTTPS_PROXY` and `NO_PROXY` (or the lowercase versions thereof). Other services already respect these variables, but this was missed. If you need a proxy to access github.com set the environment variable for the github-proxy container. [#12377](https://github.com/sourcegraph/sourcegraph/issues/12377)
- `sourcegraph-frontend` now respects the `tls.external` experimental setting as well as the proxy environment variables. In proxy environments this allows Sourcegraph to fetch extensions. [#12633](https://github.com/sourcegraph/sourcegraph/issues/12633)
- Fixed a bug that would sometimes cause trailing parentheses to be removed from search queries upon page load. [#12960](https://github.com/sourcegraph/sourcegraph/issues/12690)
- Indexed search will no longer stall if a specific index job stalls. Additionally at scale many corner cases causing indexing to stall have been fixed. [#12502](https://github.com/sourcegraph/sourcegraph/pull/12502)
- Indexed search will quickly recover from rebalancing / roll outs. When a indexed search shard goes down, its repositories are re-indexed by other shards. This takes a while and during a rollout leads to effectively re-indexing all repositories. We now avoid indexing the redistributed repositories once a shard comes back online. [#12474](https://github.com/sourcegraph/sourcegraph/pull/12474)
- Indexed search has many improvements to observability. More detailed Jaeger traces, detailed logging during startup and more prometheus metrics.
- The site admin repository needs-index page is significantly faster. Previously on large instances it would usually timeout. Now it should load within a second. [#12513](https://github.com/sourcegraph/sourcegraph/pull/12513)
- User password reset page now respects the value of site config `auth.minPasswordLength`. [#12971](https://github.com/sourcegraph/sourcegraph/pull/12971)
- Fixed an issue where duplicate search results would show for queries with `or`-expressions. [#12531](https://github.com/sourcegraph/sourcegraph/pull/12531)
- Faster indexed search queries over a large number of repositories. Searching 100k+ repositories is now ~400ms faster and uses much less memory. [#12546](https://github.com/sourcegraph/sourcegraph/pull/12546)

### Removed

- Deprecated site settings `lightstepAccessToken` and `lightstepProject` have been removed. We now only support sending traces to Jaeger. Configure Jaeger with `observability.tracing` site setting.
- Removed `CloneInProgress` option from GraphQL Repositories API. [#12560](https://github.com/sourcegraph/sourcegraph/pull/12560)

## 3.18.0

### Added

- To search across multiple revisions of the same repository, list multiple branch names (or other revspecs) separated by `:` in your query, as in `repo:myrepo@branch1:branch2:branch2`. To search all branches, use `repo:myrepo@*refs/heads/`. Previously this was only supported for diff and commit searches and only available via the experimental site setting `searchMultipleRevisionsPerRepository`.
- The "Add repositories" page (/site-admin/external-services/new) now displays a dismissible notification explaining how and why we access code host data. [#11789](https://github.com/sourcegraph/sourcegraph/pull/11789).
- New `observability.alerts` features:
  - Notifications now provide more details about relevant alerts.
  - Support for email and OpsGenie notifications has been added. Note that to receive email alerts, `email.address` and `email.smtp` must be configured.
  - Some notifiers now have new options:
    - PagerDuty notifiers: `severity` and `apiUrl`
    - Webhook notifiers: `bearerToken`
  - A new `disableSendResolved` option disables notifications for when alerts resolve themselves.
- Recently firing critical alerts can now be displayed to admins via site alerts, use the flag `{ "alerts.hideObservabilitySiteAlerts": false }` to enable these alerts in user configuration.
- Specific alerts can now be silenced using `observability.silenceAlerts`. [#12087](https://github.com/sourcegraph/sourcegraph/pull/12087)
- Revisions listed in `experimentalFeatures.versionContext` will be indexed for faster searching. This is the first support towards indexing non-default branches. [#6728](https://github.com/sourcegraph/sourcegraph/issues/6728)
- Revisions listed in `experimentalFeatures.versionContext` or `experimentalFeatures.search.index.branches` will be indexed for faster searching. This is the first support towards indexing non-default branches. [#6728](https://github.com/sourcegraph/sourcegraph/issues/6728)
- Campaigns are now supported on GitLab.
- Campaigns now support GitLab and allow users to create, update and track merge requests on GitLab instances.
- Added a new section on the search homepage on Sourcegraph.com. It is currently feature flagged behind `experimentalFeatures.showRepogroupHomepage` in settings.
- Added new repository group pages.

### Changed

- Some monitoring alerts now have more useful descriptions. [#11542](https://github.com/sourcegraph/sourcegraph/pull/11542)
- Searching `fork:true` or `archived:true` has the same behaviour as searching `fork:yes` or `archived:yes` respectively. Previously it incorrectly had the same behaviour as `fork:only` and `archived:only` respectively. [#11740](https://github.com/sourcegraph/sourcegraph/pull/11740)
- Configuration for `observability.alerts` has changed and notifications are now provided by Prometheus Alertmanager. [#11832](https://github.com/sourcegraph/sourcegraph/pull/11832)
  - Removed: `observability.alerts.id`.
  - Removed: Slack notifiers no longer accept `mentionUsers`, `mentionGroups`, `mentionChannel`, and `token` options.

### Fixed

- The single-container `sourcegraph/server` image now correctly reports its version.
- An issue where repositories would not clone and index in some edge cases where the clones were deleted or not successful on gitserver. [#11602](https://github.com/sourcegraph/sourcegraph/pull/11602)
- An issue where repositories previously deleted on gitserver would not immediately reclone on system startup. [#11684](https://github.com/sourcegraph/sourcegraph/issues/11684)
- An issue where the sourcegraph/server Jaeger config was invalid. [#11661](https://github.com/sourcegraph/sourcegraph/pull/11661)
- An issue where valid search queries were improperly hinted as being invalid in the search field. [#11688](https://github.com/sourcegraph/sourcegraph/pull/11688)
- Reduce frontend memory spikes by limiting the number of goroutines launched by our GraphQL resolvers. [#11736](https://github.com/sourcegraph/sourcegraph/pull/11736)
- Fixed a bug affecting Sourcegraph icon display in our Phabricator native integration [#11825](https://github.com/sourcegraph/sourcegraph/pull/11825).
- Improve performance of site-admin repositories status page. [#11932](https://github.com/sourcegraph/sourcegraph/pull/11932)
- An issue where search autocomplete for files didn't add the right path. [#12241](https://github.com/sourcegraph/sourcegraph/pull/12241)

### Removed

- Backwards compatibility for "critical configuration" (a type of configuration that was deprecated in December 2019) was removed. All critical configuration now belongs in site configuration.
- Experimental feature setting `{ "experimentalFeatures": { "searchMultipleRevisionsPerRepository": true } }` will be removed in 3.19. It is now always on. Please remove references to it.
- Removed "Cloning" tab in site-admin Repository Status page. [#12043](https://github.com/sourcegraph/sourcegraph/pull/12043)
- The `blacklist` configuration option for Gitolite that was deprecated in 3.17 has been removed in 3.19. Use `exclude.pattern` instead. [#12345](https://github.com/sourcegraph/sourcegraph/pull/12345)

## 3.17.3

### Fixed

- git: Command retrying made a copy that was never used [#11807](https://github.com/sourcegraph/sourcegraph/pull/11807)
- frontend: Allow opt out of EnsureRevision when making a comparison query [#11811](https://github.com/sourcegraph/sourcegraph/pull/11811)
- Fix Phabricator icon class [#11825](https://github.com/sourcegraph/sourcegraph/pull/11825)

## 3.17.2

### Fixed

- An issue where repositories previously deleted on gitserver would not immediately reclone on system startup. [#11684](https://github.com/sourcegraph/sourcegraph/issues/11684)

## 3.17.1

### Added

- Improved search indexing metrics

### Changed

- Some monitoring alerts now have more useful descriptions. [#11542](https://github.com/sourcegraph/sourcegraph/pull/11542)

### Fixed

- The single-container `sourcegraph/server` image now correctly reports its version.
- An issue where repositories would not clone and index in some edge cases where the clones were deleted or not successful on gitserver. [#11602](https://github.com/sourcegraph/sourcegraph/pull/11602)
- An issue where the sourcegraph/server Jaeger config was invalid. [#11661](https://github.com/sourcegraph/sourcegraph/pull/11661)

## 3.17.0

### Added

- The search results page now shows a small UI notification if either repository forks or archives are excluded, when `fork` or `archived` options are not explicitly set. [#10624](https://github.com/sourcegraph/sourcegraph/pull/10624)
- Prometheus metric `src_gitserver_repos_removed_disk_pressure` which is incremented everytime we remove a repository due to disk pressure. [#10900](https://github.com/sourcegraph/sourcegraph/pull/10900)
- `gitolite.exclude` setting in [Gitolite external service config](https://docs.sourcegraph.com/admin/external_service/gitolite#configuration) now supports a regular expression via the `pattern` field. This is consistent with how we exclude in other external services. Additionally this is a replacement for the deprecated `blacklist` configuration. [#11403](https://github.com/sourcegraph/sourcegraph/pull/11403)
- Notifications about Sourcegraph being out of date will now be shown to site admins and users (depending on how out-of-date it is).
- Alerts are now configured using `observability.alerts` in the site configuration, instead of via the Grafana web UI. This does not yet support all Grafana notification channel types, and is not yet supported on `sourcegraph/server` ([#11473](https://github.com/sourcegraph/sourcegraph/issues/11473)). For more details, please refer to the [Sourcegraph alerting guide](https://docs.sourcegraph.com/admin/observability/alerting).
- Experimental basic support for detecting if your Sourcegraph instance is over or under-provisioned has been added through a set of dashboards and warning-level alerts based on container utilization.
- Query [operators](https://docs.sourcegraph.com/code_search/reference/queries#boolean-operators) `and` and `or` are now enabled by default in all search modes for searching file content. [#11521](https://github.com/sourcegraph/sourcegraph/pull/11521)

### Changed

- Repository search within a version context will link to the revision in the version context. [#10860](https://github.com/sourcegraph/sourcegraph/pull/10860)
- Background permissions syncing becomes the default method to sync permissions from code hosts. Please [read our documentation for things to keep in mind before upgrading](https://docs.sourcegraph.com/admin/repo/permissions#background-permissions-syncing). [#10972](https://github.com/sourcegraph/sourcegraph/pull/10972)
- The styling of the hover overlay was overhauled to never have badges or the close button overlap content while also always indicating whether the overlay is currently pinned. The styling on code hosts was also improved. [#10956](https://github.com/sourcegraph/sourcegraph/pull/10956)
- Previously, it was required to quote most patterns in structural search. This is no longer a restriction and single and double quotes in structural search patterns are interpreted literally. Note: you may still use `content:"structural-pattern"` if the pattern without quotes conflicts with other syntax. [#11481](https://github.com/sourcegraph/sourcegraph/pull/11481)

### Fixed

- Dynamic repo search filters on branches which contain special characters are correctly escaped now. [#10810](https://github.com/sourcegraph/sourcegraph/pull/10810)
- Forks and archived repositories at a specific commit are searched without the need to specify "fork:yes" or "archived:yes" in the query. [#10864](https://github.com/sourcegraph/sourcegraph/pull/10864)
- The git history for binary files is now correctly shown. [#11034](https://github.com/sourcegraph/sourcegraph/pull/11034)
- Links to AWS Code Commit repositories have been fixed after the URL schema has been changed. [#11019](https://github.com/sourcegraph/sourcegraph/pull/11019)
- A link to view all repositories will now always appear on the Explore page. [#11113](https://github.com/sourcegraph/sourcegraph/pull/11113)
- The Site-admin > Pings page no longer incorrectly indicates that pings are disabled when they aren't. [#11229](https://github.com/sourcegraph/sourcegraph/pull/11229)
- Match counts are now accurately reported for indexed search. [#11242](https://github.com/sourcegraph/sourcegraph/pull/11242)
- When background permissions syncing is enabled, it is now possible to only enforce permissions for repositories from selected code hosts (instead of enforcing permissions for repositories from all code hosts). [#11336](https://github.com/sourcegraph/sourcegraph/pull/11336)
- When more than 200+ repository revisions in a search are unindexed (very rare), the remaining repositories are reported as missing instead of Sourcegraph issuing e.g. several thousand unindexed search requests which causes system slowness and ultimately times out - ensuring searches are still fast even if there are indexing issues on a deployment of Sourcegraph. This does not apply if `index:no` is present in the query.

### Removed

- Automatic syncing of Campaign webhooks for Bitbucket Server. [#10962](https://github.com/sourcegraph/sourcegraph/pull/10962)
- The `blacklist` configuration option for Gitolite is DEPRECATED and will be removed in 3.19. Use `exclude.pattern` instead.

## 3.16.2

### Fixed

- Search: fix indexed search match count [#7fc96](https://github.com/sourcegraph/sourcegraph/commit/7fc96d319f49f55da46a7649ccf261aa7e8327c3)
- Sort detected languages properly [#e7750](https://github.com/sourcegraph/sourcegraph/commit/e77507d060a40355e7b86fb093d21a7149ea03ac)

## 3.16.1

### Fixed

- Fix repo not found error for patches [#11021](https://github.com/sourcegraph/sourcegraph/pull/11021).
- Show expired license screen [#10951](https://github.com/sourcegraph/sourcegraph/pull/10951).
- Sourcegraph is now built with Go 1.14.3, fixing issues running Sourcegraph onUbuntu 19 and 20. [#10447](https://github.com/sourcegraph/sourcegraph/issues/10447)

## 3.16.0

### Added

- Autocompletion for `repogroup` filters in search queries. [#10141](https://github.com/sourcegraph/sourcegraph/pull/10286)
- If the experimental feature flag `codeInsights` is enabled, extensions can contribute content to directory pages through the experimental `ViewProvider` API. [#10236](https://github.com/sourcegraph/sourcegraph/pull/10236)
  - Directory pages are then represented as an experimental `DirectoryViewer` in the `visibleViewComponents` of the extension API. **Note: This may break extensions that were assuming `visibleViewComponents` were always `CodeEditor`s and did not check the `type` property.** Extensions checking the `type` property will continue to work. [#10236](https://github.com/sourcegraph/sourcegraph/pull/10236)
- [Major syntax highlighting improvements](https://github.com/sourcegraph/syntect_server/pull/29), including:
  - 228 commits / 1 year of improvements to the syntax highlighter library Sourcegraph uses ([syntect](https://github.com/trishume/syntect)).
  - 432 commits / 1 year of improvements to the base syntax definitions for ~36 languages Sourcegraph uses ([sublimehq/Packages](https://github.com/sublimehq/Packages)).
  - 30 new file extensions/names now detected.
  - Likely fixes other major instability and language support issues. #9557
  - Added [Smarty](#2885), [Ethereum / Solidity / Vyper)](#2440), [Cuda](#5907), [COBOL](#10154), [vb.NET](#4901), and [ASP.NET](#4262) syntax highlighting.
  - Fixed OCaml syntax highlighting #3545
  - Bazel/Starlark support improved (.star, BUILD, and many more extensions now properly highlighted). #8123
- New permissions page in both user and repository settings when background permissions syncing is enabled (`"permissions.backgroundSync": {"enabled": true}`). [#10473](https://github.com/sourcegraph/sourcegraph/pull/10473) [#10655](https://github.com/sourcegraph/sourcegraph/pull/10655)
- A new dropdown for choosing version contexts appears on the left of the query input when version contexts are specified in `experimentalFeatures.versionContext` in site configuration. Version contexts allow you to scope your search to specific sets of repos at revisions.
- Campaign changeset usage counts including changesets created, added and merged will be sent back in pings. [#10591](https://github.com/sourcegraph/sourcegraph/pull/10591)
- Diff views now feature syntax highlighting and can be properly copy-pasted. [#10437](https://github.com/sourcegraph/sourcegraph/pull/10437)
- Admins can now download an anonymized usage statistics ZIP archive in the **Site admin > Usage stats**. Opting to share this archive with the Sourcegraph team helps us make the product even better. [#10475](https://github.com/sourcegraph/sourcegraph/pull/10475)
- Extension API: There is now a field `versionContext` and subscribable `versionContextChanges` in `Workspace` to allow extensions to respect the instance's version context.
- The smart search field, providing syntax highlighting, hover tooltips, and validation on filters in search queries, is now activated by default. It can be disabled by setting `{ "experimentalFeatures": { "smartSearchField": false } }` in global settings.

### Changed

- The `userID` and `orgID` fields in the SavedSearch type in the GraphQL API have been replaced with a `namespace` field. To get the ID of the user or org that owns the saved search, use `namespace.id`. [#5327](https://github.com/sourcegraph/sourcegraph/pull/5327)
- Tree pages now redirect to blob pages if the path is not a tree and vice versa. [#10193](https://github.com/sourcegraph/sourcegraph/pull/10193)
- Files and directories that are not found now return a 404 status code. [#10193](https://github.com/sourcegraph/sourcegraph/pull/10193)
- The site admin flag `disableNonCriticalTelemetry` now allows Sourcegraph admins to disable most anonymous telemetry. Visit https://docs.sourcegraph.com/admin/pings to learn more. [#10402](https://github.com/sourcegraph/sourcegraph/pull/10402)

### Fixed

- In the OSS version of Sourcegraph, authorization providers are properly initialized and GraphQL APIs are no longer blocked. [#3487](https://github.com/sourcegraph/sourcegraph/issues/3487)
- Previously, GitLab repository paths containing certain characters could not be excluded (slashes and periods in parts of the paths). These characters are now allowed, so the repository paths can be excluded. [#10096](https://github.com/sourcegraph/sourcegraph/issues/10096)
- Symbols for indexed commits in languages Haskell, JSONNet, Kotlin, Scala, Swift, Thrift, and TypeScript will show up again. Previously our symbol indexer would not know how to extract symbols for those languages even though our unindexed symbol service did. [#10357](https://github.com/sourcegraph/sourcegraph/issues/10357)
- When periodically re-cloning a repository it will still be available. [#10663](https://github.com/sourcegraph/sourcegraph/pull/10663)

### Removed

- The deprecated feature discussions has been removed. [#9649](https://github.com/sourcegraph/sourcegraph/issues/9649)

## 3.15.2

### Fixed

- Fix repo not found error for patches [#11021](https://github.com/sourcegraph/sourcegraph/pull/11021).
- Show expired license screen [#10951](https://github.com/sourcegraph/sourcegraph/pull/10951).

## 3.15.1

### Fixed

- A potential security vulnerability with in the authentication workflow has been fixed. [#10167](https://github.com/sourcegraph/sourcegraph/pull/10167)
- An issue where `sourcegraph/postgres-11.4:3.15.0` was incorrectly an older version of the image incompatible with non-root Kubernetes deployments. `sourcegraph/postgres-11.4:3.15.1` now matches the same image version found in Sourcegraph 3.14.3 (`20-04-07_56b20163`).
- An issue that caused the search result type tabs to be overlapped in Safari. [#10191](https://github.com/sourcegraph/sourcegraph/pull/10191)

## 3.15.0

### Added

- Users and site administrators can now view a log of their actions/events in the user settings. [#9141](https://github.com/sourcegraph/sourcegraph/pull/9141)
- With the new `visibility:` filter search results can now be filtered based on a repository's visibility (possible filter values: `any`, `public` or `private`). [#8344](https://github.com/sourcegraph/sourcegraph/issues/8344)
- [`sourcegraph/git-extras`](https://sourcegraph.com/extensions/sourcegraph/git-extras) is now enabled by default on new instances [#3501](https://github.com/sourcegraph/sourcegraph/issues/3501)
- The Sourcegraph Docker image will now copy `/etc/sourcegraph/gitconfig` to `$HOME/.gitconfig`. This is a convenience similiar to what we provide for [repositories that need HTTP(S) or SSH authentication](https://docs.sourcegraph.com/admin/repo/auth). [#658](https://github.com/sourcegraph/sourcegraph/issues/658)
- Permissions background syncing is now supported for GitHub via site configuration `"permissions.backgroundSync": {"enabled": true}`. [#8890](https://github.com/sourcegraph/sourcegraph/issues/8890)
- Search: Adding `stable:true` to a query ensures a deterministic search result order. This is an experimental parameter. It applies only to file contents, and is limited to at max 5,000 results (consider using [the paginated search API](https://docs.sourcegraph.com/api/graphql/search#sourcegraph-3-9-experimental-paginated-search) if you need more than that.). [#9681](https://github.com/sourcegraph/sourcegraph/pull/9681).
- After completing the Sourcegraph user feedback survey, a button may appear for tweeting this feedback at [@sourcegraph](https://twitter.com/sourcegraph). [#9728](https://github.com/sourcegraph/sourcegraph/pull/9728)
- `git fetch` and `git clone` now inherit the parent process environment variables. This allows site admins to set `HTTPS_PROXY` or [git http configurations](https://git-scm.com/docs/git-config/2.26.0#Documentation/git-config.txt-httpproxy) via environment variables. For cluster environments site admins should set this on the gitserver container. [#250](https://github.com/sourcegraph/sourcegraph/issues/250)
- Experimental: Search for file contents using `and`- and `or`-expressions in queries. Enabled via the global settings value `{"experimentalFeatures": {"andOrQuery": "enabled"}}`. [#8567](https://github.com/sourcegraph/sourcegraph/issues/8567)
- Always include forks or archived repositories in searches via the global/org/user settings with `"search.includeForks": true` or `"search.includeArchived": true` respectively. [#9927](https://github.com/sourcegraph/sourcegraph/issues/9927)
- observability (debugging): It is now possible to log all Search and GraphQL requests slower than N milliseconds, using the new site configuration options `observability.logSlowGraphQLRequests` and `observability.logSlowSearches`.
- observability (monitoring): **More metrics monitored and alerted on, more legible dashboards**
  - Dashboard panels now show an orange/red background color when the defined warning/critical alert threshold has been met, making it even easier to see on a dashboard what is in a bad state.
  - Symbols: failing `symbols` -> `frontend-internal` requests are now monitored. [#9732](https://github.com/sourcegraph/sourcegraph/issues/9732)
  - Frontend dasbhoard: Search error types are now broken into distinct panels for improved visibility/legibility.
    - **IMPORTANT**: If you have previously configured alerting on any of these panels or on "hard search errors", you will need to reconfigure it after upgrading.
  - Frontend dasbhoard: Search error and latency are now broken down by type: Browser requests, search-based code intel requests, and API requests.
- observability (debugging): **Distributed tracing is a powerful tool for investigating performance issues.** The following changes have been made with the goal of making it easier to use distributed tracing with Sourcegraph:

  - The site configuration field `"observability.tracing": { "sampling": "..." }` allows a site admin to control which requests generate tracing data.
    - `"all"` will trace all requests.
    - `"selective"` (recommended) will trace all requests initiated from an end-user URL with `?trace=1`. Non-end-user-initiated requests can set a HTTP header `X-Sourcegraph-Should-Trace: true`. This is the recommended setting, as `"all"` can generate large amounts of tracing data that may cause network and memory resource contention in the Sourcegraph instance.
    - `"none"` (default) turns off tracing.
  - Jaeger is now the officially supported distributed tracer. The following is the recommended site configuration to connect Sourcegraph to a Jaeger agent (which must be deployed on the same host and listening on the default ports):

    ```
    "observability.tracing": {
      "sampling": "selective"
    }
    ```

  - Jaeger is now included in the Sourcegraph deployment configuration by default if you are using Kubernetes, Docker Compose, or the pure Docker cluster deployment model. (It is not yet included in the single Docker container distribution.) It will be included as part of upgrading to 3.15 in these deployment models, unless disabled.
  - The site configuration field, `useJaeger`, is deprecated in favor of `observability.tracing`.
  - Support for configuring Lightstep as a distributed tracer is deprecated and will be removed in a subsequent release. Instances that use Lightstep with Sourcegraph are encouraged to migrate to Jaeger (directions for running Jaeger alongside Sourcegraph are included in the installation instructions).

### Changed

- Multiple backwards-incompatible changes in the parts of the GraphQL API related to Campaigns [#9106](https://github.com/sourcegraph/sourcegraph/issues/9106):
  - `CampaignPlan.status` has been removed, since we don't need it anymore after moving execution of campaigns to src CLI in [#8008](https://github.com/sourcegraph/sourcegraph/pull/8008).
  - `CampaignPlan` has been renamed to `PatchSet`.
  - `ChangesetPlan`/`ChangesetPlanConnection` has been renamed to `Patch`/`PatchConnection`.
  - `CampaignPlanPatch` has been renamed to `PatchInput`.
  - `Campaign.plan` has been renamed to `Campaign.patchSet`.
  - `Campaign.changesetPlans` has been renamed to `campaign.changesetPlan`.
  - `createCampaignPlanFromPatches` mutation has been renamed to `createPatchSetFromPatches`.
- Removed the scoped search field on tree pages. When browsing code, the global search query will now get scoped to the current tree or file. [#9225](https://github.com/sourcegraph/sourcegraph/pull/9225)
- Instances without a license key that exceed the published user limit will now display a notice to all users.

### Fixed

- `.*` in the filter pattern were ignored and led to missing search results. [#9152](https://github.com/sourcegraph/sourcegraph/pull/9152)
- The Phabricator integration no longer makes duplicate requests to Phabricator's API on diff views. [#8849](https://github.com/sourcegraph/sourcegraph/issues/8849)
- Changesets on repositories that aren't available on the instance anymore are now hidden instead of failing. [#9656](https://github.com/sourcegraph/sourcegraph/pull/9656)
- observability (monitoring):
  - **Dashboard and alerting bug fixes**
    - Syntect Server dashboard: "Worker timeouts" can no longer appear to go negative. [#9523](https://github.com/sourcegraph/sourcegraph/issues/9523)
    - Symbols dashboard: "Store fetch queue size" can no longer appear to go negative. [#9731](https://github.com/sourcegraph/sourcegraph/issues/9731)
    - Syntect Server dashboard: "Worker timeouts" no longer incorrectly shows multiple values. [#9524](https://github.com/sourcegraph/sourcegraph/issues/9524)
    - Searcher dashboard: "Search errors on unindexed repositories" no longer includes cancelled search requests (which are expected).
    - Fixed an issue where NaN could leak into the `alert_count` metric. [#9832](https://github.com/sourcegraph/sourcegraph/issues/9832)
    - Gitserver: "resolve_revision_duration_slow" alert is no longer flaky / non-deterministic. [#9751](https://github.com/sourcegraph/sourcegraph/issues/9751)
    - Git Server dashboard: there is now a panel to show concurrent command executions to match the defined alerts. [#9354](https://github.com/sourcegraph/sourcegraph/issues/9354)
    - Git Server dashboard: adjusted the critical disk space alert to 15% so it can now fire. [#9351](https://github.com/sourcegraph/sourcegraph/issues/9351)
  - **Dashboard visiblity and legibility improvements**
    - all: "frontend internal errors" are now broken down just by route, which makes reading the graph easier. [#9668](https://github.com/sourcegraph/sourcegraph/issues/9668)
    - Frontend dashboard: panels no longer show misleading duplicate labels. [#9660](https://github.com/sourcegraph/sourcegraph/issues/9660)
    - Syntect Server dashboard: panels are no longer compacted, for improved visibility. [#9525](https://github.com/sourcegraph/sourcegraph/issues/9525)
    - Frontend dashboard: panels are no longer compacted, for improved visibility. [#9356](https://github.com/sourcegraph/sourcegraph/issues/9356)
    - Searcher dashboard: "Search errors on unindexed repositories" is now broken down by code instead of instance for improved readability. [#9670](https://github.com/sourcegraph/sourcegraph/issues/9670)
    - Symbols dashboard: metrics are now aggregated instead of per-instance, for improved visibility. [#9730](https://github.com/sourcegraph/sourcegraph/issues/9730)
    - Firing alerts are now correctly sorted at the top of dashboards by default. [#9766](https://github.com/sourcegraph/sourcegraph/issues/9766)
    - Panels at the bottom of the home dashboard no longer appear clipped / cut off. [#9768](https://github.com/sourcegraph/sourcegraph/issues/9768)
    - Git Server dashboard: disk usage now shown in percentages to match the alerts that can fire. [#9352](https://github.com/sourcegraph/sourcegraph/issues/9352)
    - Git Server dashboard: the 'echo command duration test' panel now properly displays units in seconds. [#7628](https://github.com/sourcegraph/sourcegraph/issues/7628)
    - Dashboard panels showing firing alerts no longer over-count firing alerts due to the number of service replicas. [#9353](https://github.com/sourcegraph/sourcegraph/issues/9353)

### Removed

- The experimental feature discussions is marked as deprecated. GraphQL and configuration fields related to it will be removed in 3.16. [#9649](https://github.com/sourcegraph/sourcegraph/issues/9649)

## 3.14.4

### Fixed

- A potential security vulnerability with in the authentication workflow has been fixed. [#10167](https://github.com/sourcegraph/sourcegraph/pull/10167)

## 3.14.3

### Fixed

- phabricator: Duplicate requests to phabricator API from sourcegraph extensions. [#8849](https://github.com/sourcegraph/sourcegraph/issues/8849)

## 3.14.2

### Fixed

- campaigns: Ignore changesets where repo does not exist anymore. [#9656](https://github.com/sourcegraph/sourcegraph/pull/9656)

## 3.14.1

### Added

- monitoring: new Permissions dashboard to show stats of repository permissions.

### Changed

- Site-Admin/Instrumentation in the Kubernetes cluster deployment now includes indexed-search.

## 3.14.0

### Added

- Site-Admin/Instrumentation is now available in the Kubernetes cluster deployment [8805](https://github.com/sourcegraph/sourcegraph/pull/8805).
- Extensions can now specify a `baseUri` in the `DocumentFilter` when registering providers.
- Admins can now exclude GitHub forks and/or archived repositories from the set of repositories being mirrored in Sourcegraph with the `"exclude": [{"forks": true}]` or `"exclude": [{"archived": true}]` GitHub external service configuration. [#8974](https://github.com/sourcegraph/sourcegraph/pull/8974)
- Campaign changesets can be filtered by State, Review State and Check State. [#8848](https://github.com/sourcegraph/sourcegraph/pull/8848)
- Counts of users of and searches conducted with interactive and plain text search modes will be sent back in pings, aggregated daily, weekly, and monthly.
- Aggregated counts of daily, weekly, and monthly active users of search will be sent back in pings.
- Counts of number of searches conducted using each filter will be sent back in pings, aggregated daily, weekly, and monthly.
- Counts of number of users conducting searches containing each filter will be sent back in pings, aggregated daily, weekly, and monthly.
- Added more entries (Bash, Erlang, Julia, OCaml, Scala) to the list of suggested languages for the `lang:` filter.
- Permissions background sync is now supported for GitLab and Bitbucket Server via site configuration `"permissions.backgroundSync": {"enabled": true}`.
- Indexed search exports more prometheus metrics and debug logs to aid debugging performance issues. [#9111](https://github.com/sourcegraph/sourcegraph/issues/9111)
- monitoring: the Frontend dashboard now shows in excellent detail how search is behaving overall and at a glance.
- monitoring: added alerts for when hard search errors (both timeouts and general errors) are high.
- monitoring: added alerts for when partial search timeouts are high.
- monitoring: added alerts for when search 90th and 99th percentile request duration is high.
- monitoring: added alerts for when users are being shown an abnormally large amount of search alert user suggestions and no results.
- monitoring: added alerts for when the internal indexed and unindexed search services are returning bad responses.
- monitoring: added alerts for when gitserver may be under heavy load due to many concurrent command executions or under-provisioning.

### Changed

- The "automation" feature was renamed to "campaigns".
  - `campaigns.readAccess.enabled` replaces the deprecated site configuration property `automation.readAccess.enabled`.
  - The experimental feature flag was not renamed (because it will go away soon) and remains `{"experimentalFeatures": {"automation": "enabled"}}`.
- The [Kubernetes deployment](https://github.com/sourcegraph/deploy-sourcegraph) for **existing** installations requires a
  [migration step](https://github.com/sourcegraph/deploy-sourcegraph/blob/master/docs/migrate.md) when upgrading
  past commit [821032e2ee45f21f701](https://github.com/sourcegraph/deploy-sourcegraph/commit/821032e2ee45f21f701caac624e4f090c59fd259) or when upgrading to 3.14.
  New installations starting with the mentioned commit or with 3.14 do not need this migration step.
- Aggregated search latencies (in ms) of search queries are now included in [pings](https://docs.sourcegraph.com/admin/pings).
- The [Kubernetes deployment](https://github.com/sourcegraph/deploy-sourcegraph) frontend role has added services as a resource to watch/listen/get.
  This change does not affect the newly-introduced, restricted Kubernetes config files.
- Archived repositories are excluded from search by default. Adding `archived:yes` includes archived repositories.
- Forked repositories are excluded from search by default. Adding `fork:yes` includes forked repositories.
- CSRF and session cookies now set `SameSite=None` when Sourcegraph is running behind HTTPS and `SameSite=Lax` when Sourcegraph is running behind HTTP in order to comply with a [recent IETF proposal](https://web.dev/samesite-cookies-explained/#samesitenone-must-be-secure). As a side effect, the Sourcegraph browser extension and GitLab/Bitbucket native integrations can only connect to private instances that have HTTPS configured. If your private instance is only running behind HTTP, please configure your instance to use HTTPS in order to continue using these.
- The Bitbucket Server rate limit that Sourcegraph self-imposes has been raised from 120 req/min to 480 req/min to account for Sourcegraph instances that make use of Sourcegraphs' Bitbucket Server repository permissions and campaigns at the same time (which require a larger number of API requests against Bitbucket Server). The new number is based on Sourcegraph consuming roughly 8% the average API request rate of a large customers' Bitbucket Server instance. [#9048](https://github.com/sourcegraph/sourcegraph/pull/9048/files)
- If a single, unambiguous commit SHA is used in a search query (e.g., `repo@c98f56`) and a search index exists at this commit (i.e., it is the `HEAD` commit), then the query is searched using the index. Prior to this change, unindexed search was performed for any query containing an `@commit` specifier.

### Fixed

- Zoekt's watchdog ensures the service is down upto 3 times before exiting. The watchdog would misfire on startup on resource constrained systems, with the retries this should make a false positive far less likely. [#7867](https://github.com/sourcegraph/sourcegraph/issues/7867)
- A regression in repo-updater was fixed that lead to every repository's git clone being updated every time the list of repositories was synced from the code host. [#8501](https://github.com/sourcegraph/sourcegraph/issues/8501)
- The default timeout of indexed search has been increased. Previously indexed search would always return within 3s. This lead to broken behaviour on new instances which had yet to tune resource allocations. [#8720](https://github.com/sourcegraph/sourcegraph/pull/8720)
- Bitbucket Server older than 5.13 failed to sync since Sourcegraph 3.12. This was due to us querying for the `archived` label, but Bitbucket Server 5.13 does not support labels. [#8883](https://github.com/sourcegraph/sourcegraph/issues/8883)
- monitoring: firing alerts are now ordered at the top of the list in dashboards by default for better visibility.
- monitoring: fixed an issue where some alerts would fail to report in for the "Total alerts defined" panel in the overview dashboard.

### Removed

- The v3.11 migration to merge critical and site configuration has been removed. If you are still making use of the deprecated `CRITICAL_CONFIG_FILE`, your instance may not start up. See the [migration notes for Sourcegraph 3.11](https://docs.sourcegraph.com/admin/migration/3_11) for more information.

## 3.13.2

### Fixed

- The default timeout of indexed search has been increased. Previously indexed search would always return within 3s. This lead to broken behaviour on new instances which had yet to tune resource allocations. [#8720](https://github.com/sourcegraph/sourcegraph/pull/8720)
- Bitbucket Server older than 5.13 failed to sync since Sourcegraph 3.12. This was due to us querying for the `archived` label, but Bitbucket Server 5.13 does not support labels. [#8883](https://github.com/sourcegraph/sourcegraph/issues/8883)
- A regression in repo-updater was fixed that lead to every repository's git clone being updated every time the list of repositories was synced from the code host. [#8501](https://github.com/sourcegraph/sourcegraph/issues/8501)

## 3.13.1

### Fixed

- To reduce the chance of users running into "502 Bad Gateway" errors an internal timeout has been increased from 60 seconds to 10 minutes so that long running requests are cut short by the proxy in front of `sourcegraph-frontend` and correctly reported as "504 Gateway Timeout". [#8606](https://github.com/sourcegraph/sourcegraph/pull/8606)
- Sourcegraph instances that are not connected to the internet will no longer display errors when users submit NPS survey responses (the responses will continue to be stored locally). Rather, an error will be printed to the frontend logs. [#8598](https://github.com/sourcegraph/sourcegraph/issues/8598)
- Showing `head>` in the search results if the first line of the file is shown [#8619](https://github.com/sourcegraph/sourcegraph/issues/8619)

## 3.13.0

### Added

- Experimental: Added new field `experimentalFeatures.customGitFetch` that allows defining custom git fetch commands for code hosts and repositories with special settings. [#8435](https://github.com/sourcegraph/sourcegraph/pull/8435)
- Experimental: the search query input now provides syntax highlighting, hover tooltips, and diagnostics on filters in search queries. Requires the global settings value `{ "experimentalFeatures": { "smartSearchField": true } }`.
- Added a setting `search.hideSuggestions`, which when set to `true`, will hide search suggestions in the search bar. [#8059](https://github.com/sourcegraph/sourcegraph/pull/8059)
- Experimental: A tool, [src-expose](https://docs.sourcegraph.com/admin/external_service/other#experimental-src-expose), can be used to import code from any code host.
- Experimental: Added new field `certificates` as in `{ "experimentalFeatures" { "tls.external": { "certificates": ["<CERT>"] } } }`. This allows you to add certificates to trust when communicating with a code host (via API or git+http). We expect this to be useful for adding internal certificate authorities/self-signed certificates. [#71](https://github.com/sourcegraph/sourcegraph/issues/71)
- Added a setting `auth.minPasswordLength`, which when set, causes a minimum password length to be enforced when users sign up or change passwords. [#7521](https://github.com/sourcegraph/sourcegraph/issues/7521)
- GitHub labels associated with code change campaigns are now displayed. [#8115](https://github.com/sourcegraph/sourcegraph/pull/8115)
- GitHub labels associated with campaigns are now displayed. [#8115](https://github.com/sourcegraph/sourcegraph/pull/8115)
- When creating a campaign, users can now specify the branch name that will be used on code host. This is also a breaking change for users of the GraphQL API since the `branch` attribute is now required in `CreateCampaignInput` when a `plan` is also specified. [#7646](https://github.com/sourcegraph/sourcegraph/issues/7646)
- Added an optional `content:` parameter for specifying a search pattern. This parameter overrides any other search patterns in a query. Useful for unambiguously specifying what to search for when search strings clash with other query syntax. [#6490](https://github.com/sourcegraph/sourcegraph/issues/6490)
- Interactive search mode, which helps users construct queries using UI elements, is now made available to users by default. A dropdown to the left of the search bar allows users to toggle between interactive and plain text modes. The option to use interactive search mode can be disabled by adding `{ "experimentalFeatures": { "splitSearchModes": false } }` in global settings. [#8461](https://github.com/sourcegraph/sourcegraph/pull/8461)
- Our [upgrade policy](https://docs.sourcegraph.com/#upgrading-sourcegraph) is now enforced by the `sourcegraph-frontend` on startup to prevent admins from mistakenly jumping too many versions. [#8157](https://github.com/sourcegraph/sourcegraph/pull/8157) [#7702](https://github.com/sourcegraph/sourcegraph/issues/7702)
- Repositories with bad object packs or bad objects are automatically repaired. We now detect suspect output of git commands to mark a repository for repair. [#6676](https://github.com/sourcegraph/sourcegraph/issues/6676)
- Hover tooltips for Scala and Perl files now have syntax highlighting. [#8456](https://github.com/sourcegraph/sourcegraph/pull/8456) [#8307](https://github.com/sourcegraph/sourcegraph/issues/8307)

### Changed

- `experimentalFeatures.splitSearchModes` was removed as a site configuration option. It should be set in global/org/user settings.
- Sourcegraph now waits for `90s` instead of `5s` for Redis to be available before quitting. This duration is configurable with the new `SRC_REDIS_WAIT_FOR` environment variable.
- Code intelligence usage statistics will be sent back via pings by default. Aggregated event counts can be disabled via the site admin flag `disableNonCriticalTelemetry`.
- The Sourcegraph Docker image optimized its use of Redis to make start-up significantly faster in certain scenarios (e.g when container restarts were frequent). ([#3300](https://github.com/sourcegraph/sourcegraph/issues/3300), [#2904](https://github.com/sourcegraph/sourcegraph/issues/2904))
- Upgrading Sourcegraph is officially supported for one minor version increment (e.g., 3.12 -> 3.13). Previously, upgrades from 2 minor versions previous were supported. Please reach out to support@sourcegraph.com if you would like assistance upgrading from a much older version of Sourcegraph.
- The GraphQL mutation `previewCampaignPlan` has been renamed to `createCampaignPlan`. This mutation is part of campaigns, which is still in beta and behind a feature flag and thus subject to possible breaking changes while we still work on it.
- The GraphQL mutation `previewCampaignPlan` has been renamed to `createCampaignPlan`. This mutation is part of the campaigns feature, which is still in beta and behind a feature flag and thus subject to possible breaking changes while we still work on it.
- The GraphQL field `CampaignPlan.changesets` has been deprecated and will be removed in 3.15. A new field called `CampaignPlan.changesetPlans` has been introduced to make the naming more consistent with the `Campaign.changesetPlans` field. Please use that instead. [#7966](https://github.com/sourcegraph/sourcegraph/pull/7966)
- Long lines (>2000 bytes) are no longer highlighted, in order to prevent performance issues in browser rendering. [#6489](https://github.com/sourcegraph/sourcegraph/issues/6489)
- No longer requires `read:org` permissions for GitHub OAuth if `allowOrgs` is not enabled in the site configuration. [#8163](https://github.com/sourcegraph/sourcegraph/issues/8163)
- [Documentation](https://github.com/sourcegraph/deploy-sourcegraph/blob/master/configure/jaeger/README.md) in github.com/sourcegraph/deploy-sourcegraph for deploying Jaeger in Kubernetes clusters running Sourcegraph has been updated to use the [Jaeger Operator](https://www.jaegertracing.io/docs/1.16/operator/), the recommended standard way of deploying Jaeger in a Kubernetes cluster. We recommend existing customers that use Jaeger adopt this new method of deployment. Please reach out to support@sourcegraph.com if you'd like assistance updating.

### Fixed

- The syntax highlighter (syntect-server) no longer fails when run in environments without IPv6 support. [#8463](https://github.com/sourcegraph/sourcegraph/pull/8463)
- After adding/removing a gitserver replica the admin interface will correctly report that repositories that need to move replicas as cloning. [#7970](https://github.com/sourcegraph/sourcegraph/issues/7970)
- Show download button for images. [#7924](https://github.com/sourcegraph/sourcegraph/issues/7924)
- gitserver backoffs trying to re-clone repositories if they fail to clone. In the case of large monorepos that failed this lead to gitserver constantly cloning them and using many resources. [#7804](https://github.com/sourcegraph/sourcegraph/issues/7804)
- It is now possible to escape spaces using `\` in the search queries when using regexp. [#7604](https://github.com/sourcegraph/sourcegraph/issues/7604)
- Clicking filter chips containing whitespace is now correctly quoted in the web UI. [#6498](https://github.com/sourcegraph/sourcegraph/issues/6498)
- **Monitoring:** Fixed an issue with the **Frontend** -> **Search responses by status** panel which caused search response types to not be aggregated as expected. [#7627](https://github.com/sourcegraph/sourcegraph/issues/7627)
- **Monitoring:** Fixed an issue with the **Replacer**, **Repo Updater**, and **Searcher** dashboards would incorrectly report on a metric from the unrelated query-runner service. [#7531](https://github.com/sourcegraph/sourcegraph/issues/7531)
- Deterministic ordering of results from indexed search. Previously when refreshing a page with many results some results may come and go.
- Spread out periodic git reclones. Previously we would reclone all git repositories every 45 days. We now add in a jitter of 12 days to spread out the load for larger installations. [#8259](https://github.com/sourcegraph/sourcegraph/issues/8259)
- Fixed an issue with missing commit information in graphql search results. [#8343](https://github.com/sourcegraph/sourcegraph/pull/8343)

### Removed

- All repository fields related to `enabled` and `disabled` have been removed from the GraphQL API. These fields have been deprecated since 3.4. [#3971](https://github.com/sourcegraph/sourcegraph/pull/3971)
- The deprecated extension API `Hover.__backcompatContents` was removed.

## 3.12.10

This release backports the fixes released in `3.13.2` for customers still on `3.12`.

### Fixed

- The default timeout of indexed search has been increased. Previously indexed search would always return within 3s. This lead to broken behaviour on new instances which had yet to tune resource allocations. [#8720](https://github.com/sourcegraph/sourcegraph/pull/8720)
- Bitbucket Server older than 5.13 failed to sync since Sourcegraph 3.12. This was due to us querying for the `archived` label, but Bitbucket Server 5.13 does not support labels. [#8883](https://github.com/sourcegraph/sourcegraph/issues/8883)
- A regression in repo-updater was fixed that lead to every repository's git clone being updated every time the list of repositories was synced from the code host. [#8501](https://github.com/sourcegraph/sourcegraph/issues/8501)

## 3.12.9

This is `3.12.8` release with internal infrastructure fixes to publish the docker images.

## 3.12.8

### Fixed

- Extension API showInputBox and other Window methods now work on search results pages [#8519](https://github.com/sourcegraph/sourcegraph/issues/8519)
- Extension error notification styling is clearer [#8521](https://github.com/sourcegraph/sourcegraph/issues/8521)

## 3.12.7

### Fixed

- Campaigns now gracefully handle GitHub review dismissals when rendering the burndown chart.

## 3.12.6

### Changed

- When GitLab permissions are turned on using GitLab OAuth authentication, GitLab project visibility is fetched in batches, which is generally more efficient than fetching them individually. The `minBatchingThreshold` and `maxBatchRequests` fields of the `authorization.identityProvider` object in the GitLab repositories configuration control when such batch fetching is used. [#8171](https://github.com/sourcegraph/sourcegraph/pull/8171)

## 3.12.5

### Fixed

- Fixed an internal race condition in our Docker build process. The previous patch version 3.12.4 contained an lsif-server version that was newer than expected. The affected artifacts have since been removed from the Docker registry.

## 3.12.4

### Added

- New optional `apiURL` configuration option for Bitbucket Cloud code host connection [#8082](https://github.com/sourcegraph/sourcegraph/pull/8082)

## 3.12.3

### Fixed

- Fixed an issue in `sourcegraph/*` Docker images where data folders were either not created or had incorrect permissions - preventing the use of Docker volumes. [#7991](https://github.com/sourcegraph/sourcegraph/pull/7991)

## 3.12.2

### Added

- Experimental: The site configuration field `campaigns.readAccess.enabled` allows site-admins to give read-only access for code change campaigns to non-site-admins. This is a setting for the experimental feature campaigns and will only have an effect when campaigns are enabled under `experimentalFeatures`. [#8013](https://github.com/sourcegraph/sourcegraph/issues/8013)

### Fixed

- A regression in 3.12.0 which caused [find-leaked-credentials campaigns](https://docs.sourcegraph.com/user/campaigns#finding-leaked-credentials) to not return any results for private repositories. [#7914](https://github.com/sourcegraph/sourcegraph/issues/7914)
- Experimental: The site configuration field `campaigns.readAccess.enabled` allows site-admins to give read-only access for campaigns to non-site-admins. This is a setting for the experimental campaigns feature and will only have an effect when campaigns is enabled under `experimentalFeatures`. [#8013](https://github.com/sourcegraph/sourcegraph/issues/8013)

### Fixed

- A regression in 3.12.0 which caused find-leaked-credentials campaigns to not return any results for private repositories. [#7914](https://github.com/sourcegraph/sourcegraph/issues/7914)
- A regression in 3.12.0 which removed the horizontal bar between search result matches.
- Manual campaigns were wrongly displayed as being in draft mode. [#8009](https://github.com/sourcegraph/sourcegraph/issues/8009)
- Manual campaigns could be published and create the wrong changesets on code hosts, even though the campaign was never in draft mode (see line above). [#8012](https://github.com/sourcegraph/sourcegraph/pull/8012)
- A regression in 3.12.0 which caused manual campaigns to not properly update the UI after adding a changeset. [#8023](https://github.com/sourcegraph/sourcegraph/pull/8023)
- Minor improvements to manual campaign form fields. [#8033](https://github.com/sourcegraph/sourcegraph/pull/8033)

## 3.12.1

### Fixed

- The ephemeral `/site-config.json` escape-hatch config file has moved to `$HOME/site-config.json`, to support non-root container environments. [#7873](https://github.com/sourcegraph/sourcegraph/issues/7873)
- Fixed an issue where repository permissions would sometimes not be cached, due to improper Redis nil value handling. [#7912](https://github.com/sourcegraph/sourcegraph/issues/7912)

## 3.12.0

### Added

- Bitbucket Server repositories with the label `archived` can be excluded from search with `archived:no` [syntax](https://docs.sourcegraph.com/code_search/reference/queries). [#5494](https://github.com/sourcegraph/sourcegraph/issues/5494)
- Add button to download file in code view. [#5478](https://github.com/sourcegraph/sourcegraph/issues/5478)
- The new `allowOrgs` site config setting in GitHub `auth.providers` enables admins to restrict GitHub logins to members of specific GitHub organizations. [#4195](https://github.com/sourcegraph/sourcegraph/issues/4195)
- Support case field in repository search. [#7671](https://github.com/sourcegraph/sourcegraph/issues/7671)
- Skip LFS content when cloning git repositories. [#7322](https://github.com/sourcegraph/sourcegraph/issues/7322)
- Hover tooltips and _Find Reference_ results now display a badge to indicate when a result is search-based. These indicators can be disabled by adding `{ "experimentalFeatures": { "showBadgeAttachments": false } }` in global settings.
- Campaigns can now be created as drafts, which can be shared and updated without creating changesets (pull requests) on code hosts. When ready, a draft can then be published, either completely or changeset by changeset, to create changesets on the code host. [#7659](https://github.com/sourcegraph/sourcegraph/pull/7659)
- Experimental: feature flag `BitbucketServerFastPerm` can be enabled to speed up fetching ACL data from Bitbucket Server instances. This requires [Bitbucket Server Sourcegraph plugin](https://github.com/sourcegraph/bitbucket-server-plugin) to be installed.
- Experimental: A site configuration field `{ "experimentalFeatures" { "tls.external": { "insecureSkipVerify": true } } }` which allows you to configure SSL/TLS settings for Sourcegraph contacting your code hosts. Currently just supports turning off TLS/SSL verification. [#71](https://github.com/sourcegraph/sourcegraph/issues/71)
- Experimental: To search across multiple revisions of the same repository, list multiple branch names (or other revspecs) separated by `:` in your query, as in `repo:myrepo@branch1:branch2:branch2`. To search all branches, use `repo:myrepo@*refs/heads/`. Requires the site configuration value `{ "experimentalFeatures": { "searchMultipleRevisionsPerRepository": true } }`. Previously this was only supported for diff and commit searches.
- Experimental: interactive search mode, which helps users construct queries using UI elements. Requires the site configuration value `{ "experimentalFeatures": { "splitSearchModes": true } }`. The existing plain text search format is still available via the dropdown menu on the left of the search bar.
- A case sensitivity toggle now appears in the search bar.
- Add explicit repository permissions support with site configuration field `{ "permissions.userMapping" { "enabled": true, "bindID": "email" } }`.

### Changed

- The "Files" tab in the search results page has been renamed to "Filenames" for clarity.
- The search query builder now lives on its own page at `/search/query-builder`. The home search page has a link to it.
- User passwords when using builtin auth are limited to 256 characters. Existing passwords longer than 256 characters will continue to work.
- GraphQL API: Campaign.changesetCreationStatus has been renamed to Campaign.status to be aligned with CampaignPlan. [#7654](https://github.com/sourcegraph/sourcegraph/pull/7654)
- When using GitHub as an authentication provider, `read:org` scope is now required. This is used to support the new `allowOrgs` site config setting in the GitHub `auth.providers` configuration, which enables site admins to restrict GitHub logins to members of a specific GitHub organization. This for example allows having a Sourcegraph instance with GitHub sign in configured be exposed to the public internet without allowing everyone with a GitHub account access to your Sourcegraph instance.

### Fixed

- The experimental search pagination API no longer times out when large repositories are encountered. [#6384](https://github.com/sourcegraph/sourcegraph/issues/6384)
- We resolve relative symbolic links from the directory of the symlink, rather than the root of the repository. [#6034](https://github.com/sourcegraph/sourcegraph/issues/6034)
- Show errors on repository settings page when repo-updater is down. [#3593](https://github.com/sourcegraph/sourcegraph/issues/3593)
- Remove benign warning that verifying config took more than 10s when updating or saving an external service. [#7176](https://github.com/sourcegraph/sourcegraph/issues/7176)
- repohasfile search filter works again (regressed in 3.10). [#7380](https://github.com/sourcegraph/sourcegraph/issues/7380)
- Structural search can now run on very large repositories containing any number of files. [#7133](https://github.com/sourcegraph/sourcegraph/issues/7133)

### Removed

- The deprecated GraphQL mutation `setAllRepositoriesEnabled` has been removed. [#7478](https://github.com/sourcegraph/sourcegraph/pull/7478)
- The deprecated GraphQL mutation `deleteRepository` has been removed. [#7483](https://github.com/sourcegraph/sourcegraph/pull/7483)

## 3.11.4

### Fixed

- The `/.auth/saml/metadata` endpoint has been fixed. Previously it panicked if no encryption key was set.
- The version updating logic has been fixed for `sourcegraph/server`. Users running `sourcegraph/server:3.11.1` will need to manually modify their `docker run` command to use `sourcegraph/server:3.11.4` or higher. [#7442](https://github.com/sourcegraph/sourcegraph/issues/7442)

## 3.11.1

### Fixed

- The syncing process for newly created campaign changesets has been fixed again after they have erroneously been marked as deleted in the database. [#7522](https://github.com/sourcegraph/sourcegraph/pull/7522)
- The syncing process for newly created changesets (in campaigns) has been fixed again after they have erroneously been marked as deleted in the database. [#7522](https://github.com/sourcegraph/sourcegraph/pull/7522)

## 3.11.0

**Important:** If you use `SITE_CONFIG_FILE` or `CRITICAL_CONFIG_FILE`, please be sure to follow the steps in: [migration notes for Sourcegraph v3.11+](https://docs.sourcegraph.com/admin/migration/3_11.md) after upgrading.

### Added

- Language statistics by commit are available via the API. [#6737](https://github.com/sourcegraph/sourcegraph/pull/6737)
- Added a new page that shows [language statistics for the results of a search query](https://docs.sourcegraph.com/user/search#statistics).
- Global settings can be configured from a local file using the environment variable `GLOBAL_SETTINGS_FILE`.
- High-level health metrics and dashboards have been added to Sourcegraph's monitoring (found under the **Site admin** -> **Monitoring** area). [#7216](https://github.com/sourcegraph/sourcegraph/pull/7216)
- Logging for GraphQL API requests not issued by Sourcegraph is now much more verbose, allowing for easier debugging of problematic queries and where they originate from. [#5706](https://github.com/sourcegraph/sourcegraph/issues/5706)
- A new campaign type finds and removes leaked npm credentials. [#6893](https://github.com/sourcegraph/sourcegraph/pull/6893)
- Campaigns can now be retried to create failed changesets due to ephemeral errors (e.g. network problems when creating a pull request on GitHub). [#6718](https://github.com/sourcegraph/sourcegraph/issues/6718)
- The initial release of [structural code search](https://docs.sourcegraph.com/code_search/reference/structural).

### Changed

- `repohascommitafter:` search filter uses a more efficient git command to determine inclusion. [#6739](https://github.com/sourcegraph/sourcegraph/pull/6739)
- `NODE_NAME` can be specified instead of `HOSTNAME` for zoekt-indexserver. `HOSTNAME` was a confusing configuration to use in [Pure-Docker Sourcegraph deployments](https://github.com/sourcegraph/deploy-sourcegraph-docker). [#6846](https://github.com/sourcegraph/sourcegraph/issues/6846)
- The feedback toast now requests feedback every 60 days of usage (was previously only once on the 3rd day of use). [#7165](https://github.com/sourcegraph/sourcegraph/pull/7165)
- The lsif-server container now only has a dependency on Postgres, whereas before it also relied on Redis. [#6880](https://github.com/sourcegraph/sourcegraph/pull/6880)
- Renamed the GraphQL API `LanguageStatistics` fields to `name`, `totalBytes`, and `totalLines` (previously the field names started with an uppercase letter, which was inconsistent).
- Detecting a file's language uses a more accurate but slower algorithm. To revert to the old (faster and less accurate) algorithm, set the `USE_ENHANCED_LANGUAGE_DETECTION` env var to the string `false` (on the `sourcegraph/server` container, or if using the cluster deployment, on the `sourcegraph-frontend` pod).
- Diff and commit searches that make use of `before:` and `after:` filters to narrow their search area are now no longer subject to the 50-repository limit. This allows for creating saved searches on more than 50 repositories as before. [#7215](https://github.com/sourcegraph/sourcegraph/issues/7215)

### Fixed

- Changes to external service configurations are reflected much faster. [#6058](https://github.com/sourcegraph/sourcegraph/issues/6058)
- Deleting an external service will not show warnings for the non-existent service. [#5617](https://github.com/sourcegraph/sourcegraph/issues/5617)
- Suggested search filter chips are quoted if necessary. [#6498](https://github.com/sourcegraph/sourcegraph/issues/6498)
- Remove potential panic in gitserver if heavily loaded. [#6710](https://github.com/sourcegraph/sourcegraph/issues/6710)
- Multiple fixes to make the preview and creation of campaigns more robust and a smoother user experience. [#6682](https://github.com/sourcegraph/sourcegraph/pull/6682) [#6625](https://github.com/sourcegraph/sourcegraph/issues/6625) [#6658](https://github.com/sourcegraph/sourcegraph/issues/6658) [#7088](https://github.com/sourcegraph/sourcegraph/issues/7088) [#6766](https://github.com/sourcegraph/sourcegraph/issues/6766) [#6717](https://github.com/sourcegraph/sourcegraph/issues/6717) [#6659](https://github.com/sourcegraph/sourcegraph/issues/6659)
- Repositories referenced in campaigns that are removed in an external service configuration change won't lead to problems with the syncing process anymore. [#7015](https://github.com/sourcegraph/sourcegraph/pull/7015)
- The Searcher dashboard (and the `src_graphql_search_response` Prometheus metric) now properly account for search alerts instead of them being incorrectly added to the `timeout` category. [#7214](https://github.com/sourcegraph/sourcegraph/issues/7214)
- In the experimental search pagination API, the `cloning`, `missing`, and other repository fields now return a well-defined set of results. [#6000](https://github.com/sourcegraph/sourcegraph/issues/6000)

### Removed

- The management console has been removed. All critical configuration previously stored in the management console will be automatically migrated to your site configuration. For more information about this change, or if you use `SITE_CONFIG_FILE` / `CRITICAL_CONFIG_FILE`, please see the [migration notes for Sourcegraph v3.11+](https://docs.sourcegraph.com/admin/migration/3_11.md).

## 3.10.4

### Fixed

- An issue where diff/commit searches that would run over more than 50 repositories would incorrectly display a timeout error instead of the correct error suggesting users scope their query to less repositories. [#7090](https://github.com/sourcegraph/sourcegraph/issues/7090)

## 3.10.3

### Fixed

- A critical regression in 3.10.2 which caused diff, commit, and repository searches to timeout. [#7090](https://github.com/sourcegraph/sourcegraph/issues/7090)
- A critical regression in 3.10.2 which caused "No results" to appear frequently on pages with search results. [#7095](https://github.com/sourcegraph/sourcegraph/pull/7095)
- An issue where the built-in Grafana Searcher dashboard would show duplicate success/error metrics. [#7078](https://github.com/sourcegraph/sourcegraph/pull/7078)

## 3.10.2

### Added

- Site admins can now use the built-in Grafana Searcher dashboard to observe how many search requests are successful, or resulting in errors or timeouts. [#6756](https://github.com/sourcegraph/sourcegraph/issues/6756)

### Fixed

- When searches timeout, a consistent UI with clear actions like a button to increase the timeout is now returned. [#6754](https://github.com/sourcegraph/sourcegraph/issues/6754)
- To reduce the chance of search timeouts in some cases, the default indexed search timeout has been raised from 1.5s to 3s. [#6754](https://github.com/sourcegraph/sourcegraph/issues/6754)
- We now correctly inform users of the limitations of diff/commit search. If a diff/commit search would run over more than 50 repositories, users will be shown an error suggesting they scope their search to less repositories using the `repo:` filter. Global diff/commit search support is being tracked in [#6826](https://github.com/sourcegraph/sourcegraph/issues/6826). [#5519](https://github.com/sourcegraph/sourcegraph/issues/5519)

## 3.10.1

### Added

- Syntax highlighting for Starlark (Bazel) files. [#6827](https://github.com/sourcegraph/sourcegraph/issues/6827)

### Fixed

- The experimental search pagination API no longer times out when large repositories are encountered. [#6384](https://github.com/sourcegraph/sourcegraph/issues/6384) [#6383](https://github.com/sourcegraph/sourcegraph/issues/6383)
- In single-container deployments, the builtin `postgres_exporter` now correctly respects externally configured databases. This previously caused PostgreSQL metrics to not show up in Grafana when an external DB was in use. [#6735](https://github.com/sourcegraph/sourcegraph/issues/6735)

## 3.10.0

### Added

- Indexed Search supports horizontally scaling. Instances with large number of repositories can update the `replica` field of the `indexed-search` StatefulSet. See [configure indexed-search replica count](https://github.com/sourcegraph/deploy-sourcegraph/blob/master/docs/configure.md#configure-indexed-search-replica-count). [#5725](https://github.com/sourcegraph/sourcegraph/issues/5725)
- Bitbucket Cloud external service supports `exclude` config option. [#6035](https://github.com/sourcegraph/sourcegraph/issues/6035)
- `sourcegraph/server` Docker deployments now support the environment variable `IGNORE_PROCESS_DEATH`. If set to true the container will keep running, even if a subprocess has died. This is useful when manually fixing problems in the container which the container refuses to start. For example a bad database migration.
- Search input now offers filter type suggestions [#6105](https://github.com/sourcegraph/sourcegraph/pull/6105).
- The keyboard shortcut <kbd>Ctrl</kbd>+<kbd>Space</kbd> in the search input shows a list of available filter types.
- Sourcegraph Kubernetes cluster site admins can configure PostgreSQL by specifying `postgresql.conf` via ConfigMap. [sourcegraph/deploy-sourcegraph#447](https://github.com/sourcegraph/deploy-sourcegraph/pull/447)

### Changed

- **Required Kubernetes Migration:** The [Kubernetes deployment](https://github.com/sourcegraph/deploy-sourcegraph) manifest for indexed-search services has changed from a Normal Service to a Headless Service. This is to enable Sourcegraph to individually resolve indexed-search pods. Services are immutable, so please follow the [migration guide](https://github.com/sourcegraph/deploy-sourcegraph/blob/master/docs/migrate.md#310).
- Fields of type `String` in our GraphQL API that contain [JSONC](https://komkom.github.io/) now have the custom scalar type `JSONCString`. [#6209](https://github.com/sourcegraph/sourcegraph/pull/6209)
- `ZOEKT_HOST` environment variable has been deprecated. Please use `INDEXED_SEARCH_SERVERS` instead. `ZOEKT_HOST` will be removed in 3.12.
- Directory names on the repository tree page are now shown in bold to improve readability.
- Added support for Bitbucket Server pull request activity to the [campaign](https://about.sourcegraph.com/product/code-change-management/) burndown chart. When used, this feature leads to more requests being sent to Bitbucket Server, since Sourcegraph needs to keep track of how a pull request's state changes over time. With [the instance scoped webhooks](https://docs.google.com/document/d/1I3Aq1WSUh42BP8KvKr6AlmuCfo8tXYtJu40WzdNT6go/edit) in our [Bitbucket Server plugin](https://github.com/sourcegraph/bitbucket-server-plugin/pull/10) as well as up-coming [heuristical syncing changes](#6389), this additional load will be significantly reduced in the future.
- Added support for Bitbucket Server pull request activity to the campaign burndown chart. When used, this feature leads to more requests being sent to Bitbucket Server, since Sourcegraph needs to keep track of how a pull request's state changes over time. With [the instance scoped webhooks](https://docs.google.com/document/d/1I3Aq1WSUh42BP8KvKr6AlmuCfo8tXYtJu40WzdNT6go/edit) in our [Bitbucket Server plugin](https://github.com/sourcegraph/bitbucket-server-plugin/pull/10) as well as up-coming [heuristical syncing changes](#6389), this additional load will be significantly reduced in the future.

### Fixed

- Support hyphens in Bitbucket Cloud team names. [#6154](https://github.com/sourcegraph/sourcegraph/issues/6154)
- Server will run `redis-check-aof --fix` on startup to fix corrupted AOF files. [#651](https://github.com/sourcegraph/sourcegraph/issues/651)
- Authorization provider configuration errors in external services will be shown as site alerts. [#6061](https://github.com/sourcegraph/sourcegraph/issues/6061)

### Removed

## 3.9.4

### Changed

- The experimental search pagination API's `PageInfo` object now returns a `String` instead of an `ID` for its `endCursor`, and likewise for the `after` search field. Experimental paginated search API users may need to update their usages to replace `ID` cursor types with `String` ones.

### Fixed

- The experimental search pagination API no longer omits a single repository worth of results at the end of the result set. [#6286](https://github.com/sourcegraph/sourcegraph/issues/6286)
- The experimental search pagination API no longer produces search cursors that can get "stuck". [#6287](https://github.com/sourcegraph/sourcegraph/issues/6287)
- In literal search mode, searching for quoted strings now works as expected. [#6255](https://github.com/sourcegraph/sourcegraph/issues/6255)
- In literal search mode, quoted field values now work as expected. [#6271](https://github.com/sourcegraph/sourcegraph/pull/6271)
- `type:path` search queries now correctly work in indexed search again. [#6220](https://github.com/sourcegraph/sourcegraph/issues/6220)

## 3.9.3

### Changed

- Sourcegraph is now built using Go 1.13.3 [#6200](https://github.com/sourcegraph/sourcegraph/pull/6200).

## 3.9.2

### Fixed

- URI-decode the username, password, and pathname when constructing Postgres connection paramers in lsif-server [#6174](https://github.com/sourcegraph/sourcegraph/pull/6174). Fixes a crashing lsif-server process for users with passwords containing special characters.

## 3.9.1

### Changed

- Reverted [#6094](https://github.com/sourcegraph/sourcegraph/pull/6094) because it introduced a minor security hole involving only Grafana.
  [#6075](https://github.com/sourcegraph/sourcegraph/issues/6075) will be fixed with a different approach.

## 3.9.0

### Added

- Our external service syncing model will stream in new repositories to Sourcegraph. Previously we could only add a repository to our database and clone it once we had synced all information from all external services (to detect deletions and renames). Now adding a repository to an external service configuration should be reflected much sooner, even on large instances. [#5145](https://github.com/sourcegraph/sourcegraph/issues/5145)
- There is now an easy way for site admins to view and export settings and configuration when reporting a bug. The page for doing so is at /site-admin/report-bug, linked to from the site admin side panel under "Report a bug".
- An experimental search pagination API to enable better programmatic consumption of search results is now available to try. For more details and known limitations see [the documentation](https://docs.sourcegraph.com/api/graphql/search).
- Search queries can now be interpreted literally.
  - There is now a dot-star icon in the search input bar to toggle the pattern type of a query between regexp and literal.
  - There is a new `search.defaultPatternType` setting to configure the default pattern type, regexp or literal, for searches.
  - There is a new `patternType:` search token which overrides the `search.defaultPatternType` setting, and the active state of the dot-star icon in determining the pattern type of the query.
  - Old URLs without a patternType URL parameter will be redirected to the same URL with
    patternType=regexp appended to preserve intended behavior.
- Added support for GitHub organization webhooks to enable faster updates of metadata used by [campaigns](https://about.sourcegraph.com/product/code-change-management/), such as pull requests or issue comments. See the [GitHub webhook documentation](https://docs.sourcegraph.com/admin/external_service/github#webhooks) for instructions on how to enable webhooks.
- Added support for GitHub organization webhooks to enable faster updates of changeset metadata used by campaigns. See the [GitHub webhook documentation](https://docs.sourcegraph.com/admin/external_service/github#webhooks) for instructions on how to enable webhooks.
- Added burndown chart to visualize progress of campaigns.
- Added ability to edit campaign titles and descriptions.

### Changed

- **Recommended Kubernetes Migration:** The [Kubernetes deployment](https://github.com/sourcegraph/deploy-sourcegraph) manifest for indexed-search pods has changed from a Deployment to a StatefulSet. This is to enable future work on horizontally scaling indexed search. To retain your existing indexes there is a [migration guide](https://github.com/sourcegraph/deploy-sourcegraph/blob/master/docs/migrate.md#39).
- Allow single trailing hyphen in usernames and org names [#5680](https://github.com/sourcegraph/sourcegraph/pull/5680)
- Indexed search won't spam the logs on startup if the frontend API is not yet available. [zoekt#30](https://github.com/sourcegraph/zoekt/pull/30), [#5866](https://github.com/sourcegraph/sourcegraph/pull/5866)
- Search query fields are now case insensitive. For example `repoHasFile:` will now be recognized, not just `repohasfile:`. [#5168](https://github.com/sourcegraph/sourcegraph/issues/5168)
- Search queries are now interpreted literally by default, rather than as regular expressions. [#5899](https://github.com/sourcegraph/sourcegraph/pull/5899)
- The `search` GraphQL API field now takes a two new optional parameters: `version` and `patternType`. `version` determines the search syntax version to use, and `patternType` determines the pattern type to use for the query. `version` defaults to "V1", which is regular expression searches by default, if not explicitly passed in. `patternType` overrides the pattern type determined by version.
- Saved searches have been updated to support the new patternType filter. All existing saved searches have been updated to append `patternType:regexp` to the end of queries to ensure deterministic results regardless of the patternType configurations on an instance. All new saved searches are required to have a `patternType:` field in the query.
- Allow text selection in search result headers (to allow for e.g. copying filenames)

### Fixed

- Web app: Fix paths with special characters (#6050)
- Fixed an issue that rendered the search filter `repohascommitafter` unusable in the presence of an empty repository. [#5149](https://github.com/sourcegraph/sourcegraph/issues/5149)
- An issue where `externalURL` not being configured in the management console could go unnoticed. [#3899](https://github.com/sourcegraph/sourcegraph/issues/3899)
- Listing branches and refs now falls back to a fast path if there are a large number of branches. Previously we would time out. [#4581](https://github.com/sourcegraph/sourcegraph/issues/4581)
- Sourcegraph will now ignore the ambiguous ref HEAD if a repository contains it. [#5291](https://github.com/sourcegraph/sourcegraph/issues/5291)

### Removed

## 3.8.2

### Fixed

- Sourcegraph cluster deployments now run a more stable syntax highlighting server which can self-recover from rarer failure cases such as getting stuck at high CPU usage when highlighting some specific files. [#5406](https://github.com/sourcegraph/sourcegraph/issues/5406) This will be ported to single-container deployments [at a later date](https://github.com/sourcegraph/sourcegraph/issues/5841).

## 3.8.1

### Added

- Add `nameTransformations` setting to GitLab external service to help transform repository name that shows up in the Sourcegraph UI.

## 3.8.0

### Added

- A toggle button for browser extension to quickly enable/disable the core functionality without actually enable/disable the entire extension in the browser extension manager.
- Tabs to easily toggle between the different search result types on the search results page.

### Changed

- A `hardTTL` setting was added to the [Bitbucket Server `authorization` config](https://docs.sourcegraph.com/admin/external_service/bitbucketserver#configuration). This setting specifies a duration after which a user's cached permissions must be updated before any user action is authorized. This contrasts with the already existing `ttl` setting which defines a duration after which a user's cached permissions will get updated in the background, but the previously cached (and now stale) permissions are used to authorize any user action occuring before the update concludes. If your previous `ttl` value is larger than the default of the new `hardTTL` setting (i.e. **3 days**), you must change the `ttl` to be smaller or, `hardTTL` to be larger.

### Fixed

### Removed

- The `statusIndicator` feature flag has been removed from the site configuration's `experimentalFeatures` section. The status indicator has been enabled by default since 3.6.0 and you can now safely remove the feature flag from your configuration.
- Public usage is now only available on Sourcegraph.com. Because many core features rely on persisted user settings, anonymous usage leads to a degraded experience for most users. As a result, for self-hosted private instances it is preferable for all users to have accounts. But on sourcegraph.com, users will continue to have to opt-in to accounts, despite the degraded UX.

## 3.7.2

### Added

- A [migration guide for Sourcegraph v3.7+](https://docs.sourcegraph.com/admin/migration/3_7.md).

### Fixed

- Fixed an issue where some repositories with very long symbol names would fail to index after v3.7.
- We now retain one prior search index version after an upgrade, meaning upgrading AND downgrading from v3.6.2 <-> v3.7.2 is now 100% seamless and involves no downtime or negated search performance while repositories reindex. Please refer to the [v3.7+ migration guide](https://docs.sourcegraph.com/admin/migration/3_7.md) for details.

## 3.7.1

### Fixed

- When re-indexing repositories, we now continue to serve from the old index in the meantime. Thus, you can upgrade to 3.7.1 without downtime.
- Indexed symbol search is now faster, as we've fixed a performance issue that occurred when many repositories without any symbols existed.
- Indexed symbol search now uses less disk space when upgrading directly to v3.7.1 as we properly remove old indexes.

## 3.7.0

### Added

- Indexed search now supports symbol queries. This feature will require re-indexing all repositories. This will increase the disk and memory usage of indexed search by roughly 10%. You can disable the feature with the configuration `search.index.symbols.enabled`. [#3534](https://github.com/sourcegraph/sourcegraph/issues/3534)
- Multi-line search now works for non-indexed search. [#4518](https://github.com/sourcegraph/sourcegraph/issues/4518)
- When using `SITE_CONFIG_FILE` and `EXTSVC_CONFIG_FILE`, you [may now also specify e.g. `SITE_CONFIG_ALLOW_EDITS=true`](https://docs.sourcegraph.com/admin/config/advanced_config_file) to allow edits to be made to the config in the application which will be overwritten on the next process restart. [#4912](https://github.com/sourcegraph/sourcegraph/issues/4912)

### Changed

- In the [GitHub external service config](https://docs.sourcegraph.com/admin/external_service/github#configuration) it's now possible to specify `orgs` without specifying `repositoryQuery` or `repos` too.
- Out-of-the-box TypeScript code intelligence is much better with an updated ctags version with a built-in TypeScript parser.
- Sourcegraph uses Git protocol version 2 for increased efficiency and performance when fetching data from compatible code hosts.
- Searches with `repohasfile:` are faster at finding repository matches. [#4833](https://github.com/sourcegraph/sourcegraph/issues/4833).
- Zoekt now runs with GOGC=50 by default, helping to reduce the memory consumption of Sourcegraph. [#3792](https://github.com/sourcegraph/sourcegraph/issues/3792)
- Upgraded the version of Go in use, which improves security for publicly accessible Sourcegraph instances.

### Fixed

- Disk cleanup in gitserver is now done in terms of percentages to fix [#5059](https://github.com/sourcegraph/sourcegraph/issues/5059).
- Search results now correctly show highlighting of matches with runes like 'İ' that lowercase to runes with a different number of bytes in UTF-8 [#4791](https://github.com/sourcegraph/sourcegraph/issues/4791).
- Fixed an issue where search would sometimes crash with a panic due to a nil pointer. [#5246](https://github.com/sourcegraph/sourcegraph/issues/5246)

### Removed

## 3.6.2

### Fixed

- Fixed Phabricator external services so they won't stop the syncing process for repositories when Phabricator doesn't return clone URLs. [#5101](https://github.com/sourcegraph/sourcegraph/pull/5101)

## 3.6.1

### Added

- New site config option `branding.brandName` configures the brand name to display in the Sourcegraph \<title\> element.
- `repositoryPathPattern` option added to the "Other" external service type for repository name customization.

## 3.6.0

### Added

- The `github.exclude` setting in [GitHub external service config](https://docs.sourcegraph.com/admin/external_service/github#configuration) additionally allows you to specify regular expressions with `{"pattern": "regex"}`.
- A new [`quicklinks` setting](https://docs.sourcegraph.com/user/personalization/quick_links) allows adding links to be displayed on the homepage and search page for all users (or users in an organization).
- Compatibility with the [Sourcegraph for Bitbucket Server](https://github.com/sourcegraph/bitbucket-server-plugin) plugin.
- Support for [Bitbucket Cloud](https://bitbucket.org) as an external service.

### Changed

- Updating or creating an external service will no longer block until the service is synced.
- The GraphQL fields `Repository.createdAt` and `Repository.updatedAt` are deprecated and will be removed in 3.8. Now `createdAt` is always the current time and updatedAt is always null.
- In the [GitHub external service config](https://docs.sourcegraph.com/admin/external_service/github#configuration) and [Bitbucket Server external service config](https://docs.sourcegraph.com/admin/external_service/bitbucket_server#permissions) `repositoryQuery` is now only required if `repos` is not set.
- Log messages from query-runner when saved searches fail now include the raw query as part of the message.
- The status indicator in the navigation bar is now enabled by default
- Usernames and org names can now contain the `.` character. [#4674](https://github.com/sourcegraph/sourcegraph/issues/4674)

### Fixed

- Commit searches now correctly highlight unicode characters, for example 加. [#4512](https://github.com/sourcegraph/sourcegraph/issues/4512)
- Symbol searches now show the number of symbol matches rather than the number of file matches found. [#4578](https://github.com/sourcegraph/sourcegraph/issues/4578)
- Symbol searches with truncated results now show a `+` on the results page to signal that some results have been omitted. [#4579](https://github.com/sourcegraph/sourcegraph/issues/4579)

## 3.5.4

### Fixed

- Fixed Phabricator external services so they won't stop the syncing process for repositories when Phabricator doesn't return clone URLs. [#5101](https://github.com/sourcegraph/sourcegraph/pull/5101)

## 3.5.2

### Changed

- Usernames and org names can now contain the `.` character. [#4674](https://github.com/sourcegraph/sourcegraph/issues/4674)

### Added

- Syntax highlighting requests that fail are now logged and traced. A new Prometheus metric `src_syntax_highlighting_requests` allows monitoring and alerting. [#4877](https://github.com/sourcegraph/sourcegraph/issues/4877).
- Sourcegraph's SAML authentication now supports RSA PKCS#1 v1.5. [#4869](https://github.com/sourcegraph/sourcegraph/pull/4869)

### Fixed

- Increased nginx proxy buffer size to fix issue where login failed when SAML AuthnRequest was too large. [#4849](https://github.com/sourcegraph/sourcegraph/pull/4849)
- A regression in 3.3.8 where `"corsOrigin": "*"` was improperly forbidden. [#4424](https://github.com/sourcegraph/sourcegraph/issues/4424)

## 3.5.1

### Added

- A new [`quicklinks` setting](https://docs.sourcegraph.com/user/personalization/quick_links) allows adding links to be displayed on the homepage and search page for all users (or users in an organization).
- Site admins can prevent the icon in the top-left corner of the screen from spinning on hovers by setting `"branding": { "disableSymbolSpin": true }` in their site configuration.

### Fixed

- Fix `repository.language` GraphQL field (previously returned empty for most repositories).

## 3.5.0

### Added

- Indexed search now supports matching consecutive literal newlines, with queries like e.g. `foo\nbar.*` to search over multiple lines. [#4138](https://github.com/sourcegraph/sourcegraph/issues/4138)
- The `orgs` setting in [GitHub external service config](https://docs.sourcegraph.com/admin/external_service/github) allows admins to select all repositories from the specified organizations to be synced.
- A new experimental search filter `repohascommitafter:"30 days ago"` allows users to exclude stale repositories that don't contain commits (to the branch being searched over) past a specified date from their search query.
- The `authorization` setting in the [Bitbucket Server external service config](https://docs.sourcegraph.com/admin/external_service/bitbucket_server#permissions) enables Sourcegraph to enforce the repository permissions defined in Bitbucket Server.
- A new, experimental status indicator in the navigation bar allows admins to quickly see whether the configured repositories are up to date or how many are currently being updated in the background. You can enable the status indicator with the following site configuration: `"experimentalFeatures": { "statusIndicator": "enabled" }`.
- A new search filter `repohasfile` allows users to filter results to just repositories containing a matching file. For example `ubuntu file:Dockerfile repohasfile:\.py$` would find Dockerfiles mentioning Ubuntu in repositories that contain Python files. [#4501](https://github.com/sourcegraph/sourcegraph/pull/4501)

### Changed

- The saved searches UI has changed. There is now a Saved searches page in the user and organizations settings area. A saved search appears in the settings area of the user or organization it is associated with.

### Removed

### Fixed

- Fixed repository search patterns which contain `.*`. Previously our optimizer would ignore `.*`, which in some cases would lead to our repository search excluding some repositories from the results.
- Fixed an issue where the Phabricator native integration would be broken on recent Phabricator versions. This fix depends on v1.2 of the [Phabricator extension](https://github.com/sourcegraph/phabricator-extension).
- Fixed an issue where the "Empty repository" banner would be shown on a repository page when starting to clone a repository.
- Prevent data inconsistency on cached archives due to restarts. [#4366](https://github.com/sourcegraph/sourcegraph/pull/4366)
- On the /extensions page, the UI is now less ambiguous when an extension has not been activated. [#4446](https://github.com/sourcegraph/sourcegraph/issues/4446)

## 3.4.5

### Fixed

- Fixed an issue where syntax highlighting taking too long would result in errors or wait long amounts of time without properly falling back to plaintext rendering after a few seconds. [#4267](https://github.com/sourcegraph/sourcegraph/issues/4267) [#4268](https://github.com/sourcegraph/sourcegraph/issues/4268) (this fix was intended to be in 3.4.3, but was in fact left out by accident)
- Fixed an issue with `sourcegraph/server` Docker deployments where syntax highlighting could produce `server closed idle connection` errors. [#4269](https://github.com/sourcegraph/sourcegraph/issues/4269) (this fix was intended to be in 3.4.3, but was in fact left out by accident)
- Fix `repository.language` GraphQL field (previously returned empty for most repositories).

## 3.4.4

### Fixed

- Fixed an out of bounds error in the GraphQL repository query. [#4426](https://github.com/sourcegraph/sourcegraph/issues/4426)

## 3.4.3

### Fixed

- Improved performance of the /site-admin/repositories page significantly (prevents timeouts). [#4063](https://github.com/sourcegraph/sourcegraph/issues/4063)
- Fixed an issue where Gitolite repositories would be inaccessible to non-admin users after upgrading to 3.3.0+ from an older version. [#4263](https://github.com/sourcegraph/sourcegraph/issues/4263)
- Repository names are now treated as case-sensitive, fixing an issue where users saw `pq: duplicate key value violates unique constraint \"repo_name_unique\"` [#4283](https://github.com/sourcegraph/sourcegraph/issues/4283)
- Repositories containing submodules not on Sourcegraph will now load without error [#2947](https://github.com/sourcegraph/sourcegraph/issues/2947)
- HTTP metrics in Prometheus/Grafana now distinguish between different types of GraphQL requests.

## 3.4.2

### Fixed

- Fixed incorrect wording in site-admin onboarding. [#4127](https://github.com/sourcegraph/sourcegraph/issues/4127)

## 3.4.1

### Added

- You may now specify `DISABLE_CONFIG_UPDATES=true` on the management console to prevent updates to the critical configuration. This is useful when loading critical config via a file using `CRITICAL_CONFIG_FILE` on the frontend.

### Changed

- When `EXTSVC_CONFIG_FILE` or `SITE_CONFIG_FILE` are specified, updates to external services and the site config are now prevented.
- Site admins will now see a warning if creating or updating an external service was successful but the process could not complete entirely due to an ephemeral error (such as GitHub API search queries running into timeouts and returning incomplete results).

### Removed

### Fixed

- Fixed an issue where `EXTSVC_CONFIG_FILE` being specified would incorrectly cause a panic.
- Fixed an issue where user/org/global settings from old Sourcegraph versions (2.x) could incorrectly be null, leading to various errors.
- Fixed an issue where an ephemeral infrastructure error (`tar/archive: invalid tar header`) would fail a search.

## 3.4.0

### Added

- When `repositoryPathPattern` is configured, paths from the full long name will redirect to the configured name. Extensions will function with the configured name. `repositoryPathPattern` allows administrators to configure "nice names". For example `sourcegraph.example.com/github.com/foo/bar` can configured to be `sourcegraph.example.com/gh/foo/bar` with `"repositoryPathPattern": "gh/{nameWithOwner}"`. (#462)
- Admins can now turn off site alerts for patch version release updates using the `alerts.showPatchUpdates` setting. Alerts will still be shown for major and minor version updates.
- The new `gitolite.exclude` setting in [Gitolite external service config](https://docs.sourcegraph.com/admin/external_service/gitolite#configuration) allows you to exclude specific repositories by their Gitolite name so that they won't be mirrored. Upon upgrading, previously "disabled" repositories will be automatically migrated to this exclusion list.
- The new `aws_codecommit.exclude` setting in [AWS CodeCommit external service config](https://docs.sourcegraph.com/admin/external_service/aws_codecommit#configuration) allows you to exclude specific repositories by their AWS name or ID so that they won't be synced. Upon upgrading, previously "disabled" repositories will be automatically migrated to this exclusion list.
- Added a new, _required_ `aws_codecommit.gitCredentials` setting to the [AWS CodeCommit external service config](https://docs.sourcegraph.com/admin/external_service/aws_codecommit#configuration). These Git credentials are required to create long-lived authenticated clone URLs for AWS CodeCommit repositories. For more information about Git credentials, see the AWS CodeCommit documentation: https://docs.aws.amazon.com/IAM/latest/UserGuide/id_credentials_ssh-keys.html#git-credentials-code-commit. For detailed instructions on how to create the credentials in IAM, see this page: https://docs.aws.amazon.com/codecommit/latest/userguide/setting-up-gc.html
- Added support for specifying a URL formatted `gitolite.host` setting in [Gitolite external service config](https://docs.sourcegraph.com/admin/external_service/gitolite#configuration) (e.g. `ssh://git@gitolite.example.org:2222/`), in addition to the already supported SCP like format (e.g `git@gitolite.example.org`)
- Added support for overriding critical, site, and external service configurations via files. Specify `CRITICAL_CONFIG_FILE=critical.json`, `SITE_CONFIG_FILE=site.json`, and/or `EXTSVC_CONFIG_FILE=extsvc.json` on the `frontend` container to do this.

### Changed

- Kinds of external services in use are now included in [server pings](https://docs.sourcegraph.com/admin/pings).
- Bitbucket Server: An actual Bitbucket icon is now used for the jump-to-bitbucket action on repository pages instead of the previously generic icon.
- Default config for GitHub, GitHub Enterprise, GitLab, Bitbucket Server, and AWS Code Commit external services has been revised to make it easier for first time admins.

### Removed

- Fields related to Repository enablement have been deprecated. Mutations are now NOOPs, and for repositories returned the value is always true for Enabled. The enabled field and mutations will be removed in 3.6. Mutations: `setRepositoryEnabled`, `setAllRepositoriesEnabled`, `updateAllMirrorRepositories`, `deleteRepository`. Query parameters: `repositories.enabled`, `repositories.disabled`. Field: `Repository.enabled`.
- Global saved searches are now deprecated. Any existing global saved searches have been assigned to the Sourcegraph instance's first site admin's user account.
- The `search.savedQueries` configuration option is now deprecated. Existing entries remain in user and org settings for backward compatibility, but are unused as saved searches are now stored in the database.

### Fixed

- Fixed a bug where submitting a saved query without selecting the location would fail for non-site admins (#3628).
- Fixed settings editors only having a few pixels height.
- Fixed a bug where browser extension and code review integration usage stats were not being captured on the site-admin Usage Stats page.
- Fixed an issue where in some rare cases PostgreSQL starting up slowly could incorrectly trigger a panic in the `frontend` service.
- Fixed an issue where the management console password would incorrectly reset to a new secure one after a user account was created.
- Fixed a bug where gitserver would leak file descriptors when performing common operations.
- Substantially improved the performance of updating Bitbucket Server external service configurations on instances with thousands of repositories, going from e.g. several minutes to about a minute for ~20k repositories (#4037).
- Fully resolved the search performance regression in v3.2.0, restoring performance of search back to the same levels it was before changes made in v3.2.0.
- Fix a bug where using a repo search filter with the prefix `github.com` only searched for repos whose name starts with `github.com`, even though no `^` was specified in the search filter. (#4103)
- Fixed an issue where files that fail syntax highlighting would incorrectly render an error instead of gracefully falling back to their plaintext form.

## 3.3.9

### Added

- Syntax highlighting requests that fail are now logged and traced. A new Prometheus metric `src_syntax_highlighting_requests` allows monitoring and alerting. [#4877](https://github.com/sourcegraph/sourcegraph/issues/4877).

## 3.3.8

### Fixed

- Fully resolved the search performance regression in v3.2.0, restoring performance of search back to the same levels it was before changes made in v3.2.0.
- Fixed an issue where files that fail syntax highlighting would incorrectly render an error instead of gracefully falling back to their plaintext form.
- Fixed an issue introduced in v3.3 where Sourcegraph would under specific circumstances incorrectly have to re-clone and re-index repositories from Bitbucket Server and AWS CodeCommit.

## 3.3.7

### Added

- The `bitbucketserver.exclude` setting in [Bitbucket Server external service config](https://docs.sourcegraph.com/admin/external_service/bitbucketserver#configuration) additionally allows you to exclude repositories matched by a regular expression (so that they won't be synced).

### Changed

### Removed

### Fixed

- Fixed a major indexed search performance regression that occurred in v3.2.0. (#3685)
- Fixed an issue where Sourcegraph would fail to update repositories on some instances (`pq: duplicate key value violates unique constraint "repo_external_service_unique_idx"`) (#3680)
- Fixed an issue where Sourcegraph would not exclude unavailable Bitbucket Server repositories. (#3772)

## 3.3.6

## Changed

- All 24 language extensions are enabled by default.

## 3.3.5

## Changed

- Indexed search is now enabled by default for new Docker deployments. (#3540)

### Removed

- Removed smart-casing behavior from search.

### Fixed

- Removes corrupted archives in the searcher cache and tries to populate the cache again instead of returning an error.
- Fixed a bug where search scopes would not get merged, and only the lowest-level list of search scopes would appear.
- Fixed an issue where repo-updater was slower in performing its work which could sometimes cause other performance issues. https://github.com/sourcegraph/sourcegraph/pull/3633

## 3.3.4

### Fixed

- Fixed bundling of the Phabricator integration assets in the Sourcegraph docker image.

## 3.3.3

### Fixed

- Fixed bug that prevented "Find references" action from being completed in the activation checklist.

## 3.3.2

### Fixed

- Fixed an issue where the default `bitbucketserver.repositoryQuery` would not be created on migration from older Sourcegraph versions. https://github.com/sourcegraph/sourcegraph/issues/3591
- Fixed an issue where Sourcegraph would add deleted repositories to the external service configuration. https://github.com/sourcegraph/sourcegraph/issues/3588
- Fixed an issue where a repo-updater migration would hit code host rate limits. https://github.com/sourcegraph/sourcegraph/issues/3582
- The required `bitbucketserver.username` field of a [Bitbucket Server external service configuration](https://docs.sourcegraph.com/admin/external_service/bitbucketserver#configuration), if unset or empty, is automatically migrated to match the user part of the `url` (if defined). https://github.com/sourcegraph/sourcegraph/issues/3592
- Fixed a panic that would occur in indexed search / the frontend when a search error ocurred. https://github.com/sourcegraph/sourcegraph/issues/3579
- Fixed an issue where the repo-updater service could become deadlocked while performing a migration. https://github.com/sourcegraph/sourcegraph/issues/3590

## 3.3.1

### Fixed

- Fixed a bug that prevented external service configurations specifying client certificates from working (#3523)

## 3.3.0

### Added

- In search queries, treat `foo(` as `foo\(` and `bar[` as `bar\[` rather than failing with an error message.
- Enterprise admins can now customize the appearance of the homepage and search icon.
- A new settings property `notices` allows showing custom informational messages on the homepage and at the top of each page. The `motd` property is deprecated and its value is automatically migrated to the new `notices` property.
- The new `gitlab.exclude` setting in [GitLab external service config](https://docs.sourcegraph.com/admin/external_service/gitlab#configuration) allows you to exclude specific repositories matched by `gitlab.projectQuery` and `gitlab.projects` (so that they won't be synced). Upon upgrading, previously "disabled" repositories will be automatically migrated to this exclusion list.
- The new `gitlab.projects` setting in [GitLab external service config](https://docs.sourcegraph.com/admin/external_service/gitlab#configuration) allows you to select specific repositories to be synced.
- The new `bitbucketserver.exclude` setting in [Bitbucket Server external service config](https://docs.sourcegraph.com/admin/external_service/bitbucketserver#configuration) allows you to exclude specific repositories matched by `bitbucketserver.repositoryQuery` and `bitbucketserver.repos` (so that they won't be synced). Upon upgrading, previously "disabled" repositories will be automatically migrated to this exclusion list.
- The new `bitbucketserver.repos` setting in [Bitbucket Server external service config](https://docs.sourcegraph.com/admin/external_service/bitbucketserver#configuration) allows you to select specific repositories to be synced.
- The new required `bitbucketserver.repositoryQuery` setting in [Bitbucket Server external service configuration](https://docs.sourcegraph.com/admin/external_service/bitbucketserver#configuration) allows you to use Bitbucket API repository search queries to select repos to be synced. Existing configurations will be migrate to have it set to `["?visibility=public", "?visibility=private"]` which is equivalent to the previous implicit behaviour that this setting supersedes.
- "Quick configure" buttons for common actions have been added to the config editor for all external services.
- "Quick configure" buttons for common actions have been added to the management console.
- Site-admins now receive an alert every day for the seven days before their license key expires.
- The user menu (in global nav) now lists the user's organizations.
- All users on an instance now see a non-dismissible alert when when there's no license key in use and the limit of free user accounts is exceeded.
- All users will see a dismissible warning about limited search performance and accuracy on when using the sourcegraph/server Docker image with more than 100 repositories enabled.

### Changed

- Indexed searches that time out more consistently report a timeout instead of erroneously saying "No results."
- The symbols sidebar now only shows symbols defined in the current file or directory.
- The dynamic filters on search results pages will now display `lang:` instead of `file:` filters for language/file-extension filter suggestions.
- The default `github.repositoryQuery` of a [GitHub external service configuration](https://docs.sourcegraph.com/admin/external_service/github#configuration) has been changed to `["none"]`. Existing configurations that had this field unset will be migrated to have the previous default explicitly set (`["affiliated", "public"]`).
- The default `gitlab.projectQuery` of a [GitLab external service configuration](https://docs.sourcegraph.com/admin/external_service/gitlab#configuration) has been changed to `["none"]`. Existing configurations that had this field unset will be migrated to have the previous default explicitly set (`["?membership=true"]`).
- The default value of `maxReposToSearch` is now unlimited (was 500).
- The default `github.repositoryQuery` of a [GitHub external service configuration](https://docs.sourcegraph.com/admin/external_service/github#configuration) has been changed to `["none"]` and is now a required field. Existing configurations that had this field unset will be migrated to have the previous default explicitly set (`["affiliated", "public"]`).
- The default `gitlab.projectQuery` of a [GitLab external service configuration](https://docs.sourcegraph.com/admin/external_service/gitlab#configuration) has been changed to `["none"]` and is now a required field. Existing configurations that had this field unset will be migrated to have the previous default explicitly set (`["?membership=true"]`).
- The `bitbucketserver.username` field of a [Bitbucket Server external service configuration](https://docs.sourcegraph.com/admin/external_service/bitbucketserver#configuration) is now **required**. This field is necessary to authenticate with the Bitbucket Server API with either `password` or `token`.
- The settings and account pages for users and organizations are now combined into a single tab.

### Removed

- Removed the option to show saved searches on the Sourcegraph homepage.

### Fixed

- Fixed an issue where the site-admin repositories page `Cloning`, `Not Cloned`, `Needs Index` tabs were very slow on instances with thousands of repositories.
- Fixed an issue where failing to syntax highlight a single file would take down the entire syntax highlighting service.

## 3.2.6

### Fixed

- Fully resolved the search performance regression in v3.2.0, restoring performance of search back to the same levels it was before changes made in v3.2.0.

## 3.2.5

### Fixed

- Fixed a major indexed search performance regression that occurred in v3.2.0. (#3685)

## 3.2.4

### Fixed

- Fixed bundling of the Phabricator integration assets in the Sourcegraph docker image.

## 3.2.3

### Fixed

- Fixed https://github.com/sourcegraph/sourcegraph/issues/3336.
- Clearer error message when a repository sync fails due to the inability to clone a repository.
- Rewrite '@' character in Gitolite repository names to '-', which permits them to be viewable in the UI.

## 3.2.2

### Changed

- When using an external Zoekt instance (specified via the `ZOEKT_HOST` environment variable), sourcegraph/server no longer spins up a redundant internal Zoekt instance.

## 3.2.1

### Fixed

- Jaeger tracing, once enabled, can now be configured via standard [environment variables](https://github.com/jaegertracing/jaeger-client-go/blob/v2.14.0/README.md#environment-variables).
- Fixed an issue where some search and zoekt errors would not be logged.

## 3.2.0

### Added

- Sourcegraph can now automatically use the system's theme.
  To enable, open the user menu in the top right and make sure the theme dropdown is set to "System".
  This is currently supported on macOS Mojave with Safari Technology Preview 68 and later.
- The `github.exclude` setting was added to the [GitHub external service config](https://docs.sourcegraph.com/admin/external_service/github#configuration) to allow excluding repositories yielded by `github.repos` or `github.repositoryQuery` from being synced.

### Changed

- Symbols search is much faster now. After the initial indexing, you can expect code intelligence to be nearly instant no matter the size of your repository.
- Massively reduced the number of code host API requests Sourcegraph performs, which caused rate limiting issues such as slow search result loading to appear.
- The [`corsOrigin`](https://docs.sourcegraph.com/admin/config/site_config) site config property is no longer needed for integration with GitHub, GitLab, etc., via the [Sourcegraph browser extension](https://docs.sourcegraph.com/integration/browser_extension). Only the [Phabricator extension](https://github.com/sourcegraph/phabricator-extension) requires it.

### Fixed

- Fixed a bug where adding a search scope that adds a `repogroup` filter would cause invalid queries if `repogroup:sample` was already part of the query.
- An issue where errors during displaying search results would not be displayed.

### Removed

- The `"updateScheduler2"` experiment is now the default and it's no longer possible to configure.

## 3.1.2

### Added

- The `search.contextLines` setting was added to allow configuration of the number of lines of context to be displayed around search results.

### Changed

- Massively reduced the number of code host API requests Sourcegraph performs, which caused rate limiting issues such as slow search result loading to appear.
- Improved logging in various situations where Sourcegraph would potentially hit code host API rate limits.

### Fixed

- Fixed an issue where search results loading slowly would display a `Cannot read property "lastChild" of undefined` error.

## 3.1.1

### Added

- Query builder toggle (open/closed) state is now retained.

### Fixed

- Fixed an issue where single-term values entered into the "Exact match" field in the query builder were not getting wrapped in quotes.

## 3.1.0

### Added

- Added Docker-specific help text when running the Sourcegraph docker image in an environment with an sufficient open file descriptor limit.
- Added syntax highlighting for Kotlin and Dart.
- Added a management console environment variable to disable HTTPS, see [the docs](https://docs.sourcegraph.com/admin/management_console.md#can-i-disable-https-on-the-management-console) for more information.
- Added `auth.disableUsernameChanges` to critical configuration to prevent users from changing their usernames.
- Site admins can query a user by email address or username from the GraphQL API.
- Added a search query builder to the main search page. Click "Use search query builder" to open the query builder, which is a form with separate inputs for commonly used search keywords.

### Changed

- File match search results now show full repository name if there are results from mirrors on different code hosts (e.g. github.com/sourcegraph/sourcegraph and gitlab.com/sourcegraph/sourcegraph)
- Search queries now use "smart case" by default. Searches are case insensitive unless you use uppercase letters. To explicitly set the case, you can still use the `case` field (e.g. `case:yes`, `case:no`). To explicitly set smart case, use `case:auto`.

### Fixed

- Fixed an issue where the management console would improperly regenerate the TLS cert/key unless `CUSTOM_TLS=true` was set. See the documentation for [how to use your own TLS certificate with the management console](https://docs.sourcegraph.com/admin/management_console.md#how-can-i-use-my-own-tls-certificates-with-the-management-console).

## 3.0.1

### Added

- Symbol search now supports Elixir, Haskell, Kotlin, Scala, and Swift

### Changed

- Significantly optimized how file search suggestions are provided when using indexed search (cluster deployments).
- Both the `sourcegraph/server` image and the [Kubernetes deployment](https://github.com/sourcegraph/deploy-sourcegraph) manifests ship with Postgres `11.1`. For maximum compatibility, however, the minimum supported version remains `9.6`. The upgrade procedure is mostly automated for existing deployments. Please refer to [this page](https://docs.sourcegraph.com/admin/postgres) for detailed instructions.

### Removed

- The deprecated `auth.disableAccessTokens` site config property was removed. Use `auth.accessTokens` instead.
- The `disableBrowserExtension` site config property was removed. [Configure nginx](https://docs.sourcegraph.com/admin/nginx) instead to block clients (if needed).

## 3.0.0

See the changelog entries for 3.0.0 beta releases and our [3.0](https://docs.sourcegraph.com/admin/migration/3_0.md) upgrade guide if you are upgrading from 2.x.

## 3.0.0-beta.4

### Added

- Basic code intelligence for the top 10 programming languages works out of the box without any configuration. [TypeScript/JavaScript](https://sourcegraph.com/extensions/sourcegraph/typescript), [Python](https://sourcegraph.com/extensions/sourcegraph/python), [Java](https://sourcegraph.com/extensions/sourcegraph/java), [Go](https://sourcegraph.com/extensions/sourcegraph/go), [C/C++](https://sourcegraph.com/extensions/sourcegraph/cpp), [Ruby](https://sourcegraph.com/extensions/sourcegraph/ruby), [PHP](https://sourcegraph.com/extensions/sourcegraph/php), [C#](https://sourcegraph.com/extensions/sourcegraph/csharp), [Shell](https://sourcegraph.com/extensions/sourcegraph/shell), and [Scala](https://sourcegraph.com/extensions/sourcegraph/scala) are enabled by default, and you can find more in the [extension registry](https://sourcegraph.com/extensions?query=category%3A"Programming+languages").

## 3.0.0-beta.3

- Fixed an issue where the site admin is redirected to the start page instead of being redirected to the repositories overview page after deleting a repo.

## 3.0.0-beta

### Added

- Repositories can now be queried by a git clone URL through the GraphQL API.
- A new Explore area is linked from the top navigation bar (when the `localStorage.explore=true;location.reload()` feature flag is enabled).
- Authentication via GitHub is now supported. To enable, add an item to the `auth.providers` list with `type: "github"`. By default, GitHub identities must be linked to an existing Sourcegraph user account. To enable new account creation via GitHub, use the `allowSignup` option in the `GitHubConnection` config.
- Authentication via GitLab is now supported. To enable, add an item to the `auth.providers` list with `type: "gitlab"`.
- GitHub repository permissions are supported if authentication via GitHub is enabled. See the
  documentation for the `authorization` field of the `GitHubConnection` configuration.
- The repository settings mirroring page now shows when a repo is next scheduled for an update (requires experiment `"updateScheduler2": "enabled"`).
- Configured repositories are periodically scheduled for updates using a new algorithm. You can disable the new algorithm with the following site configuration: `"experimentalFeatures": { "updateScheduler2": "disabled" }`. If you do so, please file a public issue to describe why you needed to disable it.
- When using HTTP header authentication, [`stripUsernameHeaderPrefix`](https://docs.sourcegraph.com/admin/auth/#username-header-prefixes) field lets an admin specify a prefix to strip from the HTTP auth header when converting the header value to a username.
- Sourcegraph extensions whose package.json contains `"wip": true` are considered [work-in-progress extensions](https://docs.sourcegraph.com/extensions/authoring/publishing#wip-extensions) and are indicated as such to avoid users accidentally using them.
- Information about user survey submissions and a chart showing weekly active users is now displayed on the site admin Overview page.
- A new GraphQL API field `UserEmail.isPrimary` was added that indicates whether an email is the user's primary email.
- The filters bar in the search results page can now display filters from extensions.
- Extensions' `activate` functions now receive a `sourcegraph.ExtensionContext` parameter (i.e., `export function activate(ctx: sourcegraph.ExtensionContext): void { ... }`) to support deactivation and running multiple extensions in the same process.
- Users can now request an Enterprise trial license from the site init page.
- When searching, a filter button `case:yes` will now appear when relevant. This helps discovery and makes it easier to use our case-sensitive search syntax.
- Extensions can now report progress in the UI through the `withProgress()` extension API.
- When calling `editor.setDecorations()`, extensions must now provide an instance of `TextDocumentDecorationType` as first argument. This helps gracefully displaying decorations from several extensions.

### Changed

- The Postgres database backing Sourcegraph has been upgraded from 9.4 to 11.1. Existing Sourcegraph users must conduct an [upgrade procedure](https://docs.sourcegraph.com/admin/postgres_upgrade)
- Code host configuration has moved out of the site config JSON into the "External services" area of the site admin web UI. Sourcegraph instances will automatically perform a one time migration of existing data in the site config JSON. After the migration these keys can be safely deleted from the site config JSON: `awsCodeCommit`, `bitbucketServer`, `github`, `gitlab`, `gitolite`, and `phabricator`.
- Site and user usage statistics are now visible to all users. Previously only site admins (and users, for their own usage statistics) could view this information. The information consists of aggregate counts of actions such as searches, page views, etc.
- The Git blame information shown at the end of a line is now provided by the [Git extras extension](https://sourcegraph.com/extensions/sourcegraph/git-extras). You must add that extension to continue using this feature.
- The `appURL` site configuration option was renamed to `externalURL`.
- The repository and directory pages now show all entries together instead of showing files and (sub)directories separately.
- Extensions no longer can specify titles (in the `title` property in the `package.json` extension manifest). Their extension ID (such as `alice/myextension`) is used.

### Fixed

- Fixed an issue where the site admin License page showed a count of current users, rather than the max number of users over the life of the license.
- Fixed number formatting issues on site admin Overview and Survey Response pages.
- Fixed resolving of git clone URLs with `git+` prefix through the GraphQL API
- Fixed an issue where the graphql Repositories endpoint would order by a field which was not indexed. Times on Sourcegraph.com went from 10s to 200ms.
- Fixed an issue where whitespace was not handled properly in environment variable lists (`SYMBOLS_URL`, `SEARCHER_URL`).
- Fixed an issue where clicking inside the repository popover or clicking "Show more" would dismiss the popover.

### Removed

- The `siteID` site configuration option was removed because it is no longer needed. If you previously specified this in site configuration, a new, random site ID will be generated upon server startup. You can safely remove the existing `siteID` value from your site configuration after upgrading.
- The **Info** panel was removed. The information it presented can be viewed in the hover.
- The top-level `repos.list` site configuration was removed in favour of each code-host's equivalent options,
  now configured via the new _External Services UI_ available at `/site-admin/external-services`. Equivalent options in code hosts configuration:
  - GitHub via [`github.repos`](https://docs.sourcegraph.com/admin/site_config/all#repos-array)
  - Gitlab via [`gitlab.projectQuery`](https://docs.sourcegraph.com/admin/site_config/all#projectquery-array)
  - Phabricator via [`phabricator.repos`](https://docs.sourcegraph.com/admin/site_config/all#phabricator-array)
  - [Other external services](https://docs.sourcegraph.com/admin/repo/add_from_other_external_services)
- Removed the `httpStrictTransportSecurity` site configuration option. Use [nginx configuration](https://docs.sourcegraph.com/admin/nginx) for this instead.
- Removed the `tls.letsencrypt` site configuration option. Use [nginx configuration](https://docs.sourcegraph.com/admin/nginx) for this instead.
- Removed the `tls.cert` and `tls.key` site configuration options. Use [nginx configuration](https://docs.sourcegraph.com/admin/nginx) for this instead.
- Removed the `httpToHttpsRedirect` and `experimentalFeatures.canonicalURLRedireect` site configuration options. Use [nginx configuration](https://docs.sourcegraph.com/admin/nginx) for these instead.
- Sourcegraph no longer requires access to `/var/run/docker.sock`.

## 2.13.6

### Added

- The `/-/editor` endpoint now accepts a `hostname_patterns` URL parameter, which specifies a JSON
  object mapping from hostname to repository name pattern. This serves as a hint to Sourcegraph when
  resolving git clone URLs to repository names. The name pattern is the same style as is used in
  code host configurations. The default value is `{hostname}/{path}`.

## 2.13.5

### Fixed

- Fixed another issue where Sourcegraph would try to fetch more than the allowed number of repositories from AWS CodeCommit.

## 2.13.4

### Changed

- The default for `experimentalFeatures.canonicalURLRedirect` in site config was changed back to `disabled` (to avoid [#807](https://github.com/sourcegraph/sourcegraph/issues/807)).

## 2.13.3

### Fixed

- Fixed an issue that would cause the frontend health check endpoint `/healthz` to not respond. This only impacts Kubernetes deployments.
- Fixed a CORS policy issue that caused requests to be rejected when they come from origins not in our [manifest.json](https://sourcegraph.com/github.com/sourcegraph/sourcegraph/-/blob/browser/src/extension/manifest.spec.json#L72) (i.e. requested via optional permissions by the user).
- Fixed an issue that prevented `repositoryQuery` from working correctly on GitHub enterprise instances.

## 2.13.2

### Fixed

- Fixed an issue where Sourcegraph would try to fetch more than the allowed number of repositories from AWS CodeCommit.

## 2.13.1

### Changed

- The timeout when running `git ls-remote` to determine if a remote url is cloneable has been increased from 5s to 30s.
- Git commands now use [version 2 of the Git wire protocol](https://opensource.googleblog.com/2018/05/introducing-git-protocol-version-2.html), which should speed up certain operations (e.g. `git ls-remote`, `git fetch`) when communicating with a v2 enabled server.

## 2.13.0

### Added

- A new site config option `search.index.enabled` allows toggling on indexed search.
- Search now uses [Sourcegraph extensions](https://docs.sourcegraph.com/extensions) that register `queryTransformer`s.
- GitLab repository permissions are now supported. To enable this, you will need to set the `authz`
  field in the `GitLabConnection` configuration object and ensure that the access token set in the
  `token` field has both `sudo` and `api` scope.

### Changed

- When the `DEPLOY_TYPE` environment variable is incorrectly specified, Sourcegraph now shuts down and logs an error message.
- The `experimentalFeatures.canonicalURLRedirect` site config property now defaults to `enabled`. Set it to `disabled` to disable redirection to the `appURL` from other hosts.
- Updating `maxReposToSearch` site config no longer requires a server restart to take effect.
- The update check page no longer shows an error if you are using an insiders build. Insiders builds will now notify site administrators that updates are available 40 days after the release date of the installed build.
- The `github.repositoryQuery` site config property now accepts arbitrary GitHub repository searches.

### Fixed

- The user account sidebar "Password" link (to the change-password form) is now shown correctly.
- Fixed an issue where GitHub rate limits were underutilized if the remaining
  rate limit dropped below 150.
- Fixed an issue where GraphQL field `elapsedMilliseconds` returned invalid value on empty searches
- Editor extensions now properly search the selection as a literal string, instead of incorrectly using regexp.
- Fixed a bug where editing and deleting global saved searches was not possible.
- In index search, if the search regex produces multiline matches, search results are still processed per line and highlighted correctly.
- Go-To-GitHub and Go-To-GitLab buttons now link to the right branch, line and commit range.
- Go-to-GitHub button links to default branch when no rev is given.
- The close button in the panel header stays located on the top.
- The Phabricator icon is now displayed correctly.
- The view mode button in the BlobPage now shows the correct view mode to switch to.

### Removed

- The experimental feature flag to disable the new repo update scheduler has been removed.
- The `experimentalFeatures.configVars` feature flag was removed.
- The `experimentalFeatures.multipleAuthProviders` feature flag was removed because the feature is now always enabled.
- The following deprecated auth provider configuration properties were removed: `auth.provider`, `auth.saml`, `auth.openIDConnect`, `auth.userIdentityHTTPHeader`, and `auth.allowSignup`. Use `auth.providers` for all auth provider configuration. (If you were still using the deprecated properties and had no `auth.providers` set, all access to your instance will be rejected until you manually set `auth.providers`.)
- The deprecated site configuration properties `search.scopes` and `settings` were removed. Define search scopes and settings in global settings in the site admin area instead of in site configuration.
- The `pendingContents` property has been removed from our GraphQL schema.
- The **Explore** page was replaced with a **Repositories** search link in the top navigation bar.

## 2.12.3

### Fixed

- Fixed an error that prevented users without emails from submitting satisfaction surveys.

## 2.12.2

### Fixed

- Fixed an issue where private GitHub Enterprise repositories were not fetched.

## 2.12.1

### Fixed

- We use GitHub's REST API to query affliated repositories. This API has wider support on older GitHub enterprise versions.
- Fixed an issue that prevented users without email addresses from signing in (https://github.com/sourcegraph/sourcegraph/issues/426).

## 2.12.0

### Changed

- Reduced the size of in-memory data structured used for storing search results. This should reduce the backend memory usage of large result sets.
- Code intelligence is now provided by [Sourcegraph extensions](https://docs.sourcegraph.com/extensions). The extension for each language in the site configuration `langservers` property is automatically enabled.
- Support for multiple authentication providers is now enabled by default. To disable it, set the `experimentalFeatures.multipleAuthProviders` site config option to `"disabled"`. This only applies to Sourcegraph Enterprise.
- When using the `http-header` auth provider, valid auth cookies (from other auth providers that are currently configured or were previously configured) are now respected and will be used for authentication. These auth cookies also take precedence over the `http-header` auth. Previously, the `http-header` auth took precedence.
- Bitbucket Server username configuration is now used to clone repositories if the Bitbucket Server API does not set a username.
- Code discussions: On Sourcegraph.com / when `discussions.abuseProtection` is enabled in the site config, rate limits to thread creation, comment creation, and @mentions are now applied.

### Added

- Search syntax for filtering archived repositories. `archived:no` will exclude archived repositories from search results, `archived:only` will search over archived repositories only. This applies for GitHub and GitLab repositories.
- A Bitbucket Server option to exclude personal repositories in the event that you decide to give an admin-level Bitbucket access token to Sourcegraph and do not want to create a bot account. See https://docs.sourcegraph.com/integration/bitbucket_server#excluding-personal-repositories for more information.
- Site admins can now see when users of their Sourcegraph instance last used it via a code host integration (e.g. Sourcegraph browser extensions). Visit the site admin Analytics page (e.g. https://sourcegraph.example.com/site-admin/analytics) to view this information.
- A new site config option `extensions.allowRemoteExtensions` lets you explicitly specify the remote extensions (from, e.g., Sourcegraph.com) that are allowed.
- Pings now include a total count of user accounts.

### Fixed

- Files with the gitattribute `export-ignore` are no longer excluded for language analysis and search.
- "Discard changes?" confirmation popup doesn't pop up every single time you try to navigate to a new page after editting something in the site settings page anymore.
- Fixed an issue where Git repository URLs would sometimes be logged, potentially containing e.g. basic auth tokens.
- Fixed date formatting on the site admin Analytics page.
- File names of binary and large files are included in search results.

### Removed

- The deprecated environment variables `SRC_SESSION_STORE_REDIS` and `REDIS_MASTER_ENDPOINT` are no longer used to configure alternative redis endpoints. For more information, see "[using external services with Sourcegraph](https://docs.sourcegraph.com/admin/external_services)".

## 2.11.1

### Added

- A new site config option `git.cloneURLToRepositoryName` specifies manual mapping from Git clone URLs to Sourcegraph repository names. This is useful, for example, for Git submodules that have local clone URLs.

### Fixed

- Slack notifications for saved searches have been fixed.

## 2.11.0

### Changed

### Added

- Support for ACME "tls-alpn-01" challenges to obtain LetsEncrypt certificates. Previously Sourcegraph only supported ACME "http-01" challenges which required port 80 to be accessible.
- gitserver periodically removes stale lock files that git can leave behind.
- Commits with empty trees no longer return 404.
- Clients (browser/editor extensions) can now query configuration details from the `ClientConfiguration` GraphQL API.
- The config field `auth.accessTokens.allow` allows or restricts use of access tokens. It can be set to one of three values: "all-users-create" (the default), "none" (all access tokens are disabled), and "site-admin-create" (access tokens are enabled, but only site admins can create new access tokens). The field `auth.disableAccessTokens` is now deprecated in favor of this new field.
- A webhook endpoint now exists to trigger repository updates. For example, `curl -XPOST -H 'Authorization: token $ACCESS_TOKEN' $SOURCEGRAPH_ORIGIN/.api/repos/$REPO_URI/-/refresh`.
- Git submodules entries in the file tree now link to the submodule repository.

### Fixed

- An issue / edge case where the Code Intelligence management admin page would incorrectly show language servers as `Running` when they had been removed from Docker.
- Log level is respected in lsp-proxy logs.
- Fixed an error where text searches could be routed to a faulty search worker.
- Gitolite integration should correctly detect names which Gitolite would consider to be patterns, and not treat them as repositories.
- repo-updater backs off fetches on a repo that's failing to fetch.
- Attempts to add a repo with an empty string for the name are checked for and ignored.
- Fixed an issue where non-site-admin authenticated users could modify global settings (not site configuration), other organizations' settings, and other users' settings.
- Search results are rendered more eagerly, resulting in fewer blank file previews
- An issue where automatic code intelligence would fail to connect to the underlying `lsp` network, leading to `dial tcp: lookup lang on 0.0.0.0:53: no such host` errors.
- More useful error messages from lsp-proxy when a language server can't get a requested revision of a repository.
- Creation of a new user with the same name as an existing organization (and vice versa) is prevented.

### Removed

## 2.10.5

### Fixed

- Slack notifications for saved searches have been fixed.

## 2.10.4

### Fixed

- Fixed an issue that caused the frontend to return a HTTP 500 and log an error message like:
  ```
  lvl=eror msg="ui HTTP handler error response" method=GET status_code=500 error="Post http://127.0.0.1:3182/repo-lookup: context canceled"
  ```

## 2.10.3

### Fixed

- The SAML AuthnRequest signature when using HTTP redirect binding is now computed using a URL query string with correct ordering of parameters. Previously, the ordering was incorrect and caused errors when the IdP was configured to check the signature in the AuthnRequest.

## 2.10.2

### Fixed

- SAML IdP-initiated login previously failed with the IdP set a RelayState value. This now works.

## 2.10.1

### Changed

- Most `experimentalFeatures` in the site configuration now respond to configuration changes live, without requiring a server restart. As usual, you will be prompted for a restart after saving your configuration changes if one is required.
- Gravatar image avatars are no longer displayed for committers.

## 2.10.0

### Changed

- In the file tree, if a directory that contains only a single directory is expanded, its child directory is now expanded automatically.

### Fixed

- Fixed an issue where `sourcegraph/server` would not start code intelligence containers properly when the `sourcegraph/server` container was shut down non-gracefully.
- Fixed an issue where the file tree would return an error when navigating between repositories.

## 2.9.4

### Changed

- Repo-updater has a new and improved scheduler for periodic repo fetches. If you have problems with it, you can revert to the old behavior by adding `"experimentalFeatures": { "updateScheduler": "disabled" }` to your `config.json`.
- A once-off migration will run changing the layout of cloned repos on disk. This should only affect installations created January 2018 or before. There should be no user visible changes.
- Experimental feature flag "updateScheduler" enables a smarter and less spammy algorithm for automatic repository updates.
- It is no longer possible to disable code intelligence by unsetting the LSP_PROXY environment variable. Instead, code intelligence can be disabled per language on the site admin page (e.g. https://sourcegraph.example.com/site-admin/code-intelligence).
- Bitbucket API requests made by Sourcegraph are now under a self-enforced API rate limit (since Bitbucket Server does not have a concept of rate limiting yet). This will reduce any chance of Sourcegraph slowing down or causing trouble for Bitbucket Server instances connected to it. The limits are: 7,200 total requests/hr, with a bucket size / maximum burst size of 500 requests.
- Global, org, and user settings are now validated against the schema, so invalid settings will be shown in the settings editor with a red squiggly line.
- The `http-header` auth provider now supports being used with other auth providers (still only when `experimentalFeatures.multipleAuthProviders` is `true`).
- Periodic fetches of Gitolite-hosted repositories are now handled internally by repo-updater.

### Added

- The `log.sentry.dsn` field in the site config makes Sourcegraph log application errors to a Sentry instance.
- Two new repository page hotkeys were added: <kbd>r</kbd> to open the repositories menu and <kbd>v</kbd> to open the revision selector.
- Repositories are periodically (~45 days) recloned from the codehost. The codehost can be relied on to give an efficient packing. This is an alternative to running a memory and CPU intensive git gc and git prune.
- The `auth.sessionExpiry` field sets the session expiration age in seconds (defaults to 90 days).

### Fixed

- Fixed a bug in the API console that caused it to display as a blank page in some cases.
- Fixed cases where GitHub rate limit wasn't being respected.
- Fixed a bug where scrolling in references, history, etc. file panels was not possible in Firefox.
- Fixed cases where gitserver directory structure migration could fail/crash.
- Fixed "Generate access token" link on user settings page. Previously, this link would 404.
- Fixed a bug where the search query was not updated in the search bar when searching from the homepage.
- Fixed a possible crash in github-proxy.
- Fixed a bug where file matching for diff search was case sensitive by default.

### Removed

- `SOURCEGRAPH_CONFIG` environment variable has been removed. Site configuration is always read from and written to disk. You can configure the location by providing `SOURCEGRAPH_CONFIG_FILE`. The default path is `/etc/sourcegraph/config.json`.

## 2.9.3

### Changed

- The search results page will merge duplicated lines of context.
- The following deprecated site configuration properties have been removed: `github[].preemptivelyClone`, `gitOriginMap`, `phabricatorURL`, `githubPersonalAccessToken`, `githubEnterpriseURL`, `githubEnterpriseCert`, and `githubEnterpriseAccessToken`.
- The `settings` field in the site config file is deprecated and will not be supported in a future release. Site admins should move those settings (if any) to global settings (in the site admin UI). Global settings are preferred to site config file settings because the former can be applied without needing to restart/redeploy the Sourcegraph server or cluster.

### Fixed

- Fixed a goroutine leak which occurs when search requests are canceled.
- Console output should have fewer spurious line breaks.
- Fixed an issue where it was not possible to override the `StrictHostKeyChecking` SSH option in the SSH configuration.
- Cross-repository code intelligence indexing for non-Go languages is now working again (originally broken in 2.9.2).

## 2.9.1

### Fixed

- Fixed an issue where saving an organization's configuration would hang indefinitely.

## 2.9.0

### Changed

- Hover tooltips were rewritten to fix a couple of issues and are now much more robust, received a new design and show more information.
- The `max:` search flag was renamed to `count:` in 2.8.8, but for backward compatibility `max:` has been added back as a deprecated alias for `count:`.
- Drastically improved the performance / load time of the Code Intelligence site admin page.

### Added

- The site admin code intelligence page now displays an error or reason whenever language servers are unable to be managed from the UI or Sourcegraph API.
- The ability to directly specify the root import path of a repository via `.sourcegraph/config.json` in the repo root, instead of relying on the heuristics of the Go language server to detect it.

### Fixed

- Configuring Bitbucket Server now correctly suppresses the the toast message "Configure repositories and code hosts to add to Sourcegraph."
- A bug where canonical import path comments would not be detected by the Go language server's heuristics under `cmd/` folders.
- Fixed an issue where a repository would only be refreshed on demand by certain user actions (such as a page reload) and would otherwise not be updated when expected.
- If a code host returned a repository-not-found or unauthorized error (to `repo-updater`) for a repository that previously was known to Sourcegraph, then in some cases a misleading "Empty repository" screen was shown. Now the repository is displayed as though it still existed, using cached data; site admins must explicitly delete repositories on Sourcegraph after they have been deleted on the code host.
- Improved handling of GitHub API rate limit exhaustion cases. Cached repository metadata and Git data will be used to provide full functionality during this time, and log messages are more informative. Previously, in some cases, repositories would become inaccessible.
- Fixed an issue where indexed search would sometimes not indicate that there were more results to show for a given file.
- Fixed an issue where the code intelligence admin page would never finish loading language servers.

## 2.9.0-pre0

### Changed

- Search scopes have been consolidated into the "Filters" bar on the search results page.
- Usernames and organization names of up to 255 characters are allowed. Previously the max length was 38.

### Fixed

- The target commit ID of a Git tag object (i.e., not lightweight Git tag refs) is now dereferenced correctly. Previously the tag object's OID was given.
- Fixed an issue where AWS Code Commit would hit the rate limit.
- Fixed an issue where dismissing the search suggestions dropdown did not unfocus previously highlighted suggestions.
- Fixed an issue where search suggestions would appear twice.
- Indexed searches now return partial results if they timeout.
- Git repositories with files whose paths contain `.git` path components are now usable (via indexed and non-indexed search and code intelligence). These corrupt repositories are rare and generally were created by converting some other VCS repository to Git (the Git CLI will forbid creation of such paths).
- Various diff search performance improvements and bug fixes.
- New Phabricator extension versions would used cached stylesheets instead of the upgraded version.
- Fixed an issue where hovers would show an error for Rust and C/C++ files.

### Added

- The `sourcegraph/server` container now emits the most recent log message when redis terminates to make it easier to debug why redis stopped.
- Organization invites (which allow users to invite other users to join organizations) are significantly improved. A new accept-invitation page was added.
- The new help popover allows users to easily file issues in the Sourcegraph public issue tracker and view documentation.
- An issue where Java files would be highlighted incorrectly if they contained JavaDoc blocks with an uneven number of opening/closing `*`s.

### Removed

- The `secretKey` site configuration value is no longer needed. It was only used for generating tokens for inviting a user to an organization. The invitation is now stored in the database associated with the recipient, so a secret token is no longer needed.
- The `experimentalFeatures.searchTimeoutParameter` site configuration value has been removed. It defaulted to `enabled` in 2.8 and it is no longer possible to disable.

### Added

- Syntax highlighting for:
  - TOML files (including Go `Gopkg.lock` and Rust `Cargo.lock` files).
  - Rust files.
  - GraphQL files.
  - Protobuf files.
  - `.editorconfig` files.

## 2.8.9

### Changed

- The "invite user" site admin page was moved to a sub-page of the users page (`/site-admin/users/new`).
- It is now possible for a site admin to create a new user without providing an email address.

### Fixed

- Checks for whether a repo is cloned will no longer exhaust open file pools over time.

### Added

- The Phabricator extension shows code intelligence status and supports enabling / disabling code intelligence for files.

## 2.8.8

### Changed

- Queries for repositories (in the explore, site admin repositories, and repository header dropdown) are matched on case-insensitive substrings, not using fuzzy matching logic.
- HTTP Authorization headers with an unrecognized scheme are ignored; they no longer cause the HTTP request to be rejected with HTTP 401 Unauthorized and an "Invalid Authorization header." error.
- Renamed the `max` search flag to `count`. Searches that specify `count:` will fetch at least that number of results, or the full result set.
- Bumped `lsp-proxy`'s `initialize` timeout to 3 minutes for every language.
- Search results are now sorted by repository and file name.
- More easily accessible "Show more" button at the top of the search results page.
- Results from user satisfaction surveys are now always hosted locally and visible to admins. The `"experimentalFeatures": { "hostSurveysLocally" }` config option has been deprecated.
- If the OpenID Connect authentication provider reports that a user's email address is not verified, the authentication attempt will fail.

### Fixed

- Fixed an issue where the search results page would not update its title.
- The session cookie name is now `sgs` (not `sg-session`) so that Sourcegraph 2.7 and Sourcegraph 2.8 can be run side-by-side temporarily during a rolling update without clearing each other's session cookies.
- Fixed the default hostnames of the C# and R language servers
- Fixed an issue where deleting an organization prevented the creation of organizations with the name of the deleted organization.
- Non-UTF8 encoded files (e.g. ISO-8859-1/Latin1, UTF16, etc) are now displayed as text properly rather than being detected as binary files.
- Improved error message when lsp-proxy's initalize timeout occurs
- Fixed compatibility issues and added [instructions for using Microsoft ADFS 2.1 and 3.0 for SAML authentication](https://docs.sourcegraph.com/admin/auth/saml_with_microsoft_adfs).
- Fixed an issue where external accounts associated with deleted user accounts would still be returned by the GraphQL API. This caused the site admin external accounts page to fail to render in some cases.
- Significantly reduced the number of code host requests for non github.com or gitlab.com repositories.

### Added

- The repository revisions popover now shows the target commit's last-committed/authored date for branches and tags.
- Setting the env var `INSECURE_SAML_LOG_TRACES=1` on the server (or the `sourcegraph-frontend` pod in Kubernetes) causes all SAML requests and responses to be logged, which helps with debugging SAML.
- Site admins can now view user satisfaction surveys grouped by user, in addition to chronological order, and aggregate summary values (including the average score and the net promoter score over the last 30 days) are now displayed.
- The site admin overview page displays the site ID, the primary admin email, and premium feature usage information.
- Added Haskell as an experimental language server on the code intelligence admin page.

## 2.8.0

### Changed

- `gitMaxConcurrentClones` now also limits the concurrency of updates to repos in addition to the initial clone.
- In the GraphQL API, `site.users` has been renamed to `users`, `site.orgs` has been renamed to `organizations`, and `site.repositories` has been renamed to `repositories`.
- An authentication provider must be set in site configuration (see [authentication provider documentation](https://docs.sourcegraph.com/admin/auth)). Previously the server defaulted to builtin auth if none was set.
- If a process dies inside the Sourcegraph container the whole container will shut down. We suggest operators configure a [Docker Restart Policy](https://docs.docker.com/config/containers/start-containers-automatically/#restart-policy-details) or a [Kubernetes Restart Policy](https://kubernetes.io/docs/concepts/workloads/pods/pod-lifecycle/#restart-policy). Previously the container would operate in a degraded mode if a process died.
- Changes to the `auth.public` site config are applied immediately in `sourcegraph/server` (no restart needed).
- The new search timeout behavior is now enabled by default. Set `"experimentalFeatures": {"searchTimeoutParameter": "disabled"}` in site config to disable it.
- Search includes files up to 1MB (previous limit was 512KB for unindexed search and 128KB for indexed search).
- Usernames and email addresses reported by OpenID Connect and SAML auth providers are now trusted, and users will sign into existing Sourcegraph accounts that match on the auth provider's reported username or email.
- The repository sidebar file tree is much, much faster on massive repositories (200,000+ files)
- The SAML authentication provider was significantly improved. Users who were signed in using SAML previously will need to reauthenticate via SAML next time they visit Sourcegraph.
- The SAML `serviceProviderCertificate` and `serviceProviderPrivateKey` site config properties are now optional.

### Fixed

- Fixed an issue where Index Search status page failed to render.
- User data on the site admin Analytics page is now paginated, filterable by a user's recent activity, and searchable.
- The link to the root of a repository in the repository header now preserves the revision you're currently viewing.
- When using the `http-header` auth provider, signin/signup/signout links are now hidden.
- Repository paths beginning with `go/` are no longer reservered by Sourcegraph.
- Interpret `X-Forwarded-Proto` HTTP header when `httpToHttpsRedirect` is set to `load-balanced`.
- Deleting a user account no longer prevents the creation of a new user account with the same username and/or association with authentication provider account (SAML/OpenID/etc.)
- It is now possible for a user to verify an email address that was previously associated with now-deleted user account.
- Diff searches over empty repositories no longer fail (this was not an issue for Sourcegraph cluster deployments).
- Stray `tmp_pack_*` files from interrupted fetches should now go away.
- When multiple `repo:` tokens match the same repo, process @revspec requirements from all of them, not just the first one in the search.

### Removed

- The `ssoUserHeader` site config property (deprecated since January 2018) has been removed. The functionality was moved to the `http-header` authentication provider.
- The experiment flag `showMissingReposEnabled`, which defaulted to enabled, has been removed so it is no longer possible to disable this feature.
- Event-level telemetry has been completely removed from self-hosted Sourcegraph instances. As a result, the `disableTelemetry` site configuration option has been deprecated. The new site-admin Pings page clarifies the only high-level telemetry being sent to Sourcegraph.com.
- The deprecated `adminUsernames` site config property (deprecated since January 2018) has been removed because it is no longer necessary. Site admins can designate other users as site admins in the site admin area, and the first user to sign into a new instance always becomes a site admin (even when using an external authentication provider).

### Added

- The new repository contributors page (linked from the repository homepage) displays the top Git commit authors in a repository, with filtering options.
- Custom language servers in the site config may now specify a `metadata` property containing things like homepage/docs/issues URLs for the language server project, as well as whether or not the language server should be considered experimental (not ready for prime-time). This `metadata` will be displayed in the UI to better communicate the status of a language server project.
- Access tokens now have scopes (which define the set of operations they permit). All access tokens still provide full control of all resources associated with the user account (the `user:all` scope, which is now explicitly displayed).
- The new access token scope `site-admin:sudo` allows the holder to perform any action as any other user. Only site admins may create this token.
- Links to Sourcegraph's changelog have been added to the site admin Updates page and update alert.
- If the site configuration is invalid or uses deprecated properties, a global alert will be shown to all site admins.
- There is now a code intelligence status indicator when viewing files. It contains information about the capabailities of the language server that is providing code intelligence for the file.
- Java code intelligence can now be enabled for repositories that aren't automatically supported using a
  `javaconfig.json` file. For Gradle plugins, this file can be generated using
  the [Javaconfig Gradle plugin](https://docs.sourcegraph.com/extensions/language_servers/java#gradle-execution).
- The new `auth.providers` site config is an array of authentication provider objects. Currently only 1 auth provider is supported. The singular `auth.provider` is deprecated.
- Users authenticated with OpenID Connect are now able to sign out of Sourcegraph (if the provider supports token revocation or the end-session endpoint).
- Users can now specify the number of days, weeks, and months of site activity to query through the GraphQL API.
- Added 14 new experimental language servers on the code intelligence admin page.
- Added `httpStrictTransportSecurity` site configuration option to customize the Strict-Transport-Security HTTP header. It defaults to `max-age=31536000` (one year).
- Added `nameIDFormat` in the `saml` auth provider to set the SAML NameID format. The default changed from transient to persistent.
- (This feature has been removed.) Experimental env var expansion in site config JSON: set `SOURCEGRAPH_EXPAND_CONFIG_VARS=1` to replace `${var}` or `$var` (based on environment variables) in any string value in site config JSON (except for JSON object property names).
- The new (optional) SAML `serviceProviderIssuer` site config property (in an `auth.providers` array entry with `{"type":"saml", ...}`) allows customizing the SAML Service Provider issuer name.
- The site admin area now has an "Auth" section that shows the enabled authentication provider(s) and users' external accounts.

## 2.7.6

### Fixed

- If a user's account is deleted, session cookies for that user are no longer considered valid.

## 2.7.5

### Changed

- When deploying Sourcegraph to Kubernetes, RBAC is now used by default. Most Kubernetes clusters require it. See the Kubernetes installation instructions for more information (including disabling if needed).
- Increased git ssh connection timeout to 30s from 7s.
- The Phabricator integration no longer requires staging areas, but using them is still recommended because it improves performance.

### Fixed

- Fixed an issue where language servers that were not enabled would display the "Restart" button in the Code Intelligence management panel.
- Fixed an issue where the "Update" button in the Code Intelligence management panel would be displayed inconsistently.
- Fixed an issue where toggling a dynamic search scope would not also remove `@rev` (if specified)
- Fixed an issue where where modes that can only be determined by the full filename (not just the file extension) of a path weren't supported (Dockerfiles are the first example of this).
- Fixed an issue where the GraphiQL console failed when variables are specified.
- Indexed search no longer maintains its own git clones. For Kubernetes cluster deployments, this significantly reduces disk size requirements for the indexed-search pod.
- Fixed an issue where language server Docker containers would not be automatically restarted if they crashed (`sourcegraph/server` only).
- Fixed an issue where if the first user on a site authenticated via SSO, the site would remain stuck in uninitialized mode.

### Added

- More detailed progress information is displayed on pages that are waiting for repositories to clone.
- Admins can now see charts with daily, weekly, and monthly unique user counts by visiting the site-admin Analytics page.
- Admins can now host and see results from Sourcegraph user satisfaction surveys locally by setting the `"experimentalFeatures": { "hostSurveysLocally": "enabled"}` site config option. This feature will be enabled for all instances once stable.
- Access tokens are now supported for all authentication providers (including OpenID Connect and SAML, which were previously not supported).
- The new `motd` setting (in global, organization, and user settings) displays specified messages at the top of all pages.
- Site admins may now view all access tokens site-wide (for all users) and revoke tokens from the new access tokens page in the site admin area.

## 2.7.0

### Changed

- Missing repositories no longer appear as search results. Instead, a count of repositories that were not found is displayed above the search results. Hovering over the count will reveal the names of the missing repositories.
- "Show more" on the search results page will now reveal results that have already been fetched (if such results exist) without needing to do a new query.
- The bottom panel (on a file) now shows more tabs, including docstrings, multiple definitions, references (as before), external references grouped by repository, implementations (if supported by the language server), and file history.
- The repository sidebar file tree is much faster on massive repositories (200,000+ files)

### Fixed

- Searches no longer block if the index is unavailable (e.g. after the index pod restarts). Instead, it respects the normal search timeout and reports the situation to the user if the index is not yet available.
- Repository results are no longer returned for filters that are not supported (e.g. if `file:` is part of the search query)
- Fixed an issue where file tree elements may be scrolled out of view on page load.
- Fixed an issue that caused "Could not ensure repository updated" log messages when trying to update a large number of repositories from gitolite.
- When using an HTTP authentication proxy (`"auth.provider": "http-header"`), usernames are now properly normalized (special characters including `.` replaced with `-`). This fixes an issue preventing users from signing in if their username contained these special characters.
- Fixed an issue where the site-admin Updates page would incorrectly report that update checking was turned off when `telemetryDisabled` was set, even as it continued to report new updates.
- `repo:` filters that match multiple repositories and contain a revision specifier now correctly return partial results even if some of the matching repositories don't have a matching revision.
- Removed hardcoded list of supported languages for code intelligence. Any language can work now and support is determined from the server response.
- Fixed an issue where modifying `config.json` on disk would not correctly mark the server as needing a restart.
- Fixed an issue where certain diff searches (with very sparse matches in a repository's history) would incorrectly report no results found.
- Fixed an issue where the `langservers` field in the site-configuration didn't require both the `language` and `address` field to be specified for each entry

### Added

- Users (and site admins) may now create and manage access tokens to authenticate API clients. The site config `auth.disableAccessTokens` (renamed to `auth.accessTokens` in 2.11) disables this new feature. Access tokens are currently only supported when using the `builtin` and `http-header` authentication providers (not OpenID Connect or SAML).
- User and site admin management capabilities for user email addresses are improved.
- The user and organization management UI has been greatly improved. Site admins may now administer all organizations (even those they aren't a member of) and may edit profile info and configuration for all users.
- If SSO is enabled (via OpenID Connect or SAML) and the SSO system provides user avatar images and/or display names, those are now used by Sourcegraph.
- Enable new search timeout behavior by setting `"experimentalFeatures": { "searchTimeoutParameter": "enabled"}` in your site config.
  - Adds a new `timeout:` parameter to customize the timeout for searches. It defaults to 10s and may not be set higher than 1m.
  - The value of the `timeout:` parameter is a string that can be parsed by [time.Duration](https://golang.org/pkg/time/#ParseDuration) (e.g. "100ms", "2s").
  - When `timeout:` is not provided, search optimizes for retuning results as soon as possible and will include slower kinds of results (e.g. symbols) only if they are found quickly.
  - When `timeout:` is provided, all result kinds are given the full timeout to complete.
- A new user settings tokens page was added that allows users to obtain a token that they can use to authenticate to the Sourcegraph API.
- Code intelligence indexes are now built for all repositories in the background, regardless of whether or not they are visited directly by a user.
- Language servers are now automatically enabled when visiting a repository. For example, visiting a Go repository will now automatically download and run the relevant Docker container for Go code intelligence.
  - This change only affects when Sourcegraph is deployed using the `sourcegraph/server` Docker image (not using Kubernetes).
  - You will need to use the new `docker run` command at https://docs.sourcegraph.com/#quick-install in order for this feature to be enabled. Otherwise, you will receive errors in the log about `/var/run/docker.sock` and things will work just as they did before. See https://docs.sourcegraph.com/extensions/language_servers for more information.
- The site admin Analytics page will now display the number of "Code Intelligence" actions each user has made, including hovers, jump to definitions, and find references, on the Sourcegraph webapp or in a code host integration or extension.
- An experimental cross repository jump to definition which consults the OSS index on Sourcegraph.com. This is disabled by default; use `"experimentalFeatures": { "jumpToDefOSSIndex": "enabled" }` in your site configuration to enable it.
- Users can now view Git branches, tags, and commits, and compare Git branches and revisions on Sourcegraph. (The code host icon in the header takes you to the commit on the code host.)
- A new admin panel allows you to view and manage language servers. For Docker deployments, it allows you to enable/disable/update/restart language servers at the click of a button. For cluster deployments, it shows the current status of language servers.
- Users can now tweet their feedback about Sourcegraph when clicking on the feedback smiley located in the navbar and filling out a Twitter feedback form.
- A new button in the repository header toggles on/off the Git history panel for the current file.

## 2.6.8

### Bug fixes

- Searches of `type:repo` now work correctly with "Show more" and the `max` parameter.
- Fixes an issue where the server would crash if the DB was not available upon startup.

## 2.6.7

### Added

- The duration that the frontend waits for the PostgreSQL database to become available is now configurable with the `DB_STARTUP_TIMEOUT` env var (the value is any valid Go duration string).
- Dynamic search filters now suggest exclusions of Go test files, vendored files and node_modules files.

## 2.6.6

### Added

- Authentication to Bitbucket Server using username-password credentials is now supported (in the `bitbucketServer` site config `username`/`password` options), for servers running Bitbucket Server version 2.4 and older (which don't support personal access tokens).

## 2.6.5

### Added

- The externally accessible URL path `/healthz` performs a basic application health check, returning HTTP 200 on success and HTTP 500 on failure.

### Behavior changes

- Read-only forks on GitHub are no longer synced by default. If you want to add a readonly fork, navigate directly to the repository page on Sourcegraph to add it (e.g. https://sourcegraph.mycompany.internal/github.com/owner/repo). This prevents your repositories list from being cluttered with a large number of private forks of a private repository that you have access to. One notable example is https://github.com/EpicGames/UnrealEngine.
- SAML cookies now expire after 90 days. The previous behavior was every 1 hour, which was unintentionally low.

## 2.6.4

### Added

- Improve search timeout error messages
- Performance improvements for searching regular expressions that do not start with a literal.

## 2.6.3

### Bug fixes

- Symbol results are now only returned for searches that contain `type:symbol`

## 2.6.2

### Added

- More detailed logging to help diagnose errors with third-party authentication providers.
- Anchors (such as `#my-section`) in rendered Markdown files are now supported.
- Instrumentation section for admins. For each service we expose pprof, prometheus metrics and traces.

### Bug fixes

- Applies a 1s timeout to symbol search if invoked without specifying `type:` to not block plain text results. No change of behaviour if `type:symbol` is given explicitly.
- Only show line wrap toggle for code-view-rendered files.

## 2.6.1

### Bug fixes

- Fixes a bug where typing in the search query field would modify the expanded state of file search results.
- Fixes a bug where new logins via OpenID Connect would fail with the error `SSO error: ID Token verification failed`.

## 2.6.0

### Added

- Support for [Bitbucket Server](https://www.atlassian.com/software/bitbucket/server) as a codehost. Configure via the `bitbucketServer` site config field.
- Prometheus gauges for git clone queue depth (`src_gitserver_clone_queue`) and git ls-remote queue depth (`src_gitserver_lsremote_queue`).
- Slack notifications for saved searches may now be added for individual users (not just organizations).
- The new search filter `lang:` filters results by programming language (example: `foo lang:go` or `foo -lang:clojure`).
- Dynamic filters: filters generated from your search results to help refine your results.
- Search queries that consist only of `file:` now show files whose path matches the filters (instead of no results).
- Sourcegraph now automatically detects basic `$GOPATH` configurations found in `.envrc` files in the root of repositories.
- You can now configure the effective `$GOPATH`s of a repository by adding a `.sourcegraph/config.json` file to your repository with the contents `{"go": {"GOPATH": ["mygopath"]}}`.
- A new `"blacklistGoGet": ["mydomain.org,myseconddomain.com"]` offers users a quick escape hatch in the event that Sourcegraph is making unwanted `go get` or `git clone` requests to their website due to incorrectly-configured monorepos. Most users will never use this option.
- Search suggestions and results now include symbol results. The new filter `type:symbol` causes only symbol results to be shown.
  Additionally, symbols for a repository can be browsed in the new symbols sidebar.
- You can now expand and collapse all items on a search results page or selectively expand and collapse individual items.

### Configuration changes

- Reduced the `gitMaxConcurrentClones` site config option's default value from 100 to 5, to help prevent too many concurrent clones from causing issues on code hosts.
- Changes to some site configuration options are now automatically detected and no longer require a server restart. After hitting Save in the UI, you will be informed if a server restart is required, per usual.
- Saved search notifications are now only sent to the owner of a saved search (all of an organization's members for an organization-level saved search, or a single user for a user-level saved search). The `notifyUsers` and `notifyOrganizations` properties underneath `search.savedQueries` have been removed.
- Slack webhook URLs are now defined in user/organization JSON settings, not on the organization profile page. Previously defined organization Slack webhook URLs are automatically migrated to the organization's JSON settings.
- The "unlimited" value for `maxReposToSearch` is now `-1` instead of `0`, and `0` now means to use the default.
- `auth.provider` must be set (`builtin`, `openidconnect`, `saml`, `http-header`, etc.) to configure an authentication provider. Previously you could just set the detailed configuration property (`"auth.openIDConnect": {...}`, etc.) and it would implicitly enable that authentication provider.
- The `autoRepoAdd` site configuration property was removed. Site admins can add repositories via site configuration.

### Bug fixes

- Only cross reference index enabled repositories.
- Fixed an issue where search would return results with empty file contents for matches in submodules with indexing enabled. Searching over submodules is not supported yet, so these (empty) results have been removed.
- Fixed an issue where match highlighting would be incorrect on lines that contained multibyte characters.
- Fixed an issue where search suggestions would always link to master (and 404) even if the file only existed on a branch. Now suggestions always link to the revision that is being searched over.
- Fixed an issue where all file and repository links on the search results page (for all search results types) would always link to master branch, even if the results only existed in another branch. Now search results links always link to the revision that is being searched over.
- The first user to sign up for a (not-yet-initialized) server is made the site admin, even if they signed up using SSO. Previously if the first user signed up using SSO, they would not be a site admin and no site admin could be created.
- Fixed an issue where our code intelligence archive cache (in `lsp-proxy`) would not evict items from the disk. This would lead to disks running out of free space.

## 2.5.16, 2.5.17

- Version bump to keep deployment variants in sync.

## 2.5.15

### Bug fixes

- Fixed issue where a Sourcegraph cluster would incorrectly show "An update is available".
- Fixed Phabricator links to repositories
- Searches over a single repository are now less likely to immediately time out the first time they are searched.
- Fixed a bug where `auth.provider == "http-header"` would incorrectly require builtin authentication / block site access when `auth.public == "false"`.

### Phabricator Integration Changes

We now display a "View on Phabricator" link rather than a "View on other code host" link if you are using Phabricator and hosting on GitHub or another code host with a UI. Commit links also will point to Phabricator.

### Improvements to SAML authentication

You may now optionally provide the SAML Identity Provider metadata XML file contents directly, with the `auth.saml` `identityProviderMetadata` site configuration property. (Previously, you needed to specify the URL where that XML file was available; that is still possible and is more common.) The new option is useful for organizations whose SAML metadata is not web-accessible or while testing SAML metadata configuration changes.

## 2.5.13

### Improvements to builtin authentication

When using `auth.provider == "builtin"`, two new important changes mean that a Sourcegraph server will be locked down and only accessible to users who are invited by an admin user (previously, we advised users to place their own auth proxy in front of Sourcegraph servers).

1.  When `auth.provider == "builtin"` Sourcegraph will now by default require an admin to invite users instead of allowing anyone who can visit the site to sign up. Set `auth.allowSignup == true` to retain the old behavior of allowing anyone who can access the site to signup.
2.  When `auth.provider == "builtin"`, Sourcegraph will now respects a new `auth.public` site configuration option (default value: `false`). When `auth.public == false`, Sourcegraph will not allow anyone to access the site unless they have an account and are signed in.

## 2.4.3

### Added

- Code Intelligence support
- Custom links to code hosts with the `links:` config options in `repos.list`

### Changed

- Search by file path enabled by default

## 2.4.2

### Added

- Repository settings mirror/cloning diagnostics page

### Changed

- Repositories added from GitHub are no longer enabled by default. The site admin UI for enabling/disabling repositories is improved.

## 2.4.0

### Added

- Search files by name by including `type:path` in a search query
- Global alerts for configuration-needed and cloning-in-progress
- Better list interfaces for repositories, users, organizations, and threads
- Users can change their own password in settings
- Repository groups can now be specified in settings by site admins, organizations, and users. Then `repogroup:foo` in a search query will search over only those repositories specified for the `foo` repository group.

### Changed

- Log messages are much quieter by default

## 2.3.11

### Added

- Added site admin updates page and update checking
- Added site admin telemetry page

### Changed

- Enhanced site admin panel
- Changed repo- and SSO-related site config property names to be consistent, updated documentation

## 2.3.10

### Added

- Online site configuration editing and reloading

### Changed

- Site admins are now configured in the site admin area instead of in the `adminUsernames` config key or `ADMIN_USERNAMES` env var. Users specified in those deprecated configs will be designated as site admins in the database upon server startup until those configs are removed in a future release.

## 2.3.9

### Fixed

- An issue that prevented creation and deletion of saved queries

## 2.3.8

### Added

- Built-in authentication: you can now sign up without an SSO provider.
- Faster default branch code search via indexing.

### Fixed

- Many performance improvements to search.
- Much log spam has been eliminated.

### Changed

- We optionally read `SOURCEGRAPH_CONFIG` from `$DATA_DIR/config.json`.
- SSH key required to clone repositories from GitHub Enterprise when using a self-signed certificate.

## 0.3 - 13 December 2017

The last version without a CHANGELOG.<|MERGE_RESOLUTION|>--- conflicted
+++ resolved
@@ -23,11 +23,8 @@
 - Batch Changes: Mounted files can be accessed via the UI on the executions page. [#43180](https://github.com/sourcegraph/sourcegraph/pull/43180)
 - Added "Outbound request log" feature for site admins [#44286](https://github.com/sourcegraph/sourcegraph/pull/44286)
 - Code Insights: the data series API now provides information about incomplete datapoints during processing
-<<<<<<< HEAD
 - Batch Changes: Workspace resolution performance has been improved by caching the ignored state of each repository. [#45045](https://github.com/sourcegraph/sourcegraph/pull/45045)
-=======
 - Added a best-effort migration such that existing Code Insights will display zero results instead of missing points at the start and end of a graph. [#44928](https://github.com/sourcegraph/sourcegraph/pull/44928)
->>>>>>> accd7504
 
 ### Changed
 
