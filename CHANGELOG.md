--- conflicted
+++ resolved
@@ -34,11 +34,8 @@
 ### Fixed
 
 - Fixed a bug where saving default Sort & Limit filters in Code Insights did not persist [#46653](https://github.com/sourcegraph/sourcegraph/pull/46653)
-<<<<<<< HEAD
-- Fixed a bug where the repo:has.description() parameter shows repo name instead of description on Bitbucket server repos [#46752](https://github.com/sourcegraph/sourcegraph/pull/46752)
-=======
 - Restored the old syntax for `repo:contains` filters that was previously removed in version 4.0.0. For now, both the old and new syntaxes are supported to allow for smooth upgrades. Users are encouraged to switch to the new syntax, since the old one may still be removed in a future version.
->>>>>>> 3b40cc8c
+- Fixed a bug where the `repo:has.description()` parameter shows repo name instead of description on Bitbucket server repos [#46752](https://github.com/sourcegraph/sourcegraph/pull/46752)
 
 ### Removed
 
